--- conflicted
+++ resolved
@@ -1,205 +1,199 @@
-﻿/*
-    Copyright (C) 2014 Omega software d.o.o.
-
-    This file is part of Rhetos.
-
-    This program is free software: you can redistribute it and/or modify
-    it under the terms of the GNU Affero General Public License as
-    published by the Free Software Foundation, either version 3 of the
-    License, or (at your option) any later version.
-
-    This program is distributed in the hope that it will be useful,
-    but WITHOUT ANY WARRANTY; without even the implied warranty of
-    MERCHANTABILITY or FITNESS FOR A PARTICULAR PURPOSE.  See the
-    GNU Affero General Public License for more details.
-
-    You should have received a copy of the GNU Affero General Public License
-    along with this program.  If not, see <http://www.gnu.org/licenses/>.
-*/
-
-using Rhetos.Compiler;
-using Rhetos.Dsl;
-using Rhetos.Dsl.DefaultConcepts;
-using Rhetos.Extensibility;
-using System.ComponentModel.Composition;
-
-namespace Rhetos.Dom.DefaultConcepts
-{
-    [Export(typeof(IConceptCodeGenerator))]
-    [ExportMetadata(MefProvider.Implements, typeof(DataStructureInfo))]
-    [ExportMetadata(MefProvider.DependsOn, typeof(OrmDataStructureCodeGenerator))]
-    public class WritableOrmDataStructureCodeGenerator : IConceptCodeGenerator
-    {
-        /// <summary>Clear objects and context from any state other than new values to be saved.</summary>
-        public static readonly CsTag<DataStructureInfo> ClearContextTag = "WritableOrm ClearContext";
-
-        /// <summary>Inserted code can use enumerables "insertedNew", "updatedNew" and "deletedIds".</summary>
-        public static readonly CsTag<DataStructureInfo> ArgumentValidationTag = "WritableOrm ArgumentValidation";
-
-        /// <summary>Inserted code can use enumerables "insertedNew", "updatedNew" and "deletedIds".</summary>
-        public static readonly CsTag<DataStructureInfo> InitializationTag = "WritableOrm Initialization";
-
-        /// <summary>Lists "updated" and "deleted" contain OLD data.
-        /// Enumerables "insertedNew", "updatedNew" and "deletedIds" contain NEW data.
-        /// Sample usage: 1. Verify that locked items are not going to be updated or deleted, 2. Cascade delete.</summary>
-        public static readonly CsTag<DataStructureInfo> OldDataLoadedTag = "WritableOrm OldDataLoaded";
-
-        /// <summary>Use <see cref="OldDataLoadedTag"/> instead of this tag, unless you need to make additional post-processing.
-        /// Lists "updated" and "deleted" contain OLD data.
-        /// Enumerables "insertedNew", "updatedNew" and "deletedIds" contain NEW data.
-        /// Sample usage: 1. Verify that locked items are not going to be updated or deleted, 2. Cascade delete.</summary>
-        public static readonly CsTag<DataStructureInfo> ProcessedOldDataTag = "WritableOrm ProcessedOldData";
-
-        /// <summary>Insert code here to recompute (insert/update/delete) other entities that depend on the changes items.
-        /// Queries "inserted" and "updated" will return NEW data.
-        /// Data is already saved to the database (but the SQL transaction has not yet been committed).</summary>
-        public static readonly CsTag<DataStructureInfo> OnSaveTag1 = "WritableOrm OnSaveTag1";
-
-        /// <summary>Insert code here to verify that invalid items are not going to be inserted or updated.
-        /// Queries "inserted" and "updated" will return NEW data.
-        /// Data is already saved to the database (but the SQL transaction has not yet been committed).</summary>
-        public static readonly CsTag<DataStructureInfo> OnSaveTag2 = "WritableOrm OnSaveTag2";
-
-        /// <summary>Insert code here to returns a list at errors for the given items (IList&lt;Guid&gt; ids).
-        /// Data is already saved to the database (but the SQL transaction has not yet been committed).</summary>
-        public static readonly CsTag<DataStructureInfo> OnSaveValidateTag = "WritableOrm OnSaveValidate";
-
-        /// <summary>
-        /// Entity-specific interpretation of database errors.
-        /// </summary>
-        public static readonly CsTag<DataStructureInfo> OnDatabaseErrorTag = "WritableOrm OnDatabaseError";
-
-        /// <summary>The inserted code will be execute after recomputing and validations.
-        /// Queries "inserted" and "updated" will return NEW data.
-        /// Data is already saved to the database (but the SQL transaction has not yet been committed).</summary>
-        public static readonly CsTag<DataStructureInfo> AfterSaveTag = "WritableOrm AfterSave";
-
-        public static readonly CsTag<DataStructureInfo> PersistenceStorageMapperPropertyMappingTag = "PersistenceStorageMapperPropertyMapping";
-
-        public static readonly CsTag<DataStructureInfo> PersistenceStorageMapperDependencyResolutionTag = "PersistenceStorageMapperDependencyResolution";
-
-        protected static string MemberFunctionsSnippet(DataStructureInfo info)
-        {
-            return string.Format(
-        @"public virtual void Save(IEnumerable<{0}.{1}> insertedNew, IEnumerable<{0}.{1}> updatedNew, IEnumerable<{0}.{1}> deletedIds, bool checkUserPermissions = false)
-        {{
-            if (!DomHelper.InitializeSaveMethodItems(ref insertedNew, ref updatedNew, ref deletedIds))
-                return;
-
-            " + ClearContextTag.Evaluate(info) + @"
-
-            " + ArgumentValidationTag.Evaluate(info) + @"
-
-            " + InitializationTag.Evaluate(info) + @"
-
-            // Using old data, including lazy loading of navigation properties:
-
-            IEnumerable<Common.Queryable.{0}_{1}> deleted = DomHelper.LoadOldDataWithNavigationProperties(deletedIds, this);
-            IEnumerable<Common.Queryable.{0}_{1}> updated = DomHelper.LoadOldDataWithNavigationProperties(updatedNew, this);
-
-            " + OldDataLoadedTag.Evaluate(info) + @"
-
-            " + ProcessedOldDataTag.Evaluate(info) + @"
-
-            {{
-                DomHelper.WriteToDatabase(insertedNew, updatedNew, deletedIds, _executionContext.PersistenceStorage, checkUserPermissions, _sqlUtility,
-                    out Exception saveException, out Rhetos.RhetosException interpretedException);
-
-                if (saveException != null)
-                {{
-                    " + OnDatabaseErrorTag.Evaluate(info) + @"
-                    DomHelper.ThrowInterpretedException(checkUserPermissions, saveException, interpretedException, _sqlUtility, ""{0}.{1}"");
-                }}
-            }}
-
-            deleted = null;
-            updated = this.Query(updatedNew.Select(item => item.ID));
-            IEnumerable<Common.Queryable.{0}_{1}> inserted = this.Query(insertedNew.Select(item => item.ID));
-
-            bool allEffectsCompleted = false;
-            try
-            {{
-                " + OnSaveTag1.Evaluate(info) + @"
-
-                " + OnSaveTag2.Evaluate(info) + @"
-
-                Rhetos.Dom.DefaultConcepts.InvalidDataMessage.ValidateOnSave(insertedNew, updatedNew, this, ""{0}.{1}"");
-
-                " + AfterSaveTag.Evaluate(info) + @"
-
-                allEffectsCompleted = true;
-            }}
-            finally
-            {{
-                if (!allEffectsCompleted)
-                    _executionContext.PersistenceTransaction.DiscardChanges();
-            }}
-        }}
-
-        public IEnumerable<Rhetos.Dom.DefaultConcepts.InvalidDataMessage> Validate(IList<Guid> ids, bool onSave)
-        {{
-            " + OnSaveValidateTag.Evaluate(info) + @"
-            yield break;
-        }}
-
-        ",
-                info.Module.Name,
-                info.Name);
-        }
-
-        protected static string PersistenceStorageMappingSnippet(DataStructureInfo info)
-        {
-            return
-    $@"public class {info.Module.Name}_{info.Name}_Mapper : IPersistenceStorageObjectMapper
-    {{
-        public PersistenceStorageObjectParameter[] GetParameters(IEntity genericEntity)
-        {{
-            var entity = ({info.Module}.{info.Name})genericEntity;
-            return new PersistenceStorageObjectParameter[]
-            {{
-                new PersistenceStorageObjectParameter(""ID"", new SqlParameter("""", System.Data.SqlDbType.UniqueIdentifier) {{ Value = entity.ID }}),
-                {PersistenceStorageMapperPropertyMappingTag.Evaluate(info)}
-            }};
-        }}
-    
-    	public IEnumerable<Guid> GetDependencies(IEntity genericEntity)
-        {{
-            var entity = ({info.Module}.{info.Name})genericEntity;
-            {PersistenceStorageMapperDependencyResolutionTag.Evaluate(info)}
-            yield break;
-        }}
-    
-    	public string GetTableName()
-        {{
-            return ""{((IOrmDataStructure)info).GetOrmSchema()}.{((IOrmDataStructure)info).GetOrmDatabaseObject()}"";
-        }}
-    }}
-
-    ";
-        }
-
-        public void GenerateCode(IConceptInfo conceptInfo, ICodeBuilder codeBuilder)
-        {
-            var info = (DataStructureInfo)conceptInfo;
-
-            if (info is IWritableOrmDataStructure)
-            {
-                codeBuilder.InsertCode("IWritableRepository<" + info.Module.Name + "." + info.Name + ">", RepositoryHelper.RepositoryInterfaces, info);
-                codeBuilder.InsertCode("IValidateRepository", RepositoryHelper.RepositoryInterfaces, info);
-
-                codeBuilder.InsertCode(MemberFunctionsSnippet(info), RepositoryHelper.RepositoryMembers, info);
-<<<<<<< HEAD
-=======
-                codeBuilder.AddReferencesFromDependency(typeof(Rhetos.Utilities.ExceptionsUtility));
-                codeBuilder.AddReferencesFromDependency(typeof(Rhetos.Utilities.CsUtility));
-                codeBuilder.AddReferencesFromDependency(typeof(Rhetos.Dom.DefaultConcepts.InvalidDataMessage));
-
-                codeBuilder.InsertCode(PersistenceStorageMappingSnippet(info), DomInitializationCodeGenerator.PersistenceStorageMappingsTag);
-                string registerRepository = $@"_mappings.Add(typeof({info.Module.Name}.{info.Name}), new {info.Module.Name}_{info.Name}_Mapper());
-            ";
-                codeBuilder.InsertCode(registerRepository, DomInitializationCodeGenerator.PersistenceStorageMappingRegistrationTag);
->>>>>>> 347d7d8b
-            }
-        }
-    }
-}
+﻿/*
+    Copyright (C) 2014 Omega software d.o.o.
+
+    This file is part of Rhetos.
+
+    This program is free software: you can redistribute it and/or modify
+    it under the terms of the GNU Affero General Public License as
+    published by the Free Software Foundation, either version 3 of the
+    License, or (at your option) any later version.
+
+    This program is distributed in the hope that it will be useful,
+    but WITHOUT ANY WARRANTY; without even the implied warranty of
+    MERCHANTABILITY or FITNESS FOR A PARTICULAR PURPOSE.  See the
+    GNU Affero General Public License for more details.
+
+    You should have received a copy of the GNU Affero General Public License
+    along with this program.  If not, see <http://www.gnu.org/licenses/>.
+*/
+
+using Rhetos.Compiler;
+using Rhetos.Dsl;
+using Rhetos.Dsl.DefaultConcepts;
+using Rhetos.Extensibility;
+using System.ComponentModel.Composition;
+
+namespace Rhetos.Dom.DefaultConcepts
+{
+    [Export(typeof(IConceptCodeGenerator))]
+    [ExportMetadata(MefProvider.Implements, typeof(DataStructureInfo))]
+    [ExportMetadata(MefProvider.DependsOn, typeof(OrmDataStructureCodeGenerator))]
+    public class WritableOrmDataStructureCodeGenerator : IConceptCodeGenerator
+    {
+        /// <summary>Clear objects and context from any state other than new values to be saved.</summary>
+        public static readonly CsTag<DataStructureInfo> ClearContextTag = "WritableOrm ClearContext";
+
+        /// <summary>Inserted code can use enumerables "insertedNew", "updatedNew" and "deletedIds".</summary>
+        public static readonly CsTag<DataStructureInfo> ArgumentValidationTag = "WritableOrm ArgumentValidation";
+
+        /// <summary>Inserted code can use enumerables "insertedNew", "updatedNew" and "deletedIds".</summary>
+        public static readonly CsTag<DataStructureInfo> InitializationTag = "WritableOrm Initialization";
+
+        /// <summary>Lists "updated" and "deleted" contain OLD data.
+        /// Enumerables "insertedNew", "updatedNew" and "deletedIds" contain NEW data.
+        /// Sample usage: 1. Verify that locked items are not going to be updated or deleted, 2. Cascade delete.</summary>
+        public static readonly CsTag<DataStructureInfo> OldDataLoadedTag = "WritableOrm OldDataLoaded";
+
+        /// <summary>Use <see cref="OldDataLoadedTag"/> instead of this tag, unless you need to make additional post-processing.
+        /// Lists "updated" and "deleted" contain OLD data.
+        /// Enumerables "insertedNew", "updatedNew" and "deletedIds" contain NEW data.
+        /// Sample usage: 1. Verify that locked items are not going to be updated or deleted, 2. Cascade delete.</summary>
+        public static readonly CsTag<DataStructureInfo> ProcessedOldDataTag = "WritableOrm ProcessedOldData";
+
+        /// <summary>Insert code here to recompute (insert/update/delete) other entities that depend on the changes items.
+        /// Queries "inserted" and "updated" will return NEW data.
+        /// Data is already saved to the database (but the SQL transaction has not yet been committed).</summary>
+        public static readonly CsTag<DataStructureInfo> OnSaveTag1 = "WritableOrm OnSaveTag1";
+
+        /// <summary>Insert code here to verify that invalid items are not going to be inserted or updated.
+        /// Queries "inserted" and "updated" will return NEW data.
+        /// Data is already saved to the database (but the SQL transaction has not yet been committed).</summary>
+        public static readonly CsTag<DataStructureInfo> OnSaveTag2 = "WritableOrm OnSaveTag2";
+
+        /// <summary>Insert code here to returns a list at errors for the given items (IList&lt;Guid&gt; ids).
+        /// Data is already saved to the database (but the SQL transaction has not yet been committed).</summary>
+        public static readonly CsTag<DataStructureInfo> OnSaveValidateTag = "WritableOrm OnSaveValidate";
+
+        /// <summary>
+        /// Entity-specific interpretation of database errors.
+        /// </summary>
+        public static readonly CsTag<DataStructureInfo> OnDatabaseErrorTag = "WritableOrm OnDatabaseError";
+
+        /// <summary>The inserted code will be execute after recomputing and validations.
+        /// Queries "inserted" and "updated" will return NEW data.
+        /// Data is already saved to the database (but the SQL transaction has not yet been committed).</summary>
+        public static readonly CsTag<DataStructureInfo> AfterSaveTag = "WritableOrm AfterSave";
+
+        public static readonly CsTag<DataStructureInfo> PersistenceStorageMapperPropertyMappingTag = "PersistenceStorageMapperPropertyMapping";
+
+        public static readonly CsTag<DataStructureInfo> PersistenceStorageMapperDependencyResolutionTag = "PersistenceStorageMapperDependencyResolution";
+
+        protected static string MemberFunctionsSnippet(DataStructureInfo info)
+        {
+            return string.Format(
+        @"public virtual void Save(IEnumerable<{0}.{1}> insertedNew, IEnumerable<{0}.{1}> updatedNew, IEnumerable<{0}.{1}> deletedIds, bool checkUserPermissions = false)
+        {{
+            if (!DomHelper.InitializeSaveMethodItems(ref insertedNew, ref updatedNew, ref deletedIds))
+                return;
+
+            " + ClearContextTag.Evaluate(info) + @"
+
+            " + ArgumentValidationTag.Evaluate(info) + @"
+
+            " + InitializationTag.Evaluate(info) + @"
+
+            // Using old data, including lazy loading of navigation properties:
+
+            IEnumerable<Common.Queryable.{0}_{1}> deleted = DomHelper.LoadOldDataWithNavigationProperties(deletedIds, this);
+            IEnumerable<Common.Queryable.{0}_{1}> updated = DomHelper.LoadOldDataWithNavigationProperties(updatedNew, this);
+
+            " + OldDataLoadedTag.Evaluate(info) + @"
+
+            " + ProcessedOldDataTag.Evaluate(info) + @"
+
+            {{
+                DomHelper.WriteToDatabase(insertedNew, updatedNew, deletedIds, _executionContext.PersistenceStorage, checkUserPermissions, _sqlUtility,
+                    out Exception saveException, out Rhetos.RhetosException interpretedException);
+
+                if (saveException != null)
+                {{
+                    " + OnDatabaseErrorTag.Evaluate(info) + @"
+                    DomHelper.ThrowInterpretedException(checkUserPermissions, saveException, interpretedException, _sqlUtility, ""{0}.{1}"");
+                }}
+            }}
+
+            deleted = null;
+            updated = this.Query(updatedNew.Select(item => item.ID));
+            IEnumerable<Common.Queryable.{0}_{1}> inserted = this.Query(insertedNew.Select(item => item.ID));
+
+            bool allEffectsCompleted = false;
+            try
+            {{
+                " + OnSaveTag1.Evaluate(info) + @"
+
+                " + OnSaveTag2.Evaluate(info) + @"
+
+                Rhetos.Dom.DefaultConcepts.InvalidDataMessage.ValidateOnSave(insertedNew, updatedNew, this, ""{0}.{1}"");
+
+                " + AfterSaveTag.Evaluate(info) + @"
+
+                allEffectsCompleted = true;
+            }}
+            finally
+            {{
+                if (!allEffectsCompleted)
+                    _executionContext.PersistenceTransaction.DiscardChanges();
+            }}
+        }}
+
+        public IEnumerable<Rhetos.Dom.DefaultConcepts.InvalidDataMessage> Validate(IList<Guid> ids, bool onSave)
+        {{
+            " + OnSaveValidateTag.Evaluate(info) + @"
+            yield break;
+        }}
+
+        ",
+                info.Module.Name,
+                info.Name);
+        }
+
+        protected static string PersistenceStorageMappingSnippet(DataStructureInfo info)
+        {
+            return
+    $@"public class {info.Module.Name}_{info.Name}_Mapper : IPersistenceStorageObjectMapper
+    {{
+        public PersistenceStorageObjectParameter[] GetParameters(IEntity genericEntity)
+        {{
+            var entity = ({info.Module}.{info.Name})genericEntity;
+            return new PersistenceStorageObjectParameter[]
+            {{
+                new PersistenceStorageObjectParameter(""ID"", new SqlParameter("""", System.Data.SqlDbType.UniqueIdentifier) {{ Value = entity.ID }}),
+                {PersistenceStorageMapperPropertyMappingTag.Evaluate(info)}
+            }};
+        }}
+    
+    	public IEnumerable<Guid> GetDependencies(IEntity genericEntity)
+        {{
+            var entity = ({info.Module}.{info.Name})genericEntity;
+            {PersistenceStorageMapperDependencyResolutionTag.Evaluate(info)}
+            yield break;
+        }}
+    
+    	public string GetTableName()
+        {{
+            return ""{((IOrmDataStructure)info).GetOrmSchema()}.{((IOrmDataStructure)info).GetOrmDatabaseObject()}"";
+        }}
+    }}
+
+    ";
+        }
+
+        public void GenerateCode(IConceptInfo conceptInfo, ICodeBuilder codeBuilder)
+        {
+            var info = (DataStructureInfo)conceptInfo;
+
+            if (info is IWritableOrmDataStructure)
+            {
+                codeBuilder.InsertCode("IWritableRepository<" + info.Module.Name + "." + info.Name + ">", RepositoryHelper.RepositoryInterfaces, info);
+                codeBuilder.InsertCode("IValidateRepository", RepositoryHelper.RepositoryInterfaces, info);
+
+                codeBuilder.InsertCode(MemberFunctionsSnippet(info), RepositoryHelper.RepositoryMembers, info);
+
+                codeBuilder.InsertCode(PersistenceStorageMappingSnippet(info), DomInitializationCodeGenerator.PersistenceStorageMappingsTag);
+                string registerRepository = $@"_mappings.Add(typeof({info.Module.Name}.{info.Name}), new {info.Module.Name}_{info.Name}_Mapper());
+            ";
+                codeBuilder.InsertCode(registerRepository, DomInitializationCodeGenerator.PersistenceStorageMappingRegistrationTag);
+            }
+        }
+    }
+}