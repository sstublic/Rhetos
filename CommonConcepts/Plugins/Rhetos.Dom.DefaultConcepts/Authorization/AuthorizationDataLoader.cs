﻿/*
    Copyright (C) 2014 Omega software d.o.o.

    This file is part of Rhetos.

    This program is free software: you can redistribute it and/or modify
    it under the terms of the GNU Affero General Public License as
    published by the Free Software Foundation, either version 3 of the
    License, or (at your option) any later version.

    This program is distributed in the hope that it will be useful,
    but WITHOUT ANY WARRANTY; without even the implied warranty of
    MERCHANTABILITY or FITNESS FOR A PARTICULAR PURPOSE.  See the
    GNU Affero General Public License for more details.

    You should have received a copy of the GNU Affero General Public License
    along with this program.  If not, see <http://www.gnu.org/licenses/>.
*/

using Rhetos.Extensibility;
using Rhetos.Logging;
using Rhetos.Security;
using Rhetos.Utilities;
using System;
using System.Collections.Generic;
using System.Linq;

namespace Rhetos.Dom.DefaultConcepts
{
    public class AuthorizationDataLoader : IAuthorizationData
    {
        private readonly ILogger _logger;
        private readonly IQueryableRepository<IPrincipal> _principalRepository;
<<<<<<< HEAD
        private readonly IQueryableRepository<IPrincipalHasRole> _principalRolesRepository;
=======
        private readonly Lazy<GenericRepository<IPrincipal>> _principalGenericRepository; // Lazy because it's rarely used.
        private readonly IQueryableRepository<IPrincipalHasRole, IPrincipal> _principalRolesRepository;
>>>>>>> c8cda01c
        private readonly IQueryableRepository<IRoleInheritsRole> _roleRolesRepository;
        private readonly IQueryableRepository<IPrincipalPermission> _principalPermissionRepository;
        private readonly IQueryableRepository<IRolePermission> _rolePermissionRepository;
        private readonly IQueryableRepository<IRole> _roleRepository;
        private readonly IQueryableRepository<ICommonClaim> _claimRepository;

        public AuthorizationDataLoader(
            ILogProvider logProvider,
            INamedPlugins<IRepository> repositories,
            Lazy<GenericRepository<IPrincipal>> principalGenericRepository)
        {
            _logger = logProvider.GetLogger(GetType().Name);
<<<<<<< HEAD
            _principalRepository = principalRepository;
            _principalRolesRepository = (IQueryableRepository<IPrincipalHasRole>)repositories.GetPlugin("Common.PrincipalHasRole");
            _roleRolesRepository = roleRolesRepository;
            _principalPermissionRepository = principalPermissionRepository;
            _rolePermissionRepository = rolePermissionRepository;
            _roleRepository = roleRepository;
            _claimRepository = claimRepository;
=======
            _principalRepository = (IQueryableRepository<IPrincipal>)repositories.GetPlugin("Common.Principal");
            _principalGenericRepository = principalGenericRepository;
            _principalRolesRepository = (IQueryableRepository<IPrincipalHasRole, IPrincipal>)repositories.GetPlugin("Common.PrincipalHasRole");
            _roleRolesRepository = (IQueryableRepository<IRoleInheritsRole>)repositories.GetPlugin("Common.RoleInheritsRole");
            _principalPermissionRepository = (IQueryableRepository<IPrincipalPermission>)repositories.GetPlugin("Common.PrincipalPermission");
            _rolePermissionRepository = (IQueryableRepository<IRolePermission>)repositories.GetPlugin("Common.RolePermission");
            _roleRepository = (IQueryableRepository<IRole>)repositories.GetPlugin("Common.Role");
            _claimRepository = (IQueryableRepository<ICommonClaim>)repositories.GetPlugin("Common.Claim");
>>>>>>> c8cda01c
        }

        private static bool? _shouldAddUnregisteredPrincipal;

        private static bool ShouldAddUnregisteredPrincipal()
        {
            if (_shouldAddUnregisteredPrincipal == null)
            {
                string setting = ConfigUtility.GetAppSetting("AuthorizationAddUnregisteredPrincipals");
                if (!string.IsNullOrEmpty(setting))
                    _shouldAddUnregisteredPrincipal = bool.Parse(setting);
                else
                    _shouldAddUnregisteredPrincipal = false;
            }
            return _shouldAddUnregisteredPrincipal.Value;
        }

        private Guid GetPrincipalID(string username)
        {
            return _principalRepository.Query()
                .Where(p => p.Name == username)
                .Select(p => p.ID)
                .SingleOrDefault();
        }

        public PrincipalInfo GetPrincipal(string username)
        {
            var principal = new PrincipalInfo { ID = GetPrincipalID(username), Name = username };

            if (principal.ID == default(Guid))
            {
                if (ShouldAddUnregisteredPrincipal())
                {
                    _logger.Info(() => "Adding unregistered principal '" + username + "'. See AuthorizationAddUnregisteredPrincipals in web.config.");
                    var newPrincipal = _principalGenericRepository.Value.CreateInstance();
                    newPrincipal.ID = Guid.NewGuid();
                    newPrincipal.Name = username;
                    try
                    {
                        _principalGenericRepository.Value.Insert(newPrincipal);
                        principal.ID = newPrincipal.ID;
                    }
                    catch (System.Data.SqlClient.SqlException ex)
                    {
                        if (ex.Message.StartsWith("Cannot insert duplicate key row in object 'Common.Principal' with unique index 'IX_Principal_Name'"))
                        {
                            _logger.Info(() => "Ignoring concurrent principal creation: " + ex.GetType().Name + ": " + ex.Message);
                            principal.ID = GetPrincipalID(username);
                            if (principal.ID == default(Guid))
                                throw new FrameworkException("Cannot create the principal record for '" + username + "'.", ex);
                        }
                        else
                            throw;
                    }
                }
                else
                {
                    _logger.Error("There is no principal with the given username '" + username + "' in Common.Principal.");
                    throw new ClientException("There is no principal with the given username.");
                }
            }
            return principal;
        }

        public IEnumerable<Guid> GetPrincipalRoles(IPrincipal principal)
        {
            return _principalRolesRepository.Query(principal).Select(pr => pr.RoleID.Value).ToList();
        }

        public IEnumerable<Guid> GetRoleRoles(Guid roleId)
        {
            return _roleRolesRepository.Query().Where(rr => rr.UsersFromID == roleId).Select(rr => rr.PermissionsFromID.Value).ToList();
        }

        /// <summary>
        /// Avoiding performance issue with large query parameter.
        /// </summary>
        private const int _sqlFilterItemsLimit = 500;

        /// <summary>
        /// The function may return permissions for more claims than required.
        /// </summary>
        public IEnumerable<PrincipalPermissionInfo> GetPrincipalPermissions(IPrincipal principal, IEnumerable<Guid> claimIds = null)
        {
            CsUtility.Materialize(ref claimIds);
            if (claimIds != null && claimIds.Count() == 0)
                return Enumerable.Empty<PrincipalPermissionInfo>();

            var query = _principalPermissionRepository.Query()
                .Where(principalPermission => principalPermission.IsAuthorized != null
                    && principalPermission.PrincipalID == principal.ID);

            if (claimIds != null && claimIds.Count() < _sqlFilterItemsLimit)
                query = query.Where(principalPermission => claimIds.Contains(principalPermission.ClaimID.Value));
                
            return query.Select(principalPermission => new PrincipalPermissionInfo
                    {
                        ID = principalPermission.ID,
                        PrincipalID = principalPermission.PrincipalID.Value,
                        ClaimID = principalPermission.ClaimID.Value,
                        IsAuthorized = principalPermission.IsAuthorized.Value,
                    })
                .ToList();
        }

        /// <summary>
        /// The function may return permissions for more claims than required.
        /// </summary>
        public IEnumerable<RolePermissionInfo> GetRolePermissions(IEnumerable<Guid> roleIds, IEnumerable<Guid> claimIds = null)
        {
            CsUtility.Materialize(ref roleIds);
            CsUtility.Materialize(ref claimIds);
            if (roleIds.Count() == 0 || (claimIds != null && claimIds.Count() == 0))
                return Enumerable.Empty<RolePermissionInfo>();

            var query = _rolePermissionRepository.Query()
                .Where(rolePermission => rolePermission.IsAuthorized != null
                    && roleIds.Contains(rolePermission.RoleID.Value));

            if (claimIds != null && claimIds.Count() < _sqlFilterItemsLimit)
                query = query.Where(rolePermission => claimIds.Contains(rolePermission.ClaimID.Value));

            return query.Select(rolePermission => new RolePermissionInfo
                    {
                        ID = rolePermission.ID,
                        RoleID = rolePermission.RoleID.Value,
                        ClaimID = rolePermission.ClaimID.Value,
                        IsAuthorized = rolePermission.IsAuthorized.Value,
                    })
                .ToList();
        }

        /// <summary>
        /// Note that the result will not include roles that do not exist, and that the order of returned items might not match the parameter.
        /// </summary>
        public IDictionary<Guid, string> GetRoles(IEnumerable<Guid> roleIds = null)
        {
            CsUtility.Materialize(ref roleIds);
            if (roleIds != null && roleIds.Count() == 0)
                return new Dictionary<Guid, string>();

            var query = _roleRepository.Query();
            if (roleIds != null)
                query = query.Where(role => roleIds.Contains(role.ID));

            return query
                .Select(role => new { ID = role.ID, Name = role.Name })
                .ToList()
                .ToDictionary(role => role.ID, role => role.Name);
        }

        /// <summary>
        /// The function may return more claims than required.
        /// Note that the result will not include claims that are inactive or do not exist, and that the order of returned items might not match the parameter.
        /// </summary>
        public IDictionary<Claim, ClaimInfo> GetClaims(IEnumerable<Claim> requiredClaims = null)
        {
            CsUtility.Materialize(ref requiredClaims);
            if (requiredClaims != null && requiredClaims.Count() == 0)
                return new Dictionary<Claim, ClaimInfo>();

            var queryClaims = _claimRepository.Query().Where(claim => claim.Active != null && claim.Active.Value);

            if (requiredClaims != null)
            {
                var claimsResources = requiredClaims.Select(claim => claim.Resource).Distinct().ToList();
                var claimsRights = requiredClaims.Select(claim => claim.Right).Distinct().ToList();

                if (claimsResources.Count < _sqlFilterItemsLimit && claimsRights.Count < _sqlFilterItemsLimit)
                    queryClaims = queryClaims.Where(claim => claimsResources.Contains(claim.ClaimResource) && claimsRights.Contains(claim.ClaimRight));
            }

            var loadedClaims = queryClaims
                .Select(claim => new ClaimInfo
                    {
                        ID = claim.ID,
                        Resource = claim.ClaimResource,
                        Right = claim.ClaimRight
                    })
                .ToList();

            Dictionary<Claim, ClaimInfo> claimsIndex;
            try
            {
                claimsIndex = loadedClaims.ToDictionary(item => new Claim(item.Resource, item.Right));
            }
            catch
            {
                var duplicates = loadedClaims.GroupBy(item => new Claim(item.Resource, item.Right))
                    .Where(g => g.Count() > 1)
                    .FirstOrDefault();
                if (duplicates != null)
                    throw new FrameworkException(string.Format("Loaded duplicate claims: '{0} {1}' and '{2} {3}'.",
                        duplicates.First().Resource, duplicates.First().Right,
                        duplicates.Last().Resource, duplicates.Last().Right));
                throw;
            }

            return claimsIndex;
        }
    }
}
<|MERGE_RESOLUTION|>--- conflicted
+++ resolved
@@ -1,271 +1,257 @@
-﻿/*
-    Copyright (C) 2014 Omega software d.o.o.
-
-    This file is part of Rhetos.
-
-    This program is free software: you can redistribute it and/or modify
-    it under the terms of the GNU Affero General Public License as
-    published by the Free Software Foundation, either version 3 of the
-    License, or (at your option) any later version.
-
-    This program is distributed in the hope that it will be useful,
-    but WITHOUT ANY WARRANTY; without even the implied warranty of
-    MERCHANTABILITY or FITNESS FOR A PARTICULAR PURPOSE.  See the
-    GNU Affero General Public License for more details.
-
-    You should have received a copy of the GNU Affero General Public License
-    along with this program.  If not, see <http://www.gnu.org/licenses/>.
-*/
-
-using Rhetos.Extensibility;
-using Rhetos.Logging;
-using Rhetos.Security;
-using Rhetos.Utilities;
-using System;
-using System.Collections.Generic;
-using System.Linq;
-
-namespace Rhetos.Dom.DefaultConcepts
-{
-    public class AuthorizationDataLoader : IAuthorizationData
-    {
-        private readonly ILogger _logger;
-        private readonly IQueryableRepository<IPrincipal> _principalRepository;
-<<<<<<< HEAD
-        private readonly IQueryableRepository<IPrincipalHasRole> _principalRolesRepository;
-=======
-        private readonly Lazy<GenericRepository<IPrincipal>> _principalGenericRepository; // Lazy because it's rarely used.
-        private readonly IQueryableRepository<IPrincipalHasRole, IPrincipal> _principalRolesRepository;
->>>>>>> c8cda01c
-        private readonly IQueryableRepository<IRoleInheritsRole> _roleRolesRepository;
-        private readonly IQueryableRepository<IPrincipalPermission> _principalPermissionRepository;
-        private readonly IQueryableRepository<IRolePermission> _rolePermissionRepository;
-        private readonly IQueryableRepository<IRole> _roleRepository;
-        private readonly IQueryableRepository<ICommonClaim> _claimRepository;
-
-        public AuthorizationDataLoader(
-            ILogProvider logProvider,
-            INamedPlugins<IRepository> repositories,
-            Lazy<GenericRepository<IPrincipal>> principalGenericRepository)
-        {
-            _logger = logProvider.GetLogger(GetType().Name);
-<<<<<<< HEAD
-            _principalRepository = principalRepository;
-            _principalRolesRepository = (IQueryableRepository<IPrincipalHasRole>)repositories.GetPlugin("Common.PrincipalHasRole");
-            _roleRolesRepository = roleRolesRepository;
-            _principalPermissionRepository = principalPermissionRepository;
-            _rolePermissionRepository = rolePermissionRepository;
-            _roleRepository = roleRepository;
-            _claimRepository = claimRepository;
-=======
-            _principalRepository = (IQueryableRepository<IPrincipal>)repositories.GetPlugin("Common.Principal");
-            _principalGenericRepository = principalGenericRepository;
-            _principalRolesRepository = (IQueryableRepository<IPrincipalHasRole, IPrincipal>)repositories.GetPlugin("Common.PrincipalHasRole");
-            _roleRolesRepository = (IQueryableRepository<IRoleInheritsRole>)repositories.GetPlugin("Common.RoleInheritsRole");
-            _principalPermissionRepository = (IQueryableRepository<IPrincipalPermission>)repositories.GetPlugin("Common.PrincipalPermission");
-            _rolePermissionRepository = (IQueryableRepository<IRolePermission>)repositories.GetPlugin("Common.RolePermission");
-            _roleRepository = (IQueryableRepository<IRole>)repositories.GetPlugin("Common.Role");
-            _claimRepository = (IQueryableRepository<ICommonClaim>)repositories.GetPlugin("Common.Claim");
->>>>>>> c8cda01c
-        }
-
-        private static bool? _shouldAddUnregisteredPrincipal;
-
-        private static bool ShouldAddUnregisteredPrincipal()
-        {
-            if (_shouldAddUnregisteredPrincipal == null)
-            {
-                string setting = ConfigUtility.GetAppSetting("AuthorizationAddUnregisteredPrincipals");
-                if (!string.IsNullOrEmpty(setting))
-                    _shouldAddUnregisteredPrincipal = bool.Parse(setting);
-                else
-                    _shouldAddUnregisteredPrincipal = false;
-            }
-            return _shouldAddUnregisteredPrincipal.Value;
-        }
-
-        private Guid GetPrincipalID(string username)
-        {
-            return _principalRepository.Query()
-                .Where(p => p.Name == username)
-                .Select(p => p.ID)
-                .SingleOrDefault();
-        }
-
-        public PrincipalInfo GetPrincipal(string username)
-        {
-            var principal = new PrincipalInfo { ID = GetPrincipalID(username), Name = username };
-
-            if (principal.ID == default(Guid))
-            {
-                if (ShouldAddUnregisteredPrincipal())
-                {
-                    _logger.Info(() => "Adding unregistered principal '" + username + "'. See AuthorizationAddUnregisteredPrincipals in web.config.");
-                    var newPrincipal = _principalGenericRepository.Value.CreateInstance();
-                    newPrincipal.ID = Guid.NewGuid();
-                    newPrincipal.Name = username;
-                    try
-                    {
-                        _principalGenericRepository.Value.Insert(newPrincipal);
-                        principal.ID = newPrincipal.ID;
-                    }
-                    catch (System.Data.SqlClient.SqlException ex)
-                    {
-                        if (ex.Message.StartsWith("Cannot insert duplicate key row in object 'Common.Principal' with unique index 'IX_Principal_Name'"))
-                        {
-                            _logger.Info(() => "Ignoring concurrent principal creation: " + ex.GetType().Name + ": " + ex.Message);
-                            principal.ID = GetPrincipalID(username);
-                            if (principal.ID == default(Guid))
-                                throw new FrameworkException("Cannot create the principal record for '" + username + "'.", ex);
-                        }
-                        else
-                            throw;
-                    }
-                }
-                else
-                {
-                    _logger.Error("There is no principal with the given username '" + username + "' in Common.Principal.");
-                    throw new ClientException("There is no principal with the given username.");
-                }
-            }
-            return principal;
-        }
-
-        public IEnumerable<Guid> GetPrincipalRoles(IPrincipal principal)
-        {
-            return _principalRolesRepository.Query(principal).Select(pr => pr.RoleID.Value).ToList();
-        }
-
-        public IEnumerable<Guid> GetRoleRoles(Guid roleId)
-        {
-            return _roleRolesRepository.Query().Where(rr => rr.UsersFromID == roleId).Select(rr => rr.PermissionsFromID.Value).ToList();
-        }
-
-        /// <summary>
-        /// Avoiding performance issue with large query parameter.
-        /// </summary>
-        private const int _sqlFilterItemsLimit = 500;
-
-        /// <summary>
-        /// The function may return permissions for more claims than required.
-        /// </summary>
-        public IEnumerable<PrincipalPermissionInfo> GetPrincipalPermissions(IPrincipal principal, IEnumerable<Guid> claimIds = null)
-        {
-            CsUtility.Materialize(ref claimIds);
-            if (claimIds != null && claimIds.Count() == 0)
-                return Enumerable.Empty<PrincipalPermissionInfo>();
-
-            var query = _principalPermissionRepository.Query()
-                .Where(principalPermission => principalPermission.IsAuthorized != null
-                    && principalPermission.PrincipalID == principal.ID);
-
-            if (claimIds != null && claimIds.Count() < _sqlFilterItemsLimit)
-                query = query.Where(principalPermission => claimIds.Contains(principalPermission.ClaimID.Value));
-                
-            return query.Select(principalPermission => new PrincipalPermissionInfo
-                    {
-                        ID = principalPermission.ID,
-                        PrincipalID = principalPermission.PrincipalID.Value,
-                        ClaimID = principalPermission.ClaimID.Value,
-                        IsAuthorized = principalPermission.IsAuthorized.Value,
-                    })
-                .ToList();
-        }
-
-        /// <summary>
-        /// The function may return permissions for more claims than required.
-        /// </summary>
-        public IEnumerable<RolePermissionInfo> GetRolePermissions(IEnumerable<Guid> roleIds, IEnumerable<Guid> claimIds = null)
-        {
-            CsUtility.Materialize(ref roleIds);
-            CsUtility.Materialize(ref claimIds);
-            if (roleIds.Count() == 0 || (claimIds != null && claimIds.Count() == 0))
-                return Enumerable.Empty<RolePermissionInfo>();
-
-            var query = _rolePermissionRepository.Query()
-                .Where(rolePermission => rolePermission.IsAuthorized != null
-                    && roleIds.Contains(rolePermission.RoleID.Value));
-
-            if (claimIds != null && claimIds.Count() < _sqlFilterItemsLimit)
-                query = query.Where(rolePermission => claimIds.Contains(rolePermission.ClaimID.Value));
-
-            return query.Select(rolePermission => new RolePermissionInfo
-                    {
-                        ID = rolePermission.ID,
-                        RoleID = rolePermission.RoleID.Value,
-                        ClaimID = rolePermission.ClaimID.Value,
-                        IsAuthorized = rolePermission.IsAuthorized.Value,
-                    })
-                .ToList();
-        }
-
-        /// <summary>
-        /// Note that the result will not include roles that do not exist, and that the order of returned items might not match the parameter.
-        /// </summary>
-        public IDictionary<Guid, string> GetRoles(IEnumerable<Guid> roleIds = null)
-        {
-            CsUtility.Materialize(ref roleIds);
-            if (roleIds != null && roleIds.Count() == 0)
-                return new Dictionary<Guid, string>();
-
-            var query = _roleRepository.Query();
-            if (roleIds != null)
-                query = query.Where(role => roleIds.Contains(role.ID));
-
-            return query
-                .Select(role => new { ID = role.ID, Name = role.Name })
-                .ToList()
-                .ToDictionary(role => role.ID, role => role.Name);
-        }
-
-        /// <summary>
-        /// The function may return more claims than required.
-        /// Note that the result will not include claims that are inactive or do not exist, and that the order of returned items might not match the parameter.
-        /// </summary>
-        public IDictionary<Claim, ClaimInfo> GetClaims(IEnumerable<Claim> requiredClaims = null)
-        {
-            CsUtility.Materialize(ref requiredClaims);
-            if (requiredClaims != null && requiredClaims.Count() == 0)
-                return new Dictionary<Claim, ClaimInfo>();
-
-            var queryClaims = _claimRepository.Query().Where(claim => claim.Active != null && claim.Active.Value);
-
-            if (requiredClaims != null)
-            {
-                var claimsResources = requiredClaims.Select(claim => claim.Resource).Distinct().ToList();
-                var claimsRights = requiredClaims.Select(claim => claim.Right).Distinct().ToList();
-
-                if (claimsResources.Count < _sqlFilterItemsLimit && claimsRights.Count < _sqlFilterItemsLimit)
-                    queryClaims = queryClaims.Where(claim => claimsResources.Contains(claim.ClaimResource) && claimsRights.Contains(claim.ClaimRight));
-            }
-
-            var loadedClaims = queryClaims
-                .Select(claim => new ClaimInfo
-                    {
-                        ID = claim.ID,
-                        Resource = claim.ClaimResource,
-                        Right = claim.ClaimRight
-                    })
-                .ToList();
-
-            Dictionary<Claim, ClaimInfo> claimsIndex;
-            try
-            {
-                claimsIndex = loadedClaims.ToDictionary(item => new Claim(item.Resource, item.Right));
-            }
-            catch
-            {
-                var duplicates = loadedClaims.GroupBy(item => new Claim(item.Resource, item.Right))
-                    .Where(g => g.Count() > 1)
-                    .FirstOrDefault();
-                if (duplicates != null)
-                    throw new FrameworkException(string.Format("Loaded duplicate claims: '{0} {1}' and '{2} {3}'.",
-                        duplicates.First().Resource, duplicates.First().Right,
-                        duplicates.Last().Resource, duplicates.Last().Right));
-                throw;
-            }
-
-            return claimsIndex;
-        }
-    }
-}
+﻿/*
+    Copyright (C) 2014 Omega software d.o.o.
+
+    This file is part of Rhetos.
+
+    This program is free software: you can redistribute it and/or modify
+    it under the terms of the GNU Affero General Public License as
+    published by the Free Software Foundation, either version 3 of the
+    License, or (at your option) any later version.
+
+    This program is distributed in the hope that it will be useful,
+    but WITHOUT ANY WARRANTY; without even the implied warranty of
+    MERCHANTABILITY or FITNESS FOR A PARTICULAR PURPOSE.  See the
+    GNU Affero General Public License for more details.
+
+    You should have received a copy of the GNU Affero General Public License
+    along with this program.  If not, see <http://www.gnu.org/licenses/>.
+*/
+
+using Rhetos.Extensibility;
+using Rhetos.Logging;
+using Rhetos.Security;
+using Rhetos.Utilities;
+using System;
+using System.Collections.Generic;
+using System.Linq;
+
+namespace Rhetos.Dom.DefaultConcepts
+{
+    public class AuthorizationDataLoader : IAuthorizationData
+    {
+        private readonly ILogger _logger;
+        private readonly IQueryableRepository<IPrincipal> _principalRepository;
+        private readonly IQueryableRepository<IPrincipalHasRole> _principalRolesRepository;
+        private readonly Lazy<GenericRepository<IPrincipal>> _principalGenericRepository; // Lazy because it's rarely used.
+        private readonly IQueryableRepository<IRoleInheritsRole> _roleRolesRepository;
+        private readonly IQueryableRepository<IPrincipalPermission> _principalPermissionRepository;
+        private readonly IQueryableRepository<IRolePermission> _rolePermissionRepository;
+        private readonly IQueryableRepository<IRole> _roleRepository;
+        private readonly IQueryableRepository<ICommonClaim> _claimRepository;
+
+        public AuthorizationDataLoader(
+            ILogProvider logProvider,
+            INamedPlugins<IRepository> repositories,
+            Lazy<GenericRepository<IPrincipal>> principalGenericRepository)
+        {
+            _logger = logProvider.GetLogger(GetType().Name);
+            _principalRepository = (IQueryableRepository<IPrincipal>)repositories.GetPlugin("Common.Principal");
+            _principalGenericRepository = principalGenericRepository;
+            _principalRolesRepository = (IQueryableRepository<IPrincipalHasRole>)repositories.GetPlugin("Common.PrincipalHasRole");
+            _roleRolesRepository = (IQueryableRepository<IRoleInheritsRole>)repositories.GetPlugin("Common.RoleInheritsRole");
+            _principalPermissionRepository = (IQueryableRepository<IPrincipalPermission>)repositories.GetPlugin("Common.PrincipalPermission");
+            _rolePermissionRepository = (IQueryableRepository<IRolePermission>)repositories.GetPlugin("Common.RolePermission");
+            _roleRepository = (IQueryableRepository<IRole>)repositories.GetPlugin("Common.Role");
+            _claimRepository = (IQueryableRepository<ICommonClaim>)repositories.GetPlugin("Common.Claim");
+        }
+
+        private static bool? _shouldAddUnregisteredPrincipal;
+
+        private static bool ShouldAddUnregisteredPrincipal()
+        {
+            if (_shouldAddUnregisteredPrincipal == null)
+            {
+                string setting = ConfigUtility.GetAppSetting("AuthorizationAddUnregisteredPrincipals");
+                if (!string.IsNullOrEmpty(setting))
+                    _shouldAddUnregisteredPrincipal = bool.Parse(setting);
+                else
+                    _shouldAddUnregisteredPrincipal = false;
+            }
+            return _shouldAddUnregisteredPrincipal.Value;
+        }
+
+        private Guid GetPrincipalID(string username)
+        {
+            return _principalRepository.Query()
+                .Where(p => p.Name == username)
+                .Select(p => p.ID)
+                .SingleOrDefault();
+        }
+
+        public PrincipalInfo GetPrincipal(string username)
+        {
+            var principal = new PrincipalInfo { ID = GetPrincipalID(username), Name = username };
+
+            if (principal.ID == default(Guid))
+            {
+                if (ShouldAddUnregisteredPrincipal())
+                {
+                    _logger.Info(() => "Adding unregistered principal '" + username + "'. See AuthorizationAddUnregisteredPrincipals in web.config.");
+                    var newPrincipal = _principalGenericRepository.Value.CreateInstance();
+                    newPrincipal.ID = Guid.NewGuid();
+                    newPrincipal.Name = username;
+                    try
+                    {
+                        _principalGenericRepository.Value.Insert(newPrincipal);
+                        principal.ID = newPrincipal.ID;
+                    }
+                    catch (System.Data.SqlClient.SqlException ex)
+                    {
+                        if (ex.Message.StartsWith("Cannot insert duplicate key row in object 'Common.Principal' with unique index 'IX_Principal_Name'"))
+                        {
+                            _logger.Info(() => "Ignoring concurrent principal creation: " + ex.GetType().Name + ": " + ex.Message);
+                            principal.ID = GetPrincipalID(username);
+                            if (principal.ID == default(Guid))
+                                throw new FrameworkException("Cannot create the principal record for '" + username + "'.", ex);
+                        }
+                        else
+                            throw;
+                    }
+                }
+                else
+                {
+                    _logger.Error("There is no principal with the given username '" + username + "' in Common.Principal.");
+                    throw new ClientException("There is no principal with the given username.");
+                }
+            }
+            return principal;
+        }
+
+        public IEnumerable<Guid> GetPrincipalRoles(IPrincipal principal)
+        {
+            return _principalRolesRepository.Query(principal).Select(pr => pr.RoleID.Value).ToList();
+        }
+
+        public IEnumerable<Guid> GetRoleRoles(Guid roleId)
+        {
+            return _roleRolesRepository.Query().Where(rr => rr.UsersFromID == roleId).Select(rr => rr.PermissionsFromID.Value).ToList();
+        }
+
+        /// <summary>
+        /// Avoiding performance issue with large query parameter.
+        /// </summary>
+        private const int _sqlFilterItemsLimit = 500;
+
+        /// <summary>
+        /// The function may return permissions for more claims than required.
+        /// </summary>
+        public IEnumerable<PrincipalPermissionInfo> GetPrincipalPermissions(IPrincipal principal, IEnumerable<Guid> claimIds = null)
+        {
+            CsUtility.Materialize(ref claimIds);
+            if (claimIds != null && claimIds.Count() == 0)
+                return Enumerable.Empty<PrincipalPermissionInfo>();
+
+            var query = _principalPermissionRepository.Query()
+                .Where(principalPermission => principalPermission.IsAuthorized != null
+                    && principalPermission.PrincipalID == principal.ID);
+
+            if (claimIds != null && claimIds.Count() < _sqlFilterItemsLimit)
+                query = query.Where(principalPermission => claimIds.Contains(principalPermission.ClaimID.Value));
+                
+            return query.Select(principalPermission => new PrincipalPermissionInfo
+                    {
+                        ID = principalPermission.ID,
+                        PrincipalID = principalPermission.PrincipalID.Value,
+                        ClaimID = principalPermission.ClaimID.Value,
+                        IsAuthorized = principalPermission.IsAuthorized.Value,
+                    })
+                .ToList();
+        }
+
+        /// <summary>
+        /// The function may return permissions for more claims than required.
+        /// </summary>
+        public IEnumerable<RolePermissionInfo> GetRolePermissions(IEnumerable<Guid> roleIds, IEnumerable<Guid> claimIds = null)
+        {
+            CsUtility.Materialize(ref roleIds);
+            CsUtility.Materialize(ref claimIds);
+            if (roleIds.Count() == 0 || (claimIds != null && claimIds.Count() == 0))
+                return Enumerable.Empty<RolePermissionInfo>();
+
+            var query = _rolePermissionRepository.Query()
+                .Where(rolePermission => rolePermission.IsAuthorized != null
+                    && roleIds.Contains(rolePermission.RoleID.Value));
+
+            if (claimIds != null && claimIds.Count() < _sqlFilterItemsLimit)
+                query = query.Where(rolePermission => claimIds.Contains(rolePermission.ClaimID.Value));
+
+            return query.Select(rolePermission => new RolePermissionInfo
+                    {
+                        ID = rolePermission.ID,
+                        RoleID = rolePermission.RoleID.Value,
+                        ClaimID = rolePermission.ClaimID.Value,
+                        IsAuthorized = rolePermission.IsAuthorized.Value,
+                    })
+                .ToList();
+        }
+
+        /// <summary>
+        /// Note that the result will not include roles that do not exist, and that the order of returned items might not match the parameter.
+        /// </summary>
+        public IDictionary<Guid, string> GetRoles(IEnumerable<Guid> roleIds = null)
+        {
+            CsUtility.Materialize(ref roleIds);
+            if (roleIds != null && roleIds.Count() == 0)
+                return new Dictionary<Guid, string>();
+
+            var query = _roleRepository.Query();
+            if (roleIds != null)
+                query = query.Where(role => roleIds.Contains(role.ID));
+
+            return query
+                .Select(role => new { ID = role.ID, Name = role.Name })
+                .ToList()
+                .ToDictionary(role => role.ID, role => role.Name);
+        }
+
+        /// <summary>
+        /// The function may return more claims than required.
+        /// Note that the result will not include claims that are inactive or do not exist, and that the order of returned items might not match the parameter.
+        /// </summary>
+        public IDictionary<Claim, ClaimInfo> GetClaims(IEnumerable<Claim> requiredClaims = null)
+        {
+            CsUtility.Materialize(ref requiredClaims);
+            if (requiredClaims != null && requiredClaims.Count() == 0)
+                return new Dictionary<Claim, ClaimInfo>();
+
+            var queryClaims = _claimRepository.Query().Where(claim => claim.Active != null && claim.Active.Value);
+
+            if (requiredClaims != null)
+            {
+                var claimsResources = requiredClaims.Select(claim => claim.Resource).Distinct().ToList();
+                var claimsRights = requiredClaims.Select(claim => claim.Right).Distinct().ToList();
+
+                if (claimsResources.Count < _sqlFilterItemsLimit && claimsRights.Count < _sqlFilterItemsLimit)
+                    queryClaims = queryClaims.Where(claim => claimsResources.Contains(claim.ClaimResource) && claimsRights.Contains(claim.ClaimRight));
+            }
+
+            var loadedClaims = queryClaims
+                .Select(claim => new ClaimInfo
+                    {
+                        ID = claim.ID,
+                        Resource = claim.ClaimResource,
+                        Right = claim.ClaimRight
+                    })
+                .ToList();
+
+            Dictionary<Claim, ClaimInfo> claimsIndex;
+            try
+            {
+                claimsIndex = loadedClaims.ToDictionary(item => new Claim(item.Resource, item.Right));
+            }
+            catch
+            {
+                var duplicates = loadedClaims.GroupBy(item => new Claim(item.Resource, item.Right))
+                    .Where(g => g.Count() > 1)
+                    .FirstOrDefault();
+                if (duplicates != null)
+                    throw new FrameworkException(string.Format("Loaded duplicate claims: '{0} {1}' and '{2} {3}'.",
+                        duplicates.First().Resource, duplicates.First().Right,
+                        duplicates.Last().Resource, duplicates.Last().Right));
+                throw;
+            }
+
+            return claimsIndex;
+        }
+    }
+}