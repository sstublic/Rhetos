--- conflicted
+++ resolved
@@ -1,75 +1,66 @@
-﻿/*
-    Copyright (C) 2013 Omega software d.o.o.
-
-    This file is part of Rhetos.
-
-    This program is free software: you can redistribute it and/or modify
-    it under the terms of the GNU Affero General Public License as
-    published by the Free Software Foundation, either version 3 of the
-    License, or (at your option) any later version.
-
-    This program is distributed in the hope that it will be useful,
-    but WITHOUT ANY WARRANTY; without even the implied warranty of
-    MERCHANTABILITY or FITNESS FOR A PARTICULAR PURPOSE.  See the
-    GNU Affero General Public License for more details.
-
-    You should have received a copy of the GNU Affero General Public License
-    along with this program.  If not, see <http://www.gnu.org/licenses/>.
-*/
-using System;
-using System.Collections.Generic;
-using System.Linq;
-using System.Text;
-using System.ComponentModel.Composition;
-using Rhetos.Utilities;
-
-namespace Rhetos.Dsl.DefaultConcepts
-{
-    [Export(typeof(IConceptInfo))]
-    [ConceptKeyword("MinLength")]
-    public class MinLengthInfo : IMacroConcept, IValidationConcept
-    {
-        [ConceptKey]
-        public PropertyInfo Property { get; set; }
-
-        public string Length { get; set; }
-
-        public IEnumerable<IConceptInfo> CreateNewConcepts(IEnumerable<IConceptInfo> existingConcepts)
-        {
-            // Expand the base entity:
-            var itemFilterMinLengthProperty = new ItemFilterInfo
-            {
-                Expression = String.Format("item => !String.IsNullOrEmpty(item.{0}) && item.{0}.Length < {1}", Property.Name, Length),
-                FilterName = Property.Name + "_MinLengthFilter", 
-                Source = Property.DataStructure 
-            };
-<<<<<<< HEAD
-            var denySaveMinLengthProperty = new DenySaveForPropertyInfo { 
-                    DependedProperty = Property, 
-                    FilterType = itemFilterMinLengthProperty.FilterName, 
-                    Title = String.Format("Minimum allowed length of {0} is {1} characters.", Property.Name, Length), 
-                    Source = Property.DataStructure 
-=======
-            var denySaveMinLengthProperty = new DenySaveForPropertyInfo
-            {
-                DependedProperties = Property, 
-                FilterType = itemFilterMinLengthProperty.FilterName, 
-                Title = String.Format("Minimum allowed length of {0} is {1} characters.", Property.Name, Length), 
-                Source = Property.DataStructure 
->>>>>>> 388f2f87
-            };
-            return new IConceptInfo[] { itemFilterMinLengthProperty, denySaveMinLengthProperty };
-        }
-
-        public void CheckSemantics(IEnumerable<IConceptInfo> concepts)
-        {
-            int i;
-
-            if (!(this.Property is ShortStringPropertyInfo || this.Property is LongStringPropertyInfo))
-                throw new DslSyntaxException("MinLength can only be used on ShortString or LongString.");
-
-            if (!Int32.TryParse(this.Length, out i))
-                throw new DslSyntaxException("Length is not an integer.");
-        }
-    }
-}
+﻿/*
+    Copyright (C) 2013 Omega software d.o.o.
+
+    This file is part of Rhetos.
+
+    This program is free software: you can redistribute it and/or modify
+    it under the terms of the GNU Affero General Public License as
+    published by the Free Software Foundation, either version 3 of the
+    License, or (at your option) any later version.
+
+    This program is distributed in the hope that it will be useful,
+    but WITHOUT ANY WARRANTY; without even the implied warranty of
+    MERCHANTABILITY or FITNESS FOR A PARTICULAR PURPOSE.  See the
+    GNU Affero General Public License for more details.
+
+    You should have received a copy of the GNU Affero General Public License
+    along with this program.  If not, see <http://www.gnu.org/licenses/>.
+*/
+using System;
+using System.Collections.Generic;
+using System.Linq;
+using System.Text;
+using System.ComponentModel.Composition;
+using Rhetos.Utilities;
+
+namespace Rhetos.Dsl.DefaultConcepts
+{
+    [Export(typeof(IConceptInfo))]
+    [ConceptKeyword("MinLength")]
+    public class MinLengthInfo : IMacroConcept, IValidationConcept
+    {
+        [ConceptKey]
+        public PropertyInfo Property { get; set; }
+
+        public string Length { get; set; }
+
+        public IEnumerable<IConceptInfo> CreateNewConcepts(IEnumerable<IConceptInfo> existingConcepts)
+        {
+            // Expand the base entity:
+            var itemFilterMinLengthProperty = new ItemFilterInfo
+            {
+                Expression = String.Format("item => !String.IsNullOrEmpty(item.{0}) && item.{0}.Length < {1}", Property.Name, Length),
+                    FilterName = Property.Name + "_MinLengthFilter", 
+                    Source = Property.DataStructure 
+            };
+            var denySaveMinLengthProperty = new DenySaveForPropertyInfo { 
+                    DependedProperty = Property, 
+                    FilterType = itemFilterMinLengthProperty.FilterName, 
+                    Title = String.Format("Minimum allowed length of {0} is {1} characters.", Property.Name, Length), 
+                    Source = Property.DataStructure 
+            };
+            return new IConceptInfo[] { itemFilterMinLengthProperty, denySaveMinLengthProperty };
+        }
+
+        public void CheckSemantics(IEnumerable<IConceptInfo> concepts)
+        {
+            int i;
+
+            if (!(this.Property is ShortStringPropertyInfo || this.Property is LongStringPropertyInfo))
+                throw new DslSyntaxException("MinLength can only be used on ShortString or LongString.");
+
+            if (!Int32.TryParse(this.Length, out i))
+                throw new DslSyntaxException("Length is not an integer.");
+        }
+    }
+}