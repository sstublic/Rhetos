﻿<?xml version="1.0" encoding="utf-8"?>
<Project ToolsVersion="12.0" DefaultTargets="Build" xmlns="http://schemas.microsoft.com/developer/msbuild/2003">
  <PropertyGroup>
    <Configuration Condition=" '$(Configuration)' == '' ">Debug</Configuration>
    <Platform Condition=" '$(Platform)' == '' ">AnyCPU</Platform>
    <ProductVersion>8.0.30703</ProductVersion>
    <SchemaVersion>2.0</SchemaVersion>
    <ProjectGuid>{24BC6B74-703A-4AAF-99C3-B5CD760F3D22}</ProjectGuid>
    <OutputType>Library</OutputType>
    <AppDesignerFolder>Properties</AppDesignerFolder>
    <RootNamespace>Rhetos.Dsl.DefaultConcepts</RootNamespace>
    <AssemblyName>Rhetos.Dsl.DefaultConcepts</AssemblyName>
    <TargetFrameworkVersion>v4.5.1</TargetFrameworkVersion>
    <FileAlignment>512</FileAlignment>
    <SccProjectName>
    </SccProjectName>
    <SccLocalPath>
    </SccLocalPath>
    <SccAuxPath>
    </SccAuxPath>
    <SccProvider>
    </SccProvider>
    <TargetFrameworkProfile />
  </PropertyGroup>
  <PropertyGroup Condition=" '$(Configuration)|$(Platform)' == 'Debug|AnyCPU' ">
    <DebugSymbols>true</DebugSymbols>
    <DebugType>full</DebugType>
    <Optimize>false</Optimize>
    <OutputPath>bin\Debug\</OutputPath>
    <DefineConstants>DEBUG;TRACE</DefineConstants>
    <ErrorReport>prompt</ErrorReport>
    <WarningLevel>4</WarningLevel>
    <CodeAnalysisRuleSet>AllRules.ruleset</CodeAnalysisRuleSet>
    <CodeContractsEnableRuntimeChecking>False</CodeContractsEnableRuntimeChecking>
    <CodeContractsRuntimeOnlyPublicSurface>False</CodeContractsRuntimeOnlyPublicSurface>
    <CodeContractsRuntimeThrowOnFailure>False</CodeContractsRuntimeThrowOnFailure>
    <CodeContractsRuntimeCallSiteRequires>False</CodeContractsRuntimeCallSiteRequires>
    <CodeContractsRunCodeAnalysis>False</CodeContractsRunCodeAnalysis>
    <CodeContractsNonNullObligations>True</CodeContractsNonNullObligations>
    <CodeContractsBoundsObligations>True</CodeContractsBoundsObligations>
    <CodeContractsArithmeticObligations>True</CodeContractsArithmeticObligations>
    <CodeContractsRedundantAssumptions>True</CodeContractsRedundantAssumptions>
    <CodeContractsRunInBackground>True</CodeContractsRunInBackground>
    <CodeContractsShowSquigglies>True</CodeContractsShowSquigglies>
    <CodeContractsUseBaseLine>False</CodeContractsUseBaseLine>
    <CodeContractsEmitXMLDocs>False</CodeContractsEmitXMLDocs>
    <CodeContractsCustomRewriterAssembly />
    <CodeContractsCustomRewriterClass />
    <CodeContractsLibPaths />
    <CodeContractsPlatformPath />
    <CodeContractsExtraAnalysisOptions />
    <CodeContractsBaseLineFile />
    <CodeContractsRuntimeCheckingLevel>Full</CodeContractsRuntimeCheckingLevel>
    <CodeContractsReferenceAssembly>%28none%29</CodeContractsReferenceAssembly>
    <Prefer32Bit>false</Prefer32Bit>
  </PropertyGroup>
  <PropertyGroup Condition=" '$(Configuration)|$(Platform)' == 'Release|AnyCPU' ">
    <DebugType>pdbonly</DebugType>
    <Optimize>true</Optimize>
    <OutputPath>bin\Release\</OutputPath>
    <DefineConstants>TRACE</DefineConstants>
    <ErrorReport>prompt</ErrorReport>
    <WarningLevel>4</WarningLevel>
    <Prefer32Bit>false</Prefer32Bit>
  </PropertyGroup>
  <PropertyGroup Condition="'$(Configuration)|$(Platform)' == 'CodeAnalysis|AnyCPU'">
    <DebugSymbols>true</DebugSymbols>
    <OutputPath>bin\CodeAnalysis\</OutputPath>
    <DefineConstants>DEBUG;TRACE</DefineConstants>
    <DebugType>full</DebugType>
    <PlatformTarget>AnyCPU</PlatformTarget>
    <CodeAnalysisLogFile>bin\Debug\Rhetos.Dsl.DefaultConcepts.dll.CodeAnalysisLog.xml</CodeAnalysisLogFile>
    <CodeAnalysisInputAssembly>bin\CodeAnalysis\Rhetos.Dsl.DefaultConcepts.dll</CodeAnalysisInputAssembly>
    <CodeAnalysisUseTypeNameInSuppression>true</CodeAnalysisUseTypeNameInSuppression>
    <CodeAnalysisModuleSuppressionsFile>GlobalSuppressions.cs</CodeAnalysisModuleSuppressionsFile>
    <ErrorReport>prompt</ErrorReport>
    <CodeAnalysisRuleSet>AllRules.ruleset</CodeAnalysisRuleSet>
    <CodeAnalysisRuleSetDirectories>;C:\Program Files\Microsoft Visual Studio 10.0\Team Tools\Static Analysis Tools\\Rule Sets</CodeAnalysisRuleSetDirectories>
    <CodeAnalysisIgnoreBuiltInRuleSets>true</CodeAnalysisIgnoreBuiltInRuleSets>
    <CodeAnalysisRuleDirectories>;C:\Program Files\Microsoft Visual Studio 10.0\Team Tools\Static Analysis Tools\FxCop\\Rules</CodeAnalysisRuleDirectories>
    <CodeAnalysisIgnoreBuiltInRules>true</CodeAnalysisIgnoreBuiltInRules>
    <CodeContractsEnableRuntimeChecking>False</CodeContractsEnableRuntimeChecking>
    <CodeContractsRuntimeOnlyPublicSurface>False</CodeContractsRuntimeOnlyPublicSurface>
    <CodeContractsRuntimeThrowOnFailure>False</CodeContractsRuntimeThrowOnFailure>
    <CodeContractsRuntimeCallSiteRequires>False</CodeContractsRuntimeCallSiteRequires>
    <CodeContractsRunCodeAnalysis>True</CodeContractsRunCodeAnalysis>
    <CodeContractsNonNullObligations>True</CodeContractsNonNullObligations>
    <CodeContractsBoundsObligations>True</CodeContractsBoundsObligations>
    <CodeContractsArithmeticObligations>True</CodeContractsArithmeticObligations>
    <CodeContractsRedundantAssumptions>True</CodeContractsRedundantAssumptions>
    <CodeContractsRunInBackground>True</CodeContractsRunInBackground>
    <CodeContractsShowSquigglies>True</CodeContractsShowSquigglies>
    <CodeContractsUseBaseLine>False</CodeContractsUseBaseLine>
    <CodeContractsEmitXMLDocs>False</CodeContractsEmitXMLDocs>
    <CodeContractsCustomRewriterAssembly />
    <CodeContractsCustomRewriterClass />
    <CodeContractsLibPaths />
    <CodeContractsPlatformPath />
    <CodeContractsExtraAnalysisOptions />
    <CodeContractsBaseLineFile />
    <CodeContractsRuntimeCheckingLevel>Full</CodeContractsRuntimeCheckingLevel>
    <CodeContractsReferenceAssembly>Build</CodeContractsReferenceAssembly>
    <Prefer32Bit>false</Prefer32Bit>
  </PropertyGroup>
  <ItemGroup>
    <Reference Include="System" />
    <Reference Include="System.ComponentModel.Composition" />
    <Reference Include="System.Core" />
    <Reference Include="System.Xml.Linq" />
    <Reference Include="System.Data.DataSetExtensions" />
    <Reference Include="Microsoft.CSharp" />
    <Reference Include="System.Data" />
    <Reference Include="System.Xml" />
  </ItemGroup>
  <ItemGroup>
    <Compile Include="Computations\ApplyFilterOnClientReadInfo.cs" />
    <Compile Include="Computations\EntityComputedFromDefaultLoadFilterInfo.cs" />
    <Compile Include="Computations\InvalidDataInfo.cs" />
    <Compile Include="Computations\InvalidDataMarkPropertyInfo.cs" />
    <Compile Include="Computations\ItemFilterReferencedInfo.cs" />
    <Compile Include="Computations\ItemFilterReferencedNoSubfilterInfo.cs" />
    <Compile Include="Computations\ComposableFilterByReferencedNoSubfilterInfo.cs" />
    <Compile Include="Computations\ComposableFilterByReferencedInfo.cs" />
    <Compile Include="Computations\FilterByReferencedNoSubfilterInfo.cs" />
    <Compile Include="Computations\ItemFilterApplyOnClientReadInfo.cs" />
    <Compile Include="Computations\ComposableFilterUseExecutionContextInfo.cs" />
    <Compile Include="Computations\ComputeForNewItemsWithoutFilterInfo.cs" />
    <Compile Include="Computations\ComputeForNewItemsInfo.cs" />
    <Compile Include="Computations\ComposableFilterApplyOnClientReadInfo.cs" />
    <Compile Include="Computations\SuppressSynchronizationInfo.cs" />
    <Compile Include="Computations\KeyPropertyIDComputedFromInfo.cs" />
    <Compile Include="Computations\LockItemsExceptPropertiesInfo.cs" />
    <Compile Include="Computations\LockItemsLockPropertyInfo.cs" />
    <Compile Include="Computations\PersistedKeyPropertiesInfo.cs" />
    <Compile Include="Computations\KeyPropertyComputedFromInfo.cs" />
    <Compile Include="DatabaseWorkarounds\SqlIndexClusteredInfo.cs" />
    <Compile Include="DatabaseWorkarounds\SqlIndexMultipleFollowingPropertyInfo.cs" />
    <Compile Include="DatabaseWorkarounds\SqlNotNullInfo.cs" />
    <Compile Include="DataStructure\BeforeQueryWithParameterInfo.cs" />
<<<<<<< HEAD
    <Compile Include="DataStructure\LazyLoadExtensionInfo.cs" />
    <Compile Include="DataStructure\LazyLoadBaseInfo.cs" />
    <Compile Include="DataStructure\LazyLoadAllMacro.cs" />
    <Compile Include="DataStructure\LazyLoadSupportInfo.cs" />
    <Compile Include="DataStructure\LazyLoadLinkedItemsInfo.cs" />
    <Compile Include="DataStructure\LazyLoadReferenceInfo.cs" />
    <Compile Include="DataStructure\LazyLoadModuleInfo.cs" />
    <Compile Include="DataStructure\LazyLoadDataStructureInfo.cs" />
    <Compile Include="DataStructure\ImplementsQueryableInterfaceInfo.cs" />
    <Compile Include="DataStructure\ImplementsQueryableInterfacePropertyInfo.cs" />
    <Compile Include="DataStructure\LazyLoadWriteSupportInfo.cs" />
    <Compile Include="DataStructure\LazyLoadWritableSupportInfo.cs" />
    <Compile Include="DataStructure\RegisteredQueryableInterfaceImplementationHelperInfo.cs" />
=======
    <Compile Include="DataStructure\SubtypeExtendFilterInfo.cs" />
>>>>>>> c8cda01c
    <Compile Include="DataStructure\SubtypeExtendPolymorphicInfo.cs" />
    <Compile Include="DataStructure\PolymorphicUnionViewInfo.cs" />
    <Compile Include="DataStructure\SpecificSubtypeSqlViewInfo.cs" />
    <Compile Include="DataStructure\ExtensibleSubtypeSqlViewInfo.cs" />
    <Compile Include="DataStructure\QueryWithParameterInfo.cs" />
    <Compile Include="DataStructure\SubtypeWhereInfo.cs" />
    <Compile Include="DataStructure\Writing\OnSaveUpdateInfo.cs" />
    <Compile Include="DataStructure\Writing\SaveMethodInfo.cs" />
    <Compile Include="DataStructure\Writing\LoadOldItemsInfo.cs" />
    <Compile Include="DataStructure\Writing\LoadOldItemsTakeInfo.cs" />
    <Compile Include="DataStructure\Writing\OnSaveValidateInfo.cs" />
    <Compile Include="RowPermissions\AutoInheritRowPermissionsInfo.cs" />
    <Compile Include="RowPermissions\RowPermissionsRuleDenyInfo.cs" />
    <Compile Include="RowPermissions\RowPermissionsRuleAllowInfo.cs" />
    <Compile Include="RowPermissions\RowPermissionsRuleAllowWriteInfo.cs" />
    <Compile Include="RowPermissions\RowPermissionsRuleDenyReadInfo.cs" />
    <Compile Include="RowPermissions\RowPermissionsRuleAllowReadInfo.cs" />
    <Compile Include="RowPermissions\RowPermissionsRuleDenyWriteInfo.cs" />
    <Compile Include="RowPermissions\RowPermissionsInheritFromBaseInfo.cs" />
    <Compile Include="RowPermissions\RowPermissionsInheritFromInfo.cs" />
    <Compile Include="RowPermissions\RowPermissionsInheritFromReferenceInfo.cs" />
    <Compile Include="RowPermissions\RowPermissionsInheritReadFromInfo.cs" />
    <Compile Include="RowPermissions\RowPermissionsInheritWriteFromInfo.cs" />
    <Compile Include="RowPermissions\RowPermissionsPluginableFiltersInfo.cs" />
    <Compile Include="RowPermissions\RowPermissionsSingleFunctionRuleInfo.cs" />
    <Compile Include="RowPermissions\RowPermissionsRuleInfo.cs" />
    <Compile Include="RowPermissions\RowPermissionsInfo.cs" />
    <Compile Include="RowPermissions\RowPermissionsReadInfo.cs" />
    <Compile Include="RowPermissions\RowPermissionsWriteInfo.cs" />
    <Compile Include="DatabaseWorkarounds\AutoSqlViewDependsOnInfo.cs" />
    <Compile Include="DatabaseWorkarounds\AutoSqlFunctionDependsOnInfo.cs" />
    <Compile Include="DatabaseWorkarounds\AutoSqlQueryableDependsOnInfo.cs" />
    <Compile Include="DatabaseWorkarounds\AutoSqlTriggerDependsOnInfo.cs" />
    <Compile Include="DatabaseWorkarounds\AutoLegacyEntityDependsOnInfo.cs" />
    <Compile Include="DatabaseWorkarounds\AutoSqlProcedureDependsOnInfo.cs" />
    <Compile Include="DatabaseWorkarounds\ModuleAutoSqlDependsOnInfo.cs" />
    <Compile Include="DataStructure\IsSubtypeOfDefaultNameInfo.cs" />
    <Compile Include="DataStructure\PolymorphicMaterializedInfo.cs" />
    <Compile Include="DataStructure\PersistedSubtypeImplementationIdInfo.cs" />
    <Compile Include="DataStructure\PolymorphicPropertyInfo.cs" />
    <Compile Include="DataStructure\SubtypeImplementsPropertyInfo.cs" />
    <Compile Include="DataStructure\IsSubtypeOfInfo.cs" />
    <Compile Include="DataStructure\PolymorphicInfo.cs" />
    <Compile Include="DataStructure\RegisteredInterfaceImplementationInfo.cs" />
    <Compile Include="DataStructure\RegisteredInterfaceImplementationHelperInfo.cs" />
    <Compile Include="DataStructure\ImplementsInterfacePropertyInfo.cs" />
    <Compile Include="DataStructure\WriteInfo.cs" />
    <Compile Include="Advanced\EntityHistoryAllPropertiesInfo.cs" />
    <Compile Include="Advanced\EntityHistoryPropertyInfo.cs" />
    <Compile Include="Advanced\EntityHistoryInfo.cs" />
    <Compile Include="Advanced\HierarchySingleRootInternalInfo.cs" />
    <Compile Include="Advanced\HierarchySingleRootInfo.cs" />
    <Compile Include="Advanced\HierarchyWithPathInfo.cs" />
    <Compile Include="Computations\ComputeForNewBaseItemsWithoutFilterInfo.cs" />
    <Compile Include="Computations\PersistedKeepSynchronizedInfo.cs" />
    <Compile Include="Computations\PersistedKeepSynchronizedWithFilteredSaveInfo.cs" />
    <Compile Include="Computations\PersistedComputeForNewBaseItemsInfo.cs" />
    <Compile Include="Computations\PersistedComputeForNewBaseItemsWithFilterInfo.cs" />
    <Compile Include="Computations\EntityComputedFromAllPropertiesInfo.cs" />
    <Compile Include="Computations\EntityComputedFromInfo.cs" />
    <Compile Include="Computations\LockItemsMarkPropertyInfo.cs" />
    <Compile Include="Computations\DenySaveForPropertyInfo.cs" />
    <Compile Include="DatabaseWorkarounds\SqlDependsOnSqlObjectInfo.cs" />
    <Compile Include="DatabaseWorkarounds\SqlObjectInfo.cs" />
    <Compile Include="DataStructure\AllPropertiesWithCascadeDeleteFromInfo.cs" />
    <Compile Include="Obsolete\SnowflakeDataStructureInfo.cs" />
    <Compile Include="DataStructure\PropertyFromInfo.cs" />
    <Compile Include="DslUtility.cs" />
    <Compile Include="Computations\ComposableFilterByInfo.cs" />
    <Compile Include="Computations\ChangesOnBaseItemInfo.cs" />
    <Compile Include="Computations\ChangesOnLinkedItemsInfo.cs" />
    <Compile Include="Computations\ComputationUseExecutionContextInfo.cs" />
    <Compile Include="Computations\ComputedInfo.cs" />
    <Compile Include="Computations\LockPropertyInfo.cs" />
    <Compile Include="Computations\ReportFileInfo.cs" />
    <Compile Include="Computations\ReportDataInfo.cs" />
    <Compile Include="Computations\ReportDataSourcesInfo.cs" />
    <Compile Include="Computations\FilterByReferencedInfo.cs" />
    <Compile Include="Computations\FilterByLinkedItemsInfo.cs" />
    <Compile Include="Computations\FilterByBaseInfo.cs" />
    <Compile Include="Computations\ReportDataSourceInfo.cs" />
    <Compile Include="Computations\LockItemsInfo.cs" />
    <Compile Include="Computations\FilterUseExecutionContextInfo.cs" />
    <Compile Include="Computations\PersistedAllPropertiesInfo.cs" />
    <Compile Include="Computations\DenySaveInfo.cs" />
    <Compile Include="Computations\ItemFilterInfo.cs" />
    <Compile Include="Computations\ParameterInfo.cs" />
    <Compile Include="Computations\FilterByInfo.cs" />
    <Compile Include="Computations\KeepSynchronizedInfo.cs" />
    <Compile Include="Computations\KeepSynchronizedOnChangedItemsInfo.cs" />
    <Compile Include="Computations\ChangesOnChangedItemsInfo.cs" />
    <Compile Include="Computations\ComputeForNewBaseItemsInfo.cs" />
    <Compile Include="Computations\KeepSynchronizedWithoutFilteredSaveInfo.cs" />
    <Compile Include="Computations\PersistedDataStructureInfo.cs" />
    <Compile Include="Computations\PropertyComputedFromInfo.cs" />
    <Compile Include="Computations\QueryableExtensionInfo.cs" />
    <Compile Include="Computations\SqlQueryableInfo.cs" />
    <Compile Include="DatabaseWorkarounds\SqlDependsOnSqlFunctionInfo.cs" />
    <Compile Include="DatabaseWorkarounds\SqlFunctionInfo.cs" />
    <Compile Include="DatabaseWorkarounds\SqlIndexMultiplePropertyInfo.cs" />
    <Compile Include="DatabaseWorkarounds\SqlIndexMultipleInfo.cs" />
    <Compile Include="DatabaseWorkarounds\SqlDependsOnSqlViewInfo.cs" />
    <Compile Include="DatabaseWorkarounds\SqlDependsOnSqlIndexInfo.cs" />
    <Compile Include="DatabaseWorkarounds\SqlIndex3Info.cs" />
    <Compile Include="Advanced\HierarchyInfo.cs" />
    <Compile Include="DataStructure\IOrmDataStructure.cs" />
    <Compile Include="DataStructure\LegacyEntityWithAutoCreatedViewInfo.cs" />
    <Compile Include="DataStructure\AllPropertiesFromInfo.cs" />
    <Compile Include="DataStructure\Properties\BinaryPropertyInfo.cs" />
    <Compile Include="DataStructure\IWritableOrmDataStructure.cs" />
    <Compile Include="DataStructure\Properties\GuidPropertyInfo.cs" />
    <Compile Include="DatabaseWorkarounds\SqlTriggerInfo.cs" />
    <Compile Include="DatabaseWorkarounds\SqlProcedureInfo.cs" />
    <Compile Include="DatabaseWorkarounds\SqlViewInfo.cs" />
    <Compile Include="DataStructure\LegacyEntityInfo.cs" />
    <Compile Include="DataStructure\Properties\BoolPropertyInfo.cs" />
    <Compile Include="DataStructure\Properties\MoneyPropertyInfo.cs" />
    <Compile Include="DataStructure\Properties\DateTimePropertyInfo.cs" />
    <Compile Include="DataStructure\Properties\LongStringPropertyInfo.cs" />
    <Compile Include="SimpleBusinessLogic\AutoCodeCachedInfo.cs" />
    <Compile Include="SimpleBusinessLogic\BeforeActionInfo.cs" />
    <Compile Include="SimpleBusinessLogic\BrowseTakeNamedPropertyInfo.cs" />
    <Compile Include="SimpleBusinessLogic\AutoCodeTriggerInfo.cs" />
    <Compile Include="SimpleBusinessLogic\RegExMatchDefaultMessage.cs" />
    <Compile Include="SimpleBusinessLogic\LoggingRelatedItemInfo.cs" />
    <Compile Include="SimpleBusinessLogic\DenyUserEditDataStructureInfo.cs" />
    <Compile Include="SimpleBusinessLogic\DenyUserEditInfo.cs" />
    <Compile Include="SimpleBusinessLogic\DeactivatableInfo.cs" />
    <Compile Include="SimpleBusinessLogic\DateTimeRangeInfo.cs" />
    <Compile Include="SimpleBusinessLogic\MaxValueInfo.cs" />
    <Compile Include="SimpleBusinessLogic\MinValueInfo.cs" />
    <Compile Include="SimpleBusinessLogic\IntegerRangeInfo.cs" />
    <Compile Include="SimpleBusinessLogic\RegExMatchInfo.cs" />
    <Compile Include="SimpleBusinessLogic\DateRangeInfo.cs" />
    <Compile Include="SimpleBusinessLogic\RangeInfo.cs" />
    <Compile Include="SimpleBusinessLogic\MinLengthInfo.cs" />
    <Compile Include="SimpleBusinessLogic\ModificationTimeOfInfo.cs" />
    <Compile Include="SimpleBusinessLogic\CreationTimeInfo.cs" />
    <Compile Include="SimpleBusinessLogic\ModuleExternalReferenceInfo.cs" />
    <Compile Include="SimpleBusinessLogic\ActionInfo.cs" />
    <Compile Include="SimpleBusinessLogic\AutoCodeForEachInfo.cs" />
    <Compile Include="SimpleBusinessLogic\AutoCodeSimpleInfo.cs" />
    <Compile Include="SimpleBusinessLogic\PessimisticLockingParentInfo.cs" />
    <Compile Include="SimpleBusinessLogic\PessimisticLockingInfo.cs" />
    <Compile Include="SimpleBusinessLogic\CustomClaimInfo.cs" />
    <Compile Include="SimpleBusinessLogic\BrowseTakePropertyInfo.cs" />
    <Compile Include="SimpleBusinessLogic\UserRequiredPropertyInfo.cs" />
    <Compile Include="SimpleBusinessLogic\SimpleReferencePropertyInfo.cs" />
    <Compile Include="SimpleBusinessLogic\SystemRequiredInfo.cs" />
    <Compile Include="SimpleBusinessLogic\UniqueMultiplePropertyInfo.cs" />
    <Compile Include="SimpleBusinessLogic\UniqueMultiplePropertiesInfo.cs" />
    <Compile Include="SimpleBusinessLogic\UniqueProperties3Info.cs" />
    <Compile Include="SimpleBusinessLogic\LegacyPropertyReadOnlyInfo.cs" />
    <Compile Include="SimpleBusinessLogic\LegacyPropertySimpleInfo.cs" />
    <Compile Include="SimpleBusinessLogic\LegacyPropertyReferenceInfo.cs" />
    <Compile Include="DatabaseWorkarounds\SqlDependsOnModuleInfo.cs" />
    <Compile Include="DatabaseWorkarounds\SqlDependsOnDataStructureInfo.cs" />
    <Compile Include="DatabaseWorkarounds\SqlIndex2Info.cs" />
    <Compile Include="DatabaseWorkarounds\SqlIndexInfo.cs" />
    <Compile Include="DataStructure\DataStructureExtendsInfo.cs" />
    <Compile Include="SimpleBusinessLogic\LegacyPropertyInfo.cs" />
    <Compile Include="SimpleBusinessLogic\MaxLengthInfo.cs" />
    <Compile Include="SimpleBusinessLogic\PrerequisiteAllProperties.cs" />
    <Compile Include="DatabaseWorkarounds\SqlDependsOnPropertyInfo.cs" />
    <Compile Include="SimpleBusinessLogic\EntityLoggingInfo.cs" />
    <Compile Include="SimpleBusinessLogic\AutoCodePropertyInfo.cs" />
    <Compile Include="SimpleBusinessLogic\PropertyLoggingInfo.cs" />
    <Compile Include="SimpleBusinessLogic\ReferenceCascadeDeleteInfo.cs" />
    <Compile Include="DataStructure\BrowseFromPropertyInfo.cs" />
    <Compile Include="DataStructure\Properties\LinkedItemsInfo.cs" />
    <Compile Include="SimpleBusinessLogic\ReferenceDetailInfo.cs" />
    <Compile Include="DataStructure\BrowseDataStructureInfo.cs" />
    <Compile Include="DataStructure\DataStructureInfo.cs" />
    <Compile Include="DataStructure\Properties\DatePropertyInfo.cs" />
    <Compile Include="DataStructure\Properties\DecimalPropertyInfo.cs" />
    <Compile Include="DatabaseWorkarounds\SqlDefaultPropertyInfo.cs" />
    <Compile Include="SimpleBusinessLogic\UniquePropertiesInfo.cs" />
    <Compile Include="SimpleBusinessLogic\AllPropertiesLoggingInfo.cs" />
    <Compile Include="SimpleBusinessLogic\UniquePropertyInfo.cs" />
    <Compile Include="DataStructure\ImplementsInterfaceInfo.cs" />
    <Compile Include="DataStructure\EntityInfo.cs" />
    <Compile Include="DataStructure\Properties\IntegerPropertyInfo.cs" />
    <Compile Include="DataStructure\ModuleInfo.cs" />
    <Compile Include="Properties\AssemblyInfo.cs" />
    <Compile Include="..\..\..\Source\Rhetos\Properties\GlobalAssemblyInfo.cs">
      <Link>Properties\GlobalAssemblyInfo.cs</Link>
    </Compile>
    <Compile Include="DataStructure\Properties\PropertyInfo.cs" />
    <Compile Include="DataStructure\Properties\ReferencePropertyInfo.cs" />
    <Compile Include="SimpleBusinessLogic\RequiredPropertyInfo.cs" />
    <Compile Include="DataStructure\Properties\ShortStringPropertyInfo.cs" />
    <Compile Include="SqlObjectsIndex.cs" />
    <Compile Include="SqlAnalysis.cs" />
  </ItemGroup>
  <ItemGroup>
    <CodeAnalysisDictionary Include="..\..\..\CodeAnalysisDictionary.xml">
      <Link>CodeAnalysisDictionary.xml</Link>
    </CodeAnalysisDictionary>
  </ItemGroup>
  <ItemGroup>
    <ProjectReference Include="..\..\..\Source\Rhetos.Utilities\Rhetos.Utilities.csproj">
      <Project>{71e63722-57bc-41df-9ff5-57ecc67e4bc1}</Project>
      <Name>Rhetos.Utilities</Name>
    </ProjectReference>
    <ProjectReference Include="..\..\..\Source\Rhetos.Compiler.Interfaces\Rhetos.Compiler.Interfaces.csproj">
      <Project>{fcad7f9a-4c31-4d5a-8699-c291ae09d006}</Project>
      <Name>Rhetos.Compiler.Interfaces</Name>
    </ProjectReference>
    <ProjectReference Include="..\..\..\Source\Rhetos.Dsl.Interfaces\Rhetos.Dsl.Interfaces.csproj">
      <Project>{f4acd412-2782-4191-8708-c7ae99b0cee9}</Project>
      <Name>Rhetos.Dsl.Interfaces</Name>
    </ProjectReference>
    <ProjectReference Include="..\Rhetos.Dom.DefaultConcepts.Interfaces\Rhetos.Dom.DefaultConcepts.Interfaces.csproj">
      <Project>{32d57085-6113-43f9-a505-d8b311bd6204}</Project>
      <Name>Rhetos.Dom.DefaultConcepts.Interfaces</Name>
    </ProjectReference>
  </ItemGroup>
  <Import Project="$(MSBuildToolsPath)\Microsoft.CSharp.targets" />
  <PropertyGroup>
    <PostBuildEvent>
    </PostBuildEvent>
  </PropertyGroup>
  <!-- To modify your build process, add your task inside one of the targets below and uncomment it. 
       Other similar extension points exist, see Microsoft.Common.targets.
  <Target Name="BeforeBuild">
  </Target>
  <Target Name="AfterBuild">
  </Target>
  -->
</Project><|MERGE_RESOLUTION|>--- conflicted
+++ resolved
@@ -1,386 +1,383 @@
-﻿<?xml version="1.0" encoding="utf-8"?>
-<Project ToolsVersion="12.0" DefaultTargets="Build" xmlns="http://schemas.microsoft.com/developer/msbuild/2003">
-  <PropertyGroup>
-    <Configuration Condition=" '$(Configuration)' == '' ">Debug</Configuration>
-    <Platform Condition=" '$(Platform)' == '' ">AnyCPU</Platform>
-    <ProductVersion>8.0.30703</ProductVersion>
-    <SchemaVersion>2.0</SchemaVersion>
-    <ProjectGuid>{24BC6B74-703A-4AAF-99C3-B5CD760F3D22}</ProjectGuid>
-    <OutputType>Library</OutputType>
-    <AppDesignerFolder>Properties</AppDesignerFolder>
-    <RootNamespace>Rhetos.Dsl.DefaultConcepts</RootNamespace>
-    <AssemblyName>Rhetos.Dsl.DefaultConcepts</AssemblyName>
-    <TargetFrameworkVersion>v4.5.1</TargetFrameworkVersion>
-    <FileAlignment>512</FileAlignment>
-    <SccProjectName>
-    </SccProjectName>
-    <SccLocalPath>
-    </SccLocalPath>
-    <SccAuxPath>
-    </SccAuxPath>
-    <SccProvider>
-    </SccProvider>
-    <TargetFrameworkProfile />
-  </PropertyGroup>
-  <PropertyGroup Condition=" '$(Configuration)|$(Platform)' == 'Debug|AnyCPU' ">
-    <DebugSymbols>true</DebugSymbols>
-    <DebugType>full</DebugType>
-    <Optimize>false</Optimize>
-    <OutputPath>bin\Debug\</OutputPath>
-    <DefineConstants>DEBUG;TRACE</DefineConstants>
-    <ErrorReport>prompt</ErrorReport>
-    <WarningLevel>4</WarningLevel>
-    <CodeAnalysisRuleSet>AllRules.ruleset</CodeAnalysisRuleSet>
-    <CodeContractsEnableRuntimeChecking>False</CodeContractsEnableRuntimeChecking>
-    <CodeContractsRuntimeOnlyPublicSurface>False</CodeContractsRuntimeOnlyPublicSurface>
-    <CodeContractsRuntimeThrowOnFailure>False</CodeContractsRuntimeThrowOnFailure>
-    <CodeContractsRuntimeCallSiteRequires>False</CodeContractsRuntimeCallSiteRequires>
-    <CodeContractsRunCodeAnalysis>False</CodeContractsRunCodeAnalysis>
-    <CodeContractsNonNullObligations>True</CodeContractsNonNullObligations>
-    <CodeContractsBoundsObligations>True</CodeContractsBoundsObligations>
-    <CodeContractsArithmeticObligations>True</CodeContractsArithmeticObligations>
-    <CodeContractsRedundantAssumptions>True</CodeContractsRedundantAssumptions>
-    <CodeContractsRunInBackground>True</CodeContractsRunInBackground>
-    <CodeContractsShowSquigglies>True</CodeContractsShowSquigglies>
-    <CodeContractsUseBaseLine>False</CodeContractsUseBaseLine>
-    <CodeContractsEmitXMLDocs>False</CodeContractsEmitXMLDocs>
-    <CodeContractsCustomRewriterAssembly />
-    <CodeContractsCustomRewriterClass />
-    <CodeContractsLibPaths />
-    <CodeContractsPlatformPath />
-    <CodeContractsExtraAnalysisOptions />
-    <CodeContractsBaseLineFile />
-    <CodeContractsRuntimeCheckingLevel>Full</CodeContractsRuntimeCheckingLevel>
-    <CodeContractsReferenceAssembly>%28none%29</CodeContractsReferenceAssembly>
-    <Prefer32Bit>false</Prefer32Bit>
-  </PropertyGroup>
-  <PropertyGroup Condition=" '$(Configuration)|$(Platform)' == 'Release|AnyCPU' ">
-    <DebugType>pdbonly</DebugType>
-    <Optimize>true</Optimize>
-    <OutputPath>bin\Release\</OutputPath>
-    <DefineConstants>TRACE</DefineConstants>
-    <ErrorReport>prompt</ErrorReport>
-    <WarningLevel>4</WarningLevel>
-    <Prefer32Bit>false</Prefer32Bit>
-  </PropertyGroup>
-  <PropertyGroup Condition="'$(Configuration)|$(Platform)' == 'CodeAnalysis|AnyCPU'">
-    <DebugSymbols>true</DebugSymbols>
-    <OutputPath>bin\CodeAnalysis\</OutputPath>
-    <DefineConstants>DEBUG;TRACE</DefineConstants>
-    <DebugType>full</DebugType>
-    <PlatformTarget>AnyCPU</PlatformTarget>
-    <CodeAnalysisLogFile>bin\Debug\Rhetos.Dsl.DefaultConcepts.dll.CodeAnalysisLog.xml</CodeAnalysisLogFile>
-    <CodeAnalysisInputAssembly>bin\CodeAnalysis\Rhetos.Dsl.DefaultConcepts.dll</CodeAnalysisInputAssembly>
-    <CodeAnalysisUseTypeNameInSuppression>true</CodeAnalysisUseTypeNameInSuppression>
-    <CodeAnalysisModuleSuppressionsFile>GlobalSuppressions.cs</CodeAnalysisModuleSuppressionsFile>
-    <ErrorReport>prompt</ErrorReport>
-    <CodeAnalysisRuleSet>AllRules.ruleset</CodeAnalysisRuleSet>
-    <CodeAnalysisRuleSetDirectories>;C:\Program Files\Microsoft Visual Studio 10.0\Team Tools\Static Analysis Tools\\Rule Sets</CodeAnalysisRuleSetDirectories>
-    <CodeAnalysisIgnoreBuiltInRuleSets>true</CodeAnalysisIgnoreBuiltInRuleSets>
-    <CodeAnalysisRuleDirectories>;C:\Program Files\Microsoft Visual Studio 10.0\Team Tools\Static Analysis Tools\FxCop\\Rules</CodeAnalysisRuleDirectories>
-    <CodeAnalysisIgnoreBuiltInRules>true</CodeAnalysisIgnoreBuiltInRules>
-    <CodeContractsEnableRuntimeChecking>False</CodeContractsEnableRuntimeChecking>
-    <CodeContractsRuntimeOnlyPublicSurface>False</CodeContractsRuntimeOnlyPublicSurface>
-    <CodeContractsRuntimeThrowOnFailure>False</CodeContractsRuntimeThrowOnFailure>
-    <CodeContractsRuntimeCallSiteRequires>False</CodeContractsRuntimeCallSiteRequires>
-    <CodeContractsRunCodeAnalysis>True</CodeContractsRunCodeAnalysis>
-    <CodeContractsNonNullObligations>True</CodeContractsNonNullObligations>
-    <CodeContractsBoundsObligations>True</CodeContractsBoundsObligations>
-    <CodeContractsArithmeticObligations>True</CodeContractsArithmeticObligations>
-    <CodeContractsRedundantAssumptions>True</CodeContractsRedundantAssumptions>
-    <CodeContractsRunInBackground>True</CodeContractsRunInBackground>
-    <CodeContractsShowSquigglies>True</CodeContractsShowSquigglies>
-    <CodeContractsUseBaseLine>False</CodeContractsUseBaseLine>
-    <CodeContractsEmitXMLDocs>False</CodeContractsEmitXMLDocs>
-    <CodeContractsCustomRewriterAssembly />
-    <CodeContractsCustomRewriterClass />
-    <CodeContractsLibPaths />
-    <CodeContractsPlatformPath />
-    <CodeContractsExtraAnalysisOptions />
-    <CodeContractsBaseLineFile />
-    <CodeContractsRuntimeCheckingLevel>Full</CodeContractsRuntimeCheckingLevel>
-    <CodeContractsReferenceAssembly>Build</CodeContractsReferenceAssembly>
-    <Prefer32Bit>false</Prefer32Bit>
-  </PropertyGroup>
-  <ItemGroup>
-    <Reference Include="System" />
-    <Reference Include="System.ComponentModel.Composition" />
-    <Reference Include="System.Core" />
-    <Reference Include="System.Xml.Linq" />
-    <Reference Include="System.Data.DataSetExtensions" />
-    <Reference Include="Microsoft.CSharp" />
-    <Reference Include="System.Data" />
-    <Reference Include="System.Xml" />
-  </ItemGroup>
-  <ItemGroup>
-    <Compile Include="Computations\ApplyFilterOnClientReadInfo.cs" />
-    <Compile Include="Computations\EntityComputedFromDefaultLoadFilterInfo.cs" />
-    <Compile Include="Computations\InvalidDataInfo.cs" />
-    <Compile Include="Computations\InvalidDataMarkPropertyInfo.cs" />
-    <Compile Include="Computations\ItemFilterReferencedInfo.cs" />
-    <Compile Include="Computations\ItemFilterReferencedNoSubfilterInfo.cs" />
-    <Compile Include="Computations\ComposableFilterByReferencedNoSubfilterInfo.cs" />
-    <Compile Include="Computations\ComposableFilterByReferencedInfo.cs" />
-    <Compile Include="Computations\FilterByReferencedNoSubfilterInfo.cs" />
-    <Compile Include="Computations\ItemFilterApplyOnClientReadInfo.cs" />
-    <Compile Include="Computations\ComposableFilterUseExecutionContextInfo.cs" />
-    <Compile Include="Computations\ComputeForNewItemsWithoutFilterInfo.cs" />
-    <Compile Include="Computations\ComputeForNewItemsInfo.cs" />
-    <Compile Include="Computations\ComposableFilterApplyOnClientReadInfo.cs" />
-    <Compile Include="Computations\SuppressSynchronizationInfo.cs" />
-    <Compile Include="Computations\KeyPropertyIDComputedFromInfo.cs" />
-    <Compile Include="Computations\LockItemsExceptPropertiesInfo.cs" />
-    <Compile Include="Computations\LockItemsLockPropertyInfo.cs" />
-    <Compile Include="Computations\PersistedKeyPropertiesInfo.cs" />
-    <Compile Include="Computations\KeyPropertyComputedFromInfo.cs" />
-    <Compile Include="DatabaseWorkarounds\SqlIndexClusteredInfo.cs" />
-    <Compile Include="DatabaseWorkarounds\SqlIndexMultipleFollowingPropertyInfo.cs" />
-    <Compile Include="DatabaseWorkarounds\SqlNotNullInfo.cs" />
-    <Compile Include="DataStructure\BeforeQueryWithParameterInfo.cs" />
-<<<<<<< HEAD
-    <Compile Include="DataStructure\LazyLoadExtensionInfo.cs" />
-    <Compile Include="DataStructure\LazyLoadBaseInfo.cs" />
-    <Compile Include="DataStructure\LazyLoadAllMacro.cs" />
-    <Compile Include="DataStructure\LazyLoadSupportInfo.cs" />
-    <Compile Include="DataStructure\LazyLoadLinkedItemsInfo.cs" />
-    <Compile Include="DataStructure\LazyLoadReferenceInfo.cs" />
-    <Compile Include="DataStructure\LazyLoadModuleInfo.cs" />
-    <Compile Include="DataStructure\LazyLoadDataStructureInfo.cs" />
-    <Compile Include="DataStructure\ImplementsQueryableInterfaceInfo.cs" />
-    <Compile Include="DataStructure\ImplementsQueryableInterfacePropertyInfo.cs" />
-    <Compile Include="DataStructure\LazyLoadWriteSupportInfo.cs" />
-    <Compile Include="DataStructure\LazyLoadWritableSupportInfo.cs" />
-    <Compile Include="DataStructure\RegisteredQueryableInterfaceImplementationHelperInfo.cs" />
-=======
-    <Compile Include="DataStructure\SubtypeExtendFilterInfo.cs" />
->>>>>>> c8cda01c
-    <Compile Include="DataStructure\SubtypeExtendPolymorphicInfo.cs" />
-    <Compile Include="DataStructure\PolymorphicUnionViewInfo.cs" />
-    <Compile Include="DataStructure\SpecificSubtypeSqlViewInfo.cs" />
-    <Compile Include="DataStructure\ExtensibleSubtypeSqlViewInfo.cs" />
-    <Compile Include="DataStructure\QueryWithParameterInfo.cs" />
-    <Compile Include="DataStructure\SubtypeWhereInfo.cs" />
-    <Compile Include="DataStructure\Writing\OnSaveUpdateInfo.cs" />
-    <Compile Include="DataStructure\Writing\SaveMethodInfo.cs" />
-    <Compile Include="DataStructure\Writing\LoadOldItemsInfo.cs" />
-    <Compile Include="DataStructure\Writing\LoadOldItemsTakeInfo.cs" />
-    <Compile Include="DataStructure\Writing\OnSaveValidateInfo.cs" />
-    <Compile Include="RowPermissions\AutoInheritRowPermissionsInfo.cs" />
-    <Compile Include="RowPermissions\RowPermissionsRuleDenyInfo.cs" />
-    <Compile Include="RowPermissions\RowPermissionsRuleAllowInfo.cs" />
-    <Compile Include="RowPermissions\RowPermissionsRuleAllowWriteInfo.cs" />
-    <Compile Include="RowPermissions\RowPermissionsRuleDenyReadInfo.cs" />
-    <Compile Include="RowPermissions\RowPermissionsRuleAllowReadInfo.cs" />
-    <Compile Include="RowPermissions\RowPermissionsRuleDenyWriteInfo.cs" />
-    <Compile Include="RowPermissions\RowPermissionsInheritFromBaseInfo.cs" />
-    <Compile Include="RowPermissions\RowPermissionsInheritFromInfo.cs" />
-    <Compile Include="RowPermissions\RowPermissionsInheritFromReferenceInfo.cs" />
-    <Compile Include="RowPermissions\RowPermissionsInheritReadFromInfo.cs" />
-    <Compile Include="RowPermissions\RowPermissionsInheritWriteFromInfo.cs" />
-    <Compile Include="RowPermissions\RowPermissionsPluginableFiltersInfo.cs" />
-    <Compile Include="RowPermissions\RowPermissionsSingleFunctionRuleInfo.cs" />
-    <Compile Include="RowPermissions\RowPermissionsRuleInfo.cs" />
-    <Compile Include="RowPermissions\RowPermissionsInfo.cs" />
-    <Compile Include="RowPermissions\RowPermissionsReadInfo.cs" />
-    <Compile Include="RowPermissions\RowPermissionsWriteInfo.cs" />
-    <Compile Include="DatabaseWorkarounds\AutoSqlViewDependsOnInfo.cs" />
-    <Compile Include="DatabaseWorkarounds\AutoSqlFunctionDependsOnInfo.cs" />
-    <Compile Include="DatabaseWorkarounds\AutoSqlQueryableDependsOnInfo.cs" />
-    <Compile Include="DatabaseWorkarounds\AutoSqlTriggerDependsOnInfo.cs" />
-    <Compile Include="DatabaseWorkarounds\AutoLegacyEntityDependsOnInfo.cs" />
-    <Compile Include="DatabaseWorkarounds\AutoSqlProcedureDependsOnInfo.cs" />
-    <Compile Include="DatabaseWorkarounds\ModuleAutoSqlDependsOnInfo.cs" />
-    <Compile Include="DataStructure\IsSubtypeOfDefaultNameInfo.cs" />
-    <Compile Include="DataStructure\PolymorphicMaterializedInfo.cs" />
-    <Compile Include="DataStructure\PersistedSubtypeImplementationIdInfo.cs" />
-    <Compile Include="DataStructure\PolymorphicPropertyInfo.cs" />
-    <Compile Include="DataStructure\SubtypeImplementsPropertyInfo.cs" />
-    <Compile Include="DataStructure\IsSubtypeOfInfo.cs" />
-    <Compile Include="DataStructure\PolymorphicInfo.cs" />
-    <Compile Include="DataStructure\RegisteredInterfaceImplementationInfo.cs" />
-    <Compile Include="DataStructure\RegisteredInterfaceImplementationHelperInfo.cs" />
-    <Compile Include="DataStructure\ImplementsInterfacePropertyInfo.cs" />
-    <Compile Include="DataStructure\WriteInfo.cs" />
-    <Compile Include="Advanced\EntityHistoryAllPropertiesInfo.cs" />
-    <Compile Include="Advanced\EntityHistoryPropertyInfo.cs" />
-    <Compile Include="Advanced\EntityHistoryInfo.cs" />
-    <Compile Include="Advanced\HierarchySingleRootInternalInfo.cs" />
-    <Compile Include="Advanced\HierarchySingleRootInfo.cs" />
-    <Compile Include="Advanced\HierarchyWithPathInfo.cs" />
-    <Compile Include="Computations\ComputeForNewBaseItemsWithoutFilterInfo.cs" />
-    <Compile Include="Computations\PersistedKeepSynchronizedInfo.cs" />
-    <Compile Include="Computations\PersistedKeepSynchronizedWithFilteredSaveInfo.cs" />
-    <Compile Include="Computations\PersistedComputeForNewBaseItemsInfo.cs" />
-    <Compile Include="Computations\PersistedComputeForNewBaseItemsWithFilterInfo.cs" />
-    <Compile Include="Computations\EntityComputedFromAllPropertiesInfo.cs" />
-    <Compile Include="Computations\EntityComputedFromInfo.cs" />
-    <Compile Include="Computations\LockItemsMarkPropertyInfo.cs" />
-    <Compile Include="Computations\DenySaveForPropertyInfo.cs" />
-    <Compile Include="DatabaseWorkarounds\SqlDependsOnSqlObjectInfo.cs" />
-    <Compile Include="DatabaseWorkarounds\SqlObjectInfo.cs" />
-    <Compile Include="DataStructure\AllPropertiesWithCascadeDeleteFromInfo.cs" />
-    <Compile Include="Obsolete\SnowflakeDataStructureInfo.cs" />
-    <Compile Include="DataStructure\PropertyFromInfo.cs" />
-    <Compile Include="DslUtility.cs" />
-    <Compile Include="Computations\ComposableFilterByInfo.cs" />
-    <Compile Include="Computations\ChangesOnBaseItemInfo.cs" />
-    <Compile Include="Computations\ChangesOnLinkedItemsInfo.cs" />
-    <Compile Include="Computations\ComputationUseExecutionContextInfo.cs" />
-    <Compile Include="Computations\ComputedInfo.cs" />
-    <Compile Include="Computations\LockPropertyInfo.cs" />
-    <Compile Include="Computations\ReportFileInfo.cs" />
-    <Compile Include="Computations\ReportDataInfo.cs" />
-    <Compile Include="Computations\ReportDataSourcesInfo.cs" />
-    <Compile Include="Computations\FilterByReferencedInfo.cs" />
-    <Compile Include="Computations\FilterByLinkedItemsInfo.cs" />
-    <Compile Include="Computations\FilterByBaseInfo.cs" />
-    <Compile Include="Computations\ReportDataSourceInfo.cs" />
-    <Compile Include="Computations\LockItemsInfo.cs" />
-    <Compile Include="Computations\FilterUseExecutionContextInfo.cs" />
-    <Compile Include="Computations\PersistedAllPropertiesInfo.cs" />
-    <Compile Include="Computations\DenySaveInfo.cs" />
-    <Compile Include="Computations\ItemFilterInfo.cs" />
-    <Compile Include="Computations\ParameterInfo.cs" />
-    <Compile Include="Computations\FilterByInfo.cs" />
-    <Compile Include="Computations\KeepSynchronizedInfo.cs" />
-    <Compile Include="Computations\KeepSynchronizedOnChangedItemsInfo.cs" />
-    <Compile Include="Computations\ChangesOnChangedItemsInfo.cs" />
-    <Compile Include="Computations\ComputeForNewBaseItemsInfo.cs" />
-    <Compile Include="Computations\KeepSynchronizedWithoutFilteredSaveInfo.cs" />
-    <Compile Include="Computations\PersistedDataStructureInfo.cs" />
-    <Compile Include="Computations\PropertyComputedFromInfo.cs" />
-    <Compile Include="Computations\QueryableExtensionInfo.cs" />
-    <Compile Include="Computations\SqlQueryableInfo.cs" />
-    <Compile Include="DatabaseWorkarounds\SqlDependsOnSqlFunctionInfo.cs" />
-    <Compile Include="DatabaseWorkarounds\SqlFunctionInfo.cs" />
-    <Compile Include="DatabaseWorkarounds\SqlIndexMultiplePropertyInfo.cs" />
-    <Compile Include="DatabaseWorkarounds\SqlIndexMultipleInfo.cs" />
-    <Compile Include="DatabaseWorkarounds\SqlDependsOnSqlViewInfo.cs" />
-    <Compile Include="DatabaseWorkarounds\SqlDependsOnSqlIndexInfo.cs" />
-    <Compile Include="DatabaseWorkarounds\SqlIndex3Info.cs" />
-    <Compile Include="Advanced\HierarchyInfo.cs" />
-    <Compile Include="DataStructure\IOrmDataStructure.cs" />
-    <Compile Include="DataStructure\LegacyEntityWithAutoCreatedViewInfo.cs" />
-    <Compile Include="DataStructure\AllPropertiesFromInfo.cs" />
-    <Compile Include="DataStructure\Properties\BinaryPropertyInfo.cs" />
-    <Compile Include="DataStructure\IWritableOrmDataStructure.cs" />
-    <Compile Include="DataStructure\Properties\GuidPropertyInfo.cs" />
-    <Compile Include="DatabaseWorkarounds\SqlTriggerInfo.cs" />
-    <Compile Include="DatabaseWorkarounds\SqlProcedureInfo.cs" />
-    <Compile Include="DatabaseWorkarounds\SqlViewInfo.cs" />
-    <Compile Include="DataStructure\LegacyEntityInfo.cs" />
-    <Compile Include="DataStructure\Properties\BoolPropertyInfo.cs" />
-    <Compile Include="DataStructure\Properties\MoneyPropertyInfo.cs" />
-    <Compile Include="DataStructure\Properties\DateTimePropertyInfo.cs" />
-    <Compile Include="DataStructure\Properties\LongStringPropertyInfo.cs" />
-    <Compile Include="SimpleBusinessLogic\AutoCodeCachedInfo.cs" />
-    <Compile Include="SimpleBusinessLogic\BeforeActionInfo.cs" />
-    <Compile Include="SimpleBusinessLogic\BrowseTakeNamedPropertyInfo.cs" />
-    <Compile Include="SimpleBusinessLogic\AutoCodeTriggerInfo.cs" />
-    <Compile Include="SimpleBusinessLogic\RegExMatchDefaultMessage.cs" />
-    <Compile Include="SimpleBusinessLogic\LoggingRelatedItemInfo.cs" />
-    <Compile Include="SimpleBusinessLogic\DenyUserEditDataStructureInfo.cs" />
-    <Compile Include="SimpleBusinessLogic\DenyUserEditInfo.cs" />
-    <Compile Include="SimpleBusinessLogic\DeactivatableInfo.cs" />
-    <Compile Include="SimpleBusinessLogic\DateTimeRangeInfo.cs" />
-    <Compile Include="SimpleBusinessLogic\MaxValueInfo.cs" />
-    <Compile Include="SimpleBusinessLogic\MinValueInfo.cs" />
-    <Compile Include="SimpleBusinessLogic\IntegerRangeInfo.cs" />
-    <Compile Include="SimpleBusinessLogic\RegExMatchInfo.cs" />
-    <Compile Include="SimpleBusinessLogic\DateRangeInfo.cs" />
-    <Compile Include="SimpleBusinessLogic\RangeInfo.cs" />
-    <Compile Include="SimpleBusinessLogic\MinLengthInfo.cs" />
-    <Compile Include="SimpleBusinessLogic\ModificationTimeOfInfo.cs" />
-    <Compile Include="SimpleBusinessLogic\CreationTimeInfo.cs" />
-    <Compile Include="SimpleBusinessLogic\ModuleExternalReferenceInfo.cs" />
-    <Compile Include="SimpleBusinessLogic\ActionInfo.cs" />
-    <Compile Include="SimpleBusinessLogic\AutoCodeForEachInfo.cs" />
-    <Compile Include="SimpleBusinessLogic\AutoCodeSimpleInfo.cs" />
-    <Compile Include="SimpleBusinessLogic\PessimisticLockingParentInfo.cs" />
-    <Compile Include="SimpleBusinessLogic\PessimisticLockingInfo.cs" />
-    <Compile Include="SimpleBusinessLogic\CustomClaimInfo.cs" />
-    <Compile Include="SimpleBusinessLogic\BrowseTakePropertyInfo.cs" />
-    <Compile Include="SimpleBusinessLogic\UserRequiredPropertyInfo.cs" />
-    <Compile Include="SimpleBusinessLogic\SimpleReferencePropertyInfo.cs" />
-    <Compile Include="SimpleBusinessLogic\SystemRequiredInfo.cs" />
-    <Compile Include="SimpleBusinessLogic\UniqueMultiplePropertyInfo.cs" />
-    <Compile Include="SimpleBusinessLogic\UniqueMultiplePropertiesInfo.cs" />
-    <Compile Include="SimpleBusinessLogic\UniqueProperties3Info.cs" />
-    <Compile Include="SimpleBusinessLogic\LegacyPropertyReadOnlyInfo.cs" />
-    <Compile Include="SimpleBusinessLogic\LegacyPropertySimpleInfo.cs" />
-    <Compile Include="SimpleBusinessLogic\LegacyPropertyReferenceInfo.cs" />
-    <Compile Include="DatabaseWorkarounds\SqlDependsOnModuleInfo.cs" />
-    <Compile Include="DatabaseWorkarounds\SqlDependsOnDataStructureInfo.cs" />
-    <Compile Include="DatabaseWorkarounds\SqlIndex2Info.cs" />
-    <Compile Include="DatabaseWorkarounds\SqlIndexInfo.cs" />
-    <Compile Include="DataStructure\DataStructureExtendsInfo.cs" />
-    <Compile Include="SimpleBusinessLogic\LegacyPropertyInfo.cs" />
-    <Compile Include="SimpleBusinessLogic\MaxLengthInfo.cs" />
-    <Compile Include="SimpleBusinessLogic\PrerequisiteAllProperties.cs" />
-    <Compile Include="DatabaseWorkarounds\SqlDependsOnPropertyInfo.cs" />
-    <Compile Include="SimpleBusinessLogic\EntityLoggingInfo.cs" />
-    <Compile Include="SimpleBusinessLogic\AutoCodePropertyInfo.cs" />
-    <Compile Include="SimpleBusinessLogic\PropertyLoggingInfo.cs" />
-    <Compile Include="SimpleBusinessLogic\ReferenceCascadeDeleteInfo.cs" />
-    <Compile Include="DataStructure\BrowseFromPropertyInfo.cs" />
-    <Compile Include="DataStructure\Properties\LinkedItemsInfo.cs" />
-    <Compile Include="SimpleBusinessLogic\ReferenceDetailInfo.cs" />
-    <Compile Include="DataStructure\BrowseDataStructureInfo.cs" />
-    <Compile Include="DataStructure\DataStructureInfo.cs" />
-    <Compile Include="DataStructure\Properties\DatePropertyInfo.cs" />
-    <Compile Include="DataStructure\Properties\DecimalPropertyInfo.cs" />
-    <Compile Include="DatabaseWorkarounds\SqlDefaultPropertyInfo.cs" />
-    <Compile Include="SimpleBusinessLogic\UniquePropertiesInfo.cs" />
-    <Compile Include="SimpleBusinessLogic\AllPropertiesLoggingInfo.cs" />
-    <Compile Include="SimpleBusinessLogic\UniquePropertyInfo.cs" />
-    <Compile Include="DataStructure\ImplementsInterfaceInfo.cs" />
-    <Compile Include="DataStructure\EntityInfo.cs" />
-    <Compile Include="DataStructure\Properties\IntegerPropertyInfo.cs" />
-    <Compile Include="DataStructure\ModuleInfo.cs" />
-    <Compile Include="Properties\AssemblyInfo.cs" />
-    <Compile Include="..\..\..\Source\Rhetos\Properties\GlobalAssemblyInfo.cs">
-      <Link>Properties\GlobalAssemblyInfo.cs</Link>
-    </Compile>
-    <Compile Include="DataStructure\Properties\PropertyInfo.cs" />
-    <Compile Include="DataStructure\Properties\ReferencePropertyInfo.cs" />
-    <Compile Include="SimpleBusinessLogic\RequiredPropertyInfo.cs" />
-    <Compile Include="DataStructure\Properties\ShortStringPropertyInfo.cs" />
-    <Compile Include="SqlObjectsIndex.cs" />
-    <Compile Include="SqlAnalysis.cs" />
-  </ItemGroup>
-  <ItemGroup>
-    <CodeAnalysisDictionary Include="..\..\..\CodeAnalysisDictionary.xml">
-      <Link>CodeAnalysisDictionary.xml</Link>
-    </CodeAnalysisDictionary>
-  </ItemGroup>
-  <ItemGroup>
-    <ProjectReference Include="..\..\..\Source\Rhetos.Utilities\Rhetos.Utilities.csproj">
-      <Project>{71e63722-57bc-41df-9ff5-57ecc67e4bc1}</Project>
-      <Name>Rhetos.Utilities</Name>
-    </ProjectReference>
-    <ProjectReference Include="..\..\..\Source\Rhetos.Compiler.Interfaces\Rhetos.Compiler.Interfaces.csproj">
-      <Project>{fcad7f9a-4c31-4d5a-8699-c291ae09d006}</Project>
-      <Name>Rhetos.Compiler.Interfaces</Name>
-    </ProjectReference>
-    <ProjectReference Include="..\..\..\Source\Rhetos.Dsl.Interfaces\Rhetos.Dsl.Interfaces.csproj">
-      <Project>{f4acd412-2782-4191-8708-c7ae99b0cee9}</Project>
-      <Name>Rhetos.Dsl.Interfaces</Name>
-    </ProjectReference>
-    <ProjectReference Include="..\Rhetos.Dom.DefaultConcepts.Interfaces\Rhetos.Dom.DefaultConcepts.Interfaces.csproj">
-      <Project>{32d57085-6113-43f9-a505-d8b311bd6204}</Project>
-      <Name>Rhetos.Dom.DefaultConcepts.Interfaces</Name>
-    </ProjectReference>
-  </ItemGroup>
-  <Import Project="$(MSBuildToolsPath)\Microsoft.CSharp.targets" />
-  <PropertyGroup>
-    <PostBuildEvent>
-    </PostBuildEvent>
-  </PropertyGroup>
-  <!-- To modify your build process, add your task inside one of the targets below and uncomment it. 
-       Other similar extension points exist, see Microsoft.Common.targets.
-  <Target Name="BeforeBuild">
-  </Target>
-  <Target Name="AfterBuild">
-  </Target>
-  -->
+﻿<?xml version="1.0" encoding="utf-8"?>
+<Project ToolsVersion="12.0" DefaultTargets="Build" xmlns="http://schemas.microsoft.com/developer/msbuild/2003">
+  <PropertyGroup>
+    <Configuration Condition=" '$(Configuration)' == '' ">Debug</Configuration>
+    <Platform Condition=" '$(Platform)' == '' ">AnyCPU</Platform>
+    <ProductVersion>8.0.30703</ProductVersion>
+    <SchemaVersion>2.0</SchemaVersion>
+    <ProjectGuid>{24BC6B74-703A-4AAF-99C3-B5CD760F3D22}</ProjectGuid>
+    <OutputType>Library</OutputType>
+    <AppDesignerFolder>Properties</AppDesignerFolder>
+    <RootNamespace>Rhetos.Dsl.DefaultConcepts</RootNamespace>
+    <AssemblyName>Rhetos.Dsl.DefaultConcepts</AssemblyName>
+    <TargetFrameworkVersion>v4.5.1</TargetFrameworkVersion>
+    <FileAlignment>512</FileAlignment>
+    <SccProjectName>
+    </SccProjectName>
+    <SccLocalPath>
+    </SccLocalPath>
+    <SccAuxPath>
+    </SccAuxPath>
+    <SccProvider>
+    </SccProvider>
+    <TargetFrameworkProfile />
+  </PropertyGroup>
+  <PropertyGroup Condition=" '$(Configuration)|$(Platform)' == 'Debug|AnyCPU' ">
+    <DebugSymbols>true</DebugSymbols>
+    <DebugType>full</DebugType>
+    <Optimize>false</Optimize>
+    <OutputPath>bin\Debug\</OutputPath>
+    <DefineConstants>DEBUG;TRACE</DefineConstants>
+    <ErrorReport>prompt</ErrorReport>
+    <WarningLevel>4</WarningLevel>
+    <CodeAnalysisRuleSet>AllRules.ruleset</CodeAnalysisRuleSet>
+    <CodeContractsEnableRuntimeChecking>False</CodeContractsEnableRuntimeChecking>
+    <CodeContractsRuntimeOnlyPublicSurface>False</CodeContractsRuntimeOnlyPublicSurface>
+    <CodeContractsRuntimeThrowOnFailure>False</CodeContractsRuntimeThrowOnFailure>
+    <CodeContractsRuntimeCallSiteRequires>False</CodeContractsRuntimeCallSiteRequires>
+    <CodeContractsRunCodeAnalysis>False</CodeContractsRunCodeAnalysis>
+    <CodeContractsNonNullObligations>True</CodeContractsNonNullObligations>
+    <CodeContractsBoundsObligations>True</CodeContractsBoundsObligations>
+    <CodeContractsArithmeticObligations>True</CodeContractsArithmeticObligations>
+    <CodeContractsRedundantAssumptions>True</CodeContractsRedundantAssumptions>
+    <CodeContractsRunInBackground>True</CodeContractsRunInBackground>
+    <CodeContractsShowSquigglies>True</CodeContractsShowSquigglies>
+    <CodeContractsUseBaseLine>False</CodeContractsUseBaseLine>
+    <CodeContractsEmitXMLDocs>False</CodeContractsEmitXMLDocs>
+    <CodeContractsCustomRewriterAssembly />
+    <CodeContractsCustomRewriterClass />
+    <CodeContractsLibPaths />
+    <CodeContractsPlatformPath />
+    <CodeContractsExtraAnalysisOptions />
+    <CodeContractsBaseLineFile />
+    <CodeContractsRuntimeCheckingLevel>Full</CodeContractsRuntimeCheckingLevel>
+    <CodeContractsReferenceAssembly>%28none%29</CodeContractsReferenceAssembly>
+    <Prefer32Bit>false</Prefer32Bit>
+  </PropertyGroup>
+  <PropertyGroup Condition=" '$(Configuration)|$(Platform)' == 'Release|AnyCPU' ">
+    <DebugType>pdbonly</DebugType>
+    <Optimize>true</Optimize>
+    <OutputPath>bin\Release\</OutputPath>
+    <DefineConstants>TRACE</DefineConstants>
+    <ErrorReport>prompt</ErrorReport>
+    <WarningLevel>4</WarningLevel>
+    <Prefer32Bit>false</Prefer32Bit>
+  </PropertyGroup>
+  <PropertyGroup Condition="'$(Configuration)|$(Platform)' == 'CodeAnalysis|AnyCPU'">
+    <DebugSymbols>true</DebugSymbols>
+    <OutputPath>bin\CodeAnalysis\</OutputPath>
+    <DefineConstants>DEBUG;TRACE</DefineConstants>
+    <DebugType>full</DebugType>
+    <PlatformTarget>AnyCPU</PlatformTarget>
+    <CodeAnalysisLogFile>bin\Debug\Rhetos.Dsl.DefaultConcepts.dll.CodeAnalysisLog.xml</CodeAnalysisLogFile>
+    <CodeAnalysisInputAssembly>bin\CodeAnalysis\Rhetos.Dsl.DefaultConcepts.dll</CodeAnalysisInputAssembly>
+    <CodeAnalysisUseTypeNameInSuppression>true</CodeAnalysisUseTypeNameInSuppression>
+    <CodeAnalysisModuleSuppressionsFile>GlobalSuppressions.cs</CodeAnalysisModuleSuppressionsFile>
+    <ErrorReport>prompt</ErrorReport>
+    <CodeAnalysisRuleSet>AllRules.ruleset</CodeAnalysisRuleSet>
+    <CodeAnalysisRuleSetDirectories>;C:\Program Files\Microsoft Visual Studio 10.0\Team Tools\Static Analysis Tools\\Rule Sets</CodeAnalysisRuleSetDirectories>
+    <CodeAnalysisIgnoreBuiltInRuleSets>true</CodeAnalysisIgnoreBuiltInRuleSets>
+    <CodeAnalysisRuleDirectories>;C:\Program Files\Microsoft Visual Studio 10.0\Team Tools\Static Analysis Tools\FxCop\\Rules</CodeAnalysisRuleDirectories>
+    <CodeAnalysisIgnoreBuiltInRules>true</CodeAnalysisIgnoreBuiltInRules>
+    <CodeContractsEnableRuntimeChecking>False</CodeContractsEnableRuntimeChecking>
+    <CodeContractsRuntimeOnlyPublicSurface>False</CodeContractsRuntimeOnlyPublicSurface>
+    <CodeContractsRuntimeThrowOnFailure>False</CodeContractsRuntimeThrowOnFailure>
+    <CodeContractsRuntimeCallSiteRequires>False</CodeContractsRuntimeCallSiteRequires>
+    <CodeContractsRunCodeAnalysis>True</CodeContractsRunCodeAnalysis>
+    <CodeContractsNonNullObligations>True</CodeContractsNonNullObligations>
+    <CodeContractsBoundsObligations>True</CodeContractsBoundsObligations>
+    <CodeContractsArithmeticObligations>True</CodeContractsArithmeticObligations>
+    <CodeContractsRedundantAssumptions>True</CodeContractsRedundantAssumptions>
+    <CodeContractsRunInBackground>True</CodeContractsRunInBackground>
+    <CodeContractsShowSquigglies>True</CodeContractsShowSquigglies>
+    <CodeContractsUseBaseLine>False</CodeContractsUseBaseLine>
+    <CodeContractsEmitXMLDocs>False</CodeContractsEmitXMLDocs>
+    <CodeContractsCustomRewriterAssembly />
+    <CodeContractsCustomRewriterClass />
+    <CodeContractsLibPaths />
+    <CodeContractsPlatformPath />
+    <CodeContractsExtraAnalysisOptions />
+    <CodeContractsBaseLineFile />
+    <CodeContractsRuntimeCheckingLevel>Full</CodeContractsRuntimeCheckingLevel>
+    <CodeContractsReferenceAssembly>Build</CodeContractsReferenceAssembly>
+    <Prefer32Bit>false</Prefer32Bit>
+  </PropertyGroup>
+  <ItemGroup>
+    <Reference Include="System" />
+    <Reference Include="System.ComponentModel.Composition" />
+    <Reference Include="System.Core" />
+    <Reference Include="System.Xml.Linq" />
+    <Reference Include="System.Data.DataSetExtensions" />
+    <Reference Include="Microsoft.CSharp" />
+    <Reference Include="System.Data" />
+    <Reference Include="System.Xml" />
+  </ItemGroup>
+  <ItemGroup>
+    <Compile Include="Computations\ApplyFilterOnClientReadInfo.cs" />
+    <Compile Include="Computations\EntityComputedFromDefaultLoadFilterInfo.cs" />
+    <Compile Include="Computations\InvalidDataInfo.cs" />
+    <Compile Include="Computations\InvalidDataMarkPropertyInfo.cs" />
+    <Compile Include="Computations\ItemFilterReferencedInfo.cs" />
+    <Compile Include="Computations\ItemFilterReferencedNoSubfilterInfo.cs" />
+    <Compile Include="Computations\ComposableFilterByReferencedNoSubfilterInfo.cs" />
+    <Compile Include="Computations\ComposableFilterByReferencedInfo.cs" />
+    <Compile Include="Computations\FilterByReferencedNoSubfilterInfo.cs" />
+    <Compile Include="Computations\ItemFilterApplyOnClientReadInfo.cs" />
+    <Compile Include="Computations\ComposableFilterUseExecutionContextInfo.cs" />
+    <Compile Include="Computations\ComputeForNewItemsWithoutFilterInfo.cs" />
+    <Compile Include="Computations\ComputeForNewItemsInfo.cs" />
+    <Compile Include="Computations\ComposableFilterApplyOnClientReadInfo.cs" />
+    <Compile Include="Computations\SuppressSynchronizationInfo.cs" />
+    <Compile Include="Computations\KeyPropertyIDComputedFromInfo.cs" />
+    <Compile Include="Computations\LockItemsExceptPropertiesInfo.cs" />
+    <Compile Include="Computations\LockItemsLockPropertyInfo.cs" />
+    <Compile Include="Computations\PersistedKeyPropertiesInfo.cs" />
+    <Compile Include="Computations\KeyPropertyComputedFromInfo.cs" />
+    <Compile Include="DatabaseWorkarounds\SqlIndexClusteredInfo.cs" />
+    <Compile Include="DatabaseWorkarounds\SqlIndexMultipleFollowingPropertyInfo.cs" />
+    <Compile Include="DatabaseWorkarounds\SqlNotNullInfo.cs" />
+    <Compile Include="DataStructure\BeforeQueryWithParameterInfo.cs" />
+    <Compile Include="DataStructure\SubtypeExtendFilterInfo.cs" />
+    <Compile Include="DataStructure\LazyLoadExtensionInfo.cs" />
+    <Compile Include="DataStructure\LazyLoadBaseInfo.cs" />
+    <Compile Include="DataStructure\LazyLoadAllMacro.cs" />
+    <Compile Include="DataStructure\LazyLoadSupportInfo.cs" />
+    <Compile Include="DataStructure\LazyLoadLinkedItemsInfo.cs" />
+    <Compile Include="DataStructure\LazyLoadReferenceInfo.cs" />
+    <Compile Include="DataStructure\LazyLoadModuleInfo.cs" />
+    <Compile Include="DataStructure\LazyLoadDataStructureInfo.cs" />
+    <Compile Include="DataStructure\ImplementsQueryableInterfaceInfo.cs" />
+    <Compile Include="DataStructure\ImplementsQueryableInterfacePropertyInfo.cs" />
+    <Compile Include="DataStructure\LazyLoadWriteSupportInfo.cs" />
+    <Compile Include="DataStructure\LazyLoadWritableSupportInfo.cs" />
+    <Compile Include="DataStructure\RegisteredQueryableInterfaceImplementationHelperInfo.cs" />
+    <Compile Include="DataStructure\SubtypeExtendPolymorphicInfo.cs" />
+    <Compile Include="DataStructure\PolymorphicUnionViewInfo.cs" />
+    <Compile Include="DataStructure\SpecificSubtypeSqlViewInfo.cs" />
+    <Compile Include="DataStructure\ExtensibleSubtypeSqlViewInfo.cs" />
+    <Compile Include="DataStructure\QueryWithParameterInfo.cs" />
+    <Compile Include="DataStructure\SubtypeWhereInfo.cs" />
+    <Compile Include="DataStructure\Writing\OnSaveUpdateInfo.cs" />
+    <Compile Include="DataStructure\Writing\SaveMethodInfo.cs" />
+    <Compile Include="DataStructure\Writing\LoadOldItemsInfo.cs" />
+    <Compile Include="DataStructure\Writing\LoadOldItemsTakeInfo.cs" />
+    <Compile Include="DataStructure\Writing\OnSaveValidateInfo.cs" />
+    <Compile Include="RowPermissions\AutoInheritRowPermissionsInfo.cs" />
+    <Compile Include="RowPermissions\RowPermissionsRuleDenyInfo.cs" />
+    <Compile Include="RowPermissions\RowPermissionsRuleAllowInfo.cs" />
+    <Compile Include="RowPermissions\RowPermissionsRuleAllowWriteInfo.cs" />
+    <Compile Include="RowPermissions\RowPermissionsRuleDenyReadInfo.cs" />
+    <Compile Include="RowPermissions\RowPermissionsRuleAllowReadInfo.cs" />
+    <Compile Include="RowPermissions\RowPermissionsRuleDenyWriteInfo.cs" />
+    <Compile Include="RowPermissions\RowPermissionsInheritFromBaseInfo.cs" />
+    <Compile Include="RowPermissions\RowPermissionsInheritFromInfo.cs" />
+    <Compile Include="RowPermissions\RowPermissionsInheritFromReferenceInfo.cs" />
+    <Compile Include="RowPermissions\RowPermissionsInheritReadFromInfo.cs" />
+    <Compile Include="RowPermissions\RowPermissionsInheritWriteFromInfo.cs" />
+    <Compile Include="RowPermissions\RowPermissionsPluginableFiltersInfo.cs" />
+    <Compile Include="RowPermissions\RowPermissionsSingleFunctionRuleInfo.cs" />
+    <Compile Include="RowPermissions\RowPermissionsRuleInfo.cs" />
+    <Compile Include="RowPermissions\RowPermissionsInfo.cs" />
+    <Compile Include="RowPermissions\RowPermissionsReadInfo.cs" />
+    <Compile Include="RowPermissions\RowPermissionsWriteInfo.cs" />
+    <Compile Include="DatabaseWorkarounds\AutoSqlViewDependsOnInfo.cs" />
+    <Compile Include="DatabaseWorkarounds\AutoSqlFunctionDependsOnInfo.cs" />
+    <Compile Include="DatabaseWorkarounds\AutoSqlQueryableDependsOnInfo.cs" />
+    <Compile Include="DatabaseWorkarounds\AutoSqlTriggerDependsOnInfo.cs" />
+    <Compile Include="DatabaseWorkarounds\AutoLegacyEntityDependsOnInfo.cs" />
+    <Compile Include="DatabaseWorkarounds\AutoSqlProcedureDependsOnInfo.cs" />
+    <Compile Include="DatabaseWorkarounds\ModuleAutoSqlDependsOnInfo.cs" />
+    <Compile Include="DataStructure\IsSubtypeOfDefaultNameInfo.cs" />
+    <Compile Include="DataStructure\PolymorphicMaterializedInfo.cs" />
+    <Compile Include="DataStructure\PersistedSubtypeImplementationIdInfo.cs" />
+    <Compile Include="DataStructure\PolymorphicPropertyInfo.cs" />
+    <Compile Include="DataStructure\SubtypeImplementsPropertyInfo.cs" />
+    <Compile Include="DataStructure\IsSubtypeOfInfo.cs" />
+    <Compile Include="DataStructure\PolymorphicInfo.cs" />
+    <Compile Include="DataStructure\RegisteredInterfaceImplementationInfo.cs" />
+    <Compile Include="DataStructure\RegisteredInterfaceImplementationHelperInfo.cs" />
+    <Compile Include="DataStructure\ImplementsInterfacePropertyInfo.cs" />
+    <Compile Include="DataStructure\WriteInfo.cs" />
+    <Compile Include="Advanced\EntityHistoryAllPropertiesInfo.cs" />
+    <Compile Include="Advanced\EntityHistoryPropertyInfo.cs" />
+    <Compile Include="Advanced\EntityHistoryInfo.cs" />
+    <Compile Include="Advanced\HierarchySingleRootInternalInfo.cs" />
+    <Compile Include="Advanced\HierarchySingleRootInfo.cs" />
+    <Compile Include="Advanced\HierarchyWithPathInfo.cs" />
+    <Compile Include="Computations\ComputeForNewBaseItemsWithoutFilterInfo.cs" />
+    <Compile Include="Computations\PersistedKeepSynchronizedInfo.cs" />
+    <Compile Include="Computations\PersistedKeepSynchronizedWithFilteredSaveInfo.cs" />
+    <Compile Include="Computations\PersistedComputeForNewBaseItemsInfo.cs" />
+    <Compile Include="Computations\PersistedComputeForNewBaseItemsWithFilterInfo.cs" />
+    <Compile Include="Computations\EntityComputedFromAllPropertiesInfo.cs" />
+    <Compile Include="Computations\EntityComputedFromInfo.cs" />
+    <Compile Include="Computations\LockItemsMarkPropertyInfo.cs" />
+    <Compile Include="Computations\DenySaveForPropertyInfo.cs" />
+    <Compile Include="DatabaseWorkarounds\SqlDependsOnSqlObjectInfo.cs" />
+    <Compile Include="DatabaseWorkarounds\SqlObjectInfo.cs" />
+    <Compile Include="DataStructure\AllPropertiesWithCascadeDeleteFromInfo.cs" />
+    <Compile Include="Obsolete\SnowflakeDataStructureInfo.cs" />
+    <Compile Include="DataStructure\PropertyFromInfo.cs" />
+    <Compile Include="DslUtility.cs" />
+    <Compile Include="Computations\ComposableFilterByInfo.cs" />
+    <Compile Include="Computations\ChangesOnBaseItemInfo.cs" />
+    <Compile Include="Computations\ChangesOnLinkedItemsInfo.cs" />
+    <Compile Include="Computations\ComputationUseExecutionContextInfo.cs" />
+    <Compile Include="Computations\ComputedInfo.cs" />
+    <Compile Include="Computations\LockPropertyInfo.cs" />
+    <Compile Include="Computations\ReportFileInfo.cs" />
+    <Compile Include="Computations\ReportDataInfo.cs" />
+    <Compile Include="Computations\ReportDataSourcesInfo.cs" />
+    <Compile Include="Computations\FilterByReferencedInfo.cs" />
+    <Compile Include="Computations\FilterByLinkedItemsInfo.cs" />
+    <Compile Include="Computations\FilterByBaseInfo.cs" />
+    <Compile Include="Computations\ReportDataSourceInfo.cs" />
+    <Compile Include="Computations\LockItemsInfo.cs" />
+    <Compile Include="Computations\FilterUseExecutionContextInfo.cs" />
+    <Compile Include="Computations\PersistedAllPropertiesInfo.cs" />
+    <Compile Include="Computations\DenySaveInfo.cs" />
+    <Compile Include="Computations\ItemFilterInfo.cs" />
+    <Compile Include="Computations\ParameterInfo.cs" />
+    <Compile Include="Computations\FilterByInfo.cs" />
+    <Compile Include="Computations\KeepSynchronizedInfo.cs" />
+    <Compile Include="Computations\KeepSynchronizedOnChangedItemsInfo.cs" />
+    <Compile Include="Computations\ChangesOnChangedItemsInfo.cs" />
+    <Compile Include="Computations\ComputeForNewBaseItemsInfo.cs" />
+    <Compile Include="Computations\KeepSynchronizedWithoutFilteredSaveInfo.cs" />
+    <Compile Include="Computations\PersistedDataStructureInfo.cs" />
+    <Compile Include="Computations\PropertyComputedFromInfo.cs" />
+    <Compile Include="Computations\QueryableExtensionInfo.cs" />
+    <Compile Include="Computations\SqlQueryableInfo.cs" />
+    <Compile Include="DatabaseWorkarounds\SqlDependsOnSqlFunctionInfo.cs" />
+    <Compile Include="DatabaseWorkarounds\SqlFunctionInfo.cs" />
+    <Compile Include="DatabaseWorkarounds\SqlIndexMultiplePropertyInfo.cs" />
+    <Compile Include="DatabaseWorkarounds\SqlIndexMultipleInfo.cs" />
+    <Compile Include="DatabaseWorkarounds\SqlDependsOnSqlViewInfo.cs" />
+    <Compile Include="DatabaseWorkarounds\SqlDependsOnSqlIndexInfo.cs" />
+    <Compile Include="DatabaseWorkarounds\SqlIndex3Info.cs" />
+    <Compile Include="Advanced\HierarchyInfo.cs" />
+    <Compile Include="DataStructure\IOrmDataStructure.cs" />
+    <Compile Include="DataStructure\LegacyEntityWithAutoCreatedViewInfo.cs" />
+    <Compile Include="DataStructure\AllPropertiesFromInfo.cs" />
+    <Compile Include="DataStructure\Properties\BinaryPropertyInfo.cs" />
+    <Compile Include="DataStructure\IWritableOrmDataStructure.cs" />
+    <Compile Include="DataStructure\Properties\GuidPropertyInfo.cs" />
+    <Compile Include="DatabaseWorkarounds\SqlTriggerInfo.cs" />
+    <Compile Include="DatabaseWorkarounds\SqlProcedureInfo.cs" />
+    <Compile Include="DatabaseWorkarounds\SqlViewInfo.cs" />
+    <Compile Include="DataStructure\LegacyEntityInfo.cs" />
+    <Compile Include="DataStructure\Properties\BoolPropertyInfo.cs" />
+    <Compile Include="DataStructure\Properties\MoneyPropertyInfo.cs" />
+    <Compile Include="DataStructure\Properties\DateTimePropertyInfo.cs" />
+    <Compile Include="DataStructure\Properties\LongStringPropertyInfo.cs" />
+    <Compile Include="SimpleBusinessLogic\AutoCodeCachedInfo.cs" />
+    <Compile Include="SimpleBusinessLogic\BeforeActionInfo.cs" />
+    <Compile Include="SimpleBusinessLogic\BrowseTakeNamedPropertyInfo.cs" />
+    <Compile Include="SimpleBusinessLogic\AutoCodeTriggerInfo.cs" />
+    <Compile Include="SimpleBusinessLogic\RegExMatchDefaultMessage.cs" />
+    <Compile Include="SimpleBusinessLogic\LoggingRelatedItemInfo.cs" />
+    <Compile Include="SimpleBusinessLogic\DenyUserEditDataStructureInfo.cs" />
+    <Compile Include="SimpleBusinessLogic\DenyUserEditInfo.cs" />
+    <Compile Include="SimpleBusinessLogic\DeactivatableInfo.cs" />
+    <Compile Include="SimpleBusinessLogic\DateTimeRangeInfo.cs" />
+    <Compile Include="SimpleBusinessLogic\MaxValueInfo.cs" />
+    <Compile Include="SimpleBusinessLogic\MinValueInfo.cs" />
+    <Compile Include="SimpleBusinessLogic\IntegerRangeInfo.cs" />
+    <Compile Include="SimpleBusinessLogic\RegExMatchInfo.cs" />
+    <Compile Include="SimpleBusinessLogic\DateRangeInfo.cs" />
+    <Compile Include="SimpleBusinessLogic\RangeInfo.cs" />
+    <Compile Include="SimpleBusinessLogic\MinLengthInfo.cs" />
+    <Compile Include="SimpleBusinessLogic\ModificationTimeOfInfo.cs" />
+    <Compile Include="SimpleBusinessLogic\CreationTimeInfo.cs" />
+    <Compile Include="SimpleBusinessLogic\ModuleExternalReferenceInfo.cs" />
+    <Compile Include="SimpleBusinessLogic\ActionInfo.cs" />
+    <Compile Include="SimpleBusinessLogic\AutoCodeForEachInfo.cs" />
+    <Compile Include="SimpleBusinessLogic\AutoCodeSimpleInfo.cs" />
+    <Compile Include="SimpleBusinessLogic\PessimisticLockingParentInfo.cs" />
+    <Compile Include="SimpleBusinessLogic\PessimisticLockingInfo.cs" />
+    <Compile Include="SimpleBusinessLogic\CustomClaimInfo.cs" />
+    <Compile Include="SimpleBusinessLogic\BrowseTakePropertyInfo.cs" />
+    <Compile Include="SimpleBusinessLogic\UserRequiredPropertyInfo.cs" />
+    <Compile Include="SimpleBusinessLogic\SimpleReferencePropertyInfo.cs" />
+    <Compile Include="SimpleBusinessLogic\SystemRequiredInfo.cs" />
+    <Compile Include="SimpleBusinessLogic\UniqueMultiplePropertyInfo.cs" />
+    <Compile Include="SimpleBusinessLogic\UniqueMultiplePropertiesInfo.cs" />
+    <Compile Include="SimpleBusinessLogic\UniqueProperties3Info.cs" />
+    <Compile Include="SimpleBusinessLogic\LegacyPropertyReadOnlyInfo.cs" />
+    <Compile Include="SimpleBusinessLogic\LegacyPropertySimpleInfo.cs" />
+    <Compile Include="SimpleBusinessLogic\LegacyPropertyReferenceInfo.cs" />
+    <Compile Include="DatabaseWorkarounds\SqlDependsOnModuleInfo.cs" />
+    <Compile Include="DatabaseWorkarounds\SqlDependsOnDataStructureInfo.cs" />
+    <Compile Include="DatabaseWorkarounds\SqlIndex2Info.cs" />
+    <Compile Include="DatabaseWorkarounds\SqlIndexInfo.cs" />
+    <Compile Include="DataStructure\DataStructureExtendsInfo.cs" />
+    <Compile Include="SimpleBusinessLogic\LegacyPropertyInfo.cs" />
+    <Compile Include="SimpleBusinessLogic\MaxLengthInfo.cs" />
+    <Compile Include="SimpleBusinessLogic\PrerequisiteAllProperties.cs" />
+    <Compile Include="DatabaseWorkarounds\SqlDependsOnPropertyInfo.cs" />
+    <Compile Include="SimpleBusinessLogic\EntityLoggingInfo.cs" />
+    <Compile Include="SimpleBusinessLogic\AutoCodePropertyInfo.cs" />
+    <Compile Include="SimpleBusinessLogic\PropertyLoggingInfo.cs" />
+    <Compile Include="SimpleBusinessLogic\ReferenceCascadeDeleteInfo.cs" />
+    <Compile Include="DataStructure\BrowseFromPropertyInfo.cs" />
+    <Compile Include="DataStructure\Properties\LinkedItemsInfo.cs" />
+    <Compile Include="SimpleBusinessLogic\ReferenceDetailInfo.cs" />
+    <Compile Include="DataStructure\BrowseDataStructureInfo.cs" />
+    <Compile Include="DataStructure\DataStructureInfo.cs" />
+    <Compile Include="DataStructure\Properties\DatePropertyInfo.cs" />
+    <Compile Include="DataStructure\Properties\DecimalPropertyInfo.cs" />
+    <Compile Include="DatabaseWorkarounds\SqlDefaultPropertyInfo.cs" />
+    <Compile Include="SimpleBusinessLogic\UniquePropertiesInfo.cs" />
+    <Compile Include="SimpleBusinessLogic\AllPropertiesLoggingInfo.cs" />
+    <Compile Include="SimpleBusinessLogic\UniquePropertyInfo.cs" />
+    <Compile Include="DataStructure\ImplementsInterfaceInfo.cs" />
+    <Compile Include="DataStructure\EntityInfo.cs" />
+    <Compile Include="DataStructure\Properties\IntegerPropertyInfo.cs" />
+    <Compile Include="DataStructure\ModuleInfo.cs" />
+    <Compile Include="Properties\AssemblyInfo.cs" />
+    <Compile Include="..\..\..\Source\Rhetos\Properties\GlobalAssemblyInfo.cs">
+      <Link>Properties\GlobalAssemblyInfo.cs</Link>
+    </Compile>
+    <Compile Include="DataStructure\Properties\PropertyInfo.cs" />
+    <Compile Include="DataStructure\Properties\ReferencePropertyInfo.cs" />
+    <Compile Include="SimpleBusinessLogic\RequiredPropertyInfo.cs" />
+    <Compile Include="DataStructure\Properties\ShortStringPropertyInfo.cs" />
+    <Compile Include="SqlObjectsIndex.cs" />
+    <Compile Include="SqlAnalysis.cs" />
+  </ItemGroup>
+  <ItemGroup>
+    <CodeAnalysisDictionary Include="..\..\..\CodeAnalysisDictionary.xml">
+      <Link>CodeAnalysisDictionary.xml</Link>
+    </CodeAnalysisDictionary>
+  </ItemGroup>
+  <ItemGroup>
+    <ProjectReference Include="..\..\..\Source\Rhetos.Utilities\Rhetos.Utilities.csproj">
+      <Project>{71e63722-57bc-41df-9ff5-57ecc67e4bc1}</Project>
+      <Name>Rhetos.Utilities</Name>
+    </ProjectReference>
+    <ProjectReference Include="..\..\..\Source\Rhetos.Compiler.Interfaces\Rhetos.Compiler.Interfaces.csproj">
+      <Project>{fcad7f9a-4c31-4d5a-8699-c291ae09d006}</Project>
+      <Name>Rhetos.Compiler.Interfaces</Name>
+    </ProjectReference>
+    <ProjectReference Include="..\..\..\Source\Rhetos.Dsl.Interfaces\Rhetos.Dsl.Interfaces.csproj">
+      <Project>{f4acd412-2782-4191-8708-c7ae99b0cee9}</Project>
+      <Name>Rhetos.Dsl.Interfaces</Name>
+    </ProjectReference>
+    <ProjectReference Include="..\Rhetos.Dom.DefaultConcepts.Interfaces\Rhetos.Dom.DefaultConcepts.Interfaces.csproj">
+      <Project>{32d57085-6113-43f9-a505-d8b311bd6204}</Project>
+      <Name>Rhetos.Dom.DefaultConcepts.Interfaces</Name>
+    </ProjectReference>
+  </ItemGroup>
+  <Import Project="$(MSBuildToolsPath)\Microsoft.CSharp.targets" />
+  <PropertyGroup>
+    <PostBuildEvent>
+    </PostBuildEvent>
+  </PropertyGroup>
+  <!-- To modify your build process, add your task inside one of the targets below and uncomment it. 
+       Other similar extension points exist, see Microsoft.Common.targets.
+  <Target Name="BeforeBuild">
+  </Target>
+  <Target Name="AfterBuild">
+  </Target>
+  -->
 </Project>