﻿<?xml version="1.0" encoding="utf-8"?>
<Project ToolsVersion="4.0" DefaultTargets="Build" xmlns="http://schemas.microsoft.com/developer/msbuild/2003">
  <PropertyGroup>
    <Configuration Condition=" '$(Configuration)' == '' ">Debug</Configuration>
    <Platform Condition=" '$(Platform)' == '' ">AnyCPU</Platform>
    <ProductVersion>
    </ProductVersion>
    <SchemaVersion>2.0</SchemaVersion>
    <ProjectGuid>{39B7E880-2538-47DF-A185-FD0A08289DE7}</ProjectGuid>
    <OutputType>Library</OutputType>
    <AppDesignerFolder>Properties</AppDesignerFolder>
    <RootNamespace>CommonConcepts.Test</RootNamespace>
    <AssemblyName>CommonConcepts.Test</AssemblyName>
    <TargetFrameworkVersion>v4.0</TargetFrameworkVersion>
    <FileAlignment>512</FileAlignment>
    <ProjectTypeGuids>{3AC096D0-A1C2-E12C-1390-A8335801FDAB};{FAE04EC0-301F-11D3-BF4B-00C04F79EFBC}</ProjectTypeGuids>
    <SccProjectName>
    </SccProjectName>
    <SccLocalPath>
    </SccLocalPath>
    <SccAuxPath>
    </SccAuxPath>
    <SccProvider>
    </SccProvider>
  </PropertyGroup>
  <PropertyGroup Condition=" '$(Configuration)|$(Platform)' == 'Debug|AnyCPU' ">
    <DebugSymbols>true</DebugSymbols>
    <DebugType>full</DebugType>
    <Optimize>false</Optimize>
    <OutputPath>bin\Debug\</OutputPath>
    <DefineConstants>DEBUG;TRACE</DefineConstants>
    <ErrorReport>prompt</ErrorReport>
    <WarningLevel>4</WarningLevel>
  </PropertyGroup>
  <PropertyGroup Condition=" '$(Configuration)|$(Platform)' == 'Release|AnyCPU' ">
    <DebugType>pdbonly</DebugType>
    <Optimize>true</Optimize>
    <OutputPath>bin\Release\</OutputPath>
    <DefineConstants>TRACE</DefineConstants>
    <ErrorReport>prompt</ErrorReport>
    <WarningLevel>4</WarningLevel>
  </PropertyGroup>
  <ItemGroup>
    <Reference Include="Autofac, Version=2.5.2.830, Culture=neutral, PublicKeyToken=17863af14b0044da, processorArchitecture=MSIL">
      <SpecificVersion>False</SpecificVersion>
      <HintPath>..\..\..\Source\Rhetos\bin\Autofac.dll</HintPath>
    </Reference>
    <Reference Include="Iesi.Collections, Version=1.0.1.0, Culture=neutral, PublicKeyToken=aa95f207798dfdb4, processorArchitecture=MSIL">
      <SpecificVersion>False</SpecificVersion>
      <HintPath>..\..\..\Source\Rhetos\bin\Iesi.Collections.dll</HintPath>
    </Reference>
    <Reference Include="Microsoft.CSharp" />
    <Reference Include="Microsoft.VisualStudio.QualityTools.UnitTestFramework, Version=10.0.0.0, Culture=neutral, PublicKeyToken=b03f5f7f11d50a3a, processorArchitecture=MSIL" />
    <Reference Include="NHibernate, Version=3.1.0.4000, Culture=neutral, PublicKeyToken=aa95f207798dfdb4, processorArchitecture=MSIL">
      <SpecificVersion>False</SpecificVersion>
      <HintPath>..\..\..\Source\Rhetos\bin\NHibernate.dll</HintPath>
    </Reference>
    <Reference Include="Rhetos.Utilities, Version=2.3.0.0, Culture=neutral, processorArchitecture=MSIL">
      <SpecificVersion>False</SpecificVersion>
      <HintPath>..\..\..\Source\Rhetos\bin\Rhetos.Utilities.dll</HintPath>
    </Reference>
    <Reference Include="Rhetos.Dom.DefaultConcepts, Version=1.2.0.0, Culture=neutral, processorArchitecture=MSIL">
      <SpecificVersion>False</SpecificVersion>
      <HintPath>..\..\..\Source\Rhetos\bin\Plugins\Rhetos.Dom.DefaultConcepts.dll</HintPath>
    </Reference>
    <Reference Include="Rhetos.Dom.DefaultConcepts.Interfaces, Version=1.2.0.0, Culture=neutral, processorArchitecture=MSIL">
      <SpecificVersion>False</SpecificVersion>
      <HintPath>..\..\..\Source\Rhetos\bin\Plugins\Rhetos.Dom.DefaultConcepts.Interfaces.dll</HintPath>
    </Reference>
    <Reference Include="Rhetos.Dom.Interfaces, Version=2.3.0.0, Culture=neutral, processorArchitecture=MSIL">
      <SpecificVersion>False</SpecificVersion>
      <HintPath>..\..\..\Source\Rhetos\bin\Rhetos.Dom.Interfaces.dll</HintPath>
    </Reference>
    <Reference Include="Rhetos.Dsl.DefaultConcepts, Version=1.2.0.0, Culture=neutral, processorArchitecture=MSIL">
      <SpecificVersion>False</SpecificVersion>
      <HintPath>..\..\..\Source\Rhetos\bin\Plugins\Rhetos.Dsl.DefaultConcepts.dll</HintPath>
    </Reference>
    <Reference Include="Rhetos.Dsl.Interfaces, Version=2.3.0.0, Culture=neutral, processorArchitecture=MSIL">
      <SpecificVersion>False</SpecificVersion>
      <HintPath>..\..\..\Source\Rhetos\bin\Rhetos.Dsl.Interfaces.dll</HintPath>
    </Reference>
    <Reference Include="Rhetos.Factory.Interfaces, Version=2.3.0.0, Culture=neutral, processorArchitecture=MSIL">
      <SpecificVersion>False</SpecificVersion>
      <HintPath>..\..\..\Source\Rhetos\bin\Rhetos.Factory.Interfaces.dll</HintPath>
    </Reference>
    <Reference Include="Rhetos.Logging.Interfaces, Version=2.3.0.0, Culture=neutral, processorArchitecture=MSIL">
      <SpecificVersion>False</SpecificVersion>
      <HintPath>..\..\..\Source\Rhetos\bin\Rhetos.Logging.Interfaces.dll</HintPath>
    </Reference>
    <Reference Include="Rhetos.Persistence.Interfaces, Version=2.3.0.0, Culture=neutral, processorArchitecture=MSIL">
      <SpecificVersion>False</SpecificVersion>
      <HintPath>..\..\..\Source\Rhetos\bin\Rhetos.Persistence.Interfaces.dll</HintPath>
    </Reference>
    <Reference Include="Rhetos.Persistence.NHibernate, Version=2.3.0.0, Culture=neutral, processorArchitecture=MSIL">
      <SpecificVersion>False</SpecificVersion>
      <HintPath>..\..\..\Source\Rhetos\bin\Rhetos.Persistence.NHibernate.dll</HintPath>
    </Reference>
    <Reference Include="Rhetos.Persistence.NHibernateDefaultConcepts, Version=1.2.0.0, Culture=neutral, processorArchitecture=MSIL">
      <SpecificVersion>False</SpecificVersion>
      <HintPath>..\..\..\Source\Rhetos\bin\Plugins\Rhetos.Persistence.NHibernateDefaultConcepts.dll</HintPath>
    </Reference>
    <Reference Include="Rhetos.Processing.DefaultCommands, Version=1.2.0.0, Culture=neutral, processorArchitecture=MSIL">
      <SpecificVersion>False</SpecificVersion>
      <HintPath>..\..\..\Source\Rhetos\bin\Plugins\Rhetos.Processing.DefaultCommands.dll</HintPath>
    </Reference>
    <Reference Include="Rhetos.Processing.DefaultCommands.Interfaces, Version=1.2.0.0, Culture=neutral, processorArchitecture=MSIL">
      <SpecificVersion>False</SpecificVersion>
      <HintPath>..\..\..\Source\Rhetos\bin\Plugins\Rhetos.Processing.DefaultCommands.Interfaces.dll</HintPath>
    </Reference>
    <Reference Include="Rhetos.Processing.Interfaces, Version=2.3.0.0, Culture=neutral, processorArchitecture=MSIL">
      <SpecificVersion>False</SpecificVersion>
      <HintPath>..\..\..\Source\Rhetos\bin\Rhetos.Processing.Interfaces.dll</HintPath>
    </Reference>
    <Reference Include="Rhetos.Security.Interfaces, Version=2.3.0.0, Culture=neutral, processorArchitecture=MSIL">
      <SpecificVersion>False</SpecificVersion>
      <HintPath>..\..\..\Source\Rhetos\bin\Rhetos.Security.Interfaces.dll</HintPath>
    </Reference>
    <Reference Include="Rhetos.TestCommon, Version=2.3.0.0, Culture=neutral, processorArchitecture=MSIL">
      <SpecificVersion>False</SpecificVersion>
      <HintPath>..\..\..\Source\Rhetos.TestCommon\bin\$(Configuration)\Rhetos.TestCommon.dll</HintPath>
    </Reference>
    <Reference Include="Rhetos.XmlSerialization, Version=2.3.0.0, Culture=neutral, processorArchitecture=MSIL">
      <SpecificVersion>False</SpecificVersion>
      <HintPath>..\..\..\Source\Rhetos\bin\Rhetos.XmlSerialization.dll</HintPath>
    </Reference>
    <Reference Include="Oracle.DataAccess, Version=4.112.3.0, Culture=neutral, PublicKeyToken=89b483f429c47342, processorArchitecture=x86">
      <SpecificVersion>False</SpecificVersion>
      <HintPath>..\..\..\Source\Rhetos\bin\Oracle.DataAccess.dll</HintPath>
    </Reference>
    <Reference Include="ServerDom, Version=0.0.0.0, Culture=neutral, processorArchitecture=MSIL">
      <SpecificVersion>False</SpecificVersion>
      <HintPath>..\..\..\Source\Rhetos\bin\ServerDom.dll</HintPath>
    </Reference>
    <Reference Include="System" />
    <Reference Include="System.Core">
      <RequiredTargetFramework>3.5</RequiredTargetFramework>
    </Reference>
    <Reference Include="System.Data" />
    <Reference Include="System.Xml" />
    <Reference Include="System.Xml.Linq" />
  </ItemGroup>
  <ItemGroup>
    <CodeAnalysisDependentAssemblyPaths Condition=" '$(VS100COMNTOOLS)' != '' " Include="$(VS100COMNTOOLS)..\IDE\PrivateAssemblies">
      <Visible>False</Visible>
    </CodeAnalysisDependentAssemblyPaths>
  </ItemGroup>
  <ItemGroup>
    <Compile Include="ActionTest.cs" />
    <Compile Include="BinaryTest.cs" />
    <Compile Include="AutoCodeTest.cs" />
    <Compile Include="CommonTestExecutionContext.cs" />
    <Compile Include="ComputationsUtilityTest.cs" />
    <Compile Include="ComputedTest.cs" />
    <Compile Include="AuditablePropertiesTest.cs" />
    <Compile Include="CloningTest.cs" />
<<<<<<< HEAD
    <Compile Include="DenyUserEditTest.cs" />
=======
    <Compile Include="SystemRequiredTest.cs" />
>>>>>>> a94346d4
    <Compile Include="DeactivatableTest.cs" />
    <Compile Include="MaxValueTest.cs" />
    <Compile Include="MinValueTest.cs" />
    <Compile Include="RegExMatchTest.cs" />
    <Compile Include="RangeTest.cs" />
    <Compile Include="MinLengthTest.cs" />
    <Compile Include="ComputedFromTest.cs" />
    <Compile Include="EntityHistoryTest.cs" />
    <Compile Include="DatabaseExtensionsTest.cs" />
    <Compile Include="LockPropertyTest.cs" />
    <Compile Include="ReportTest.cs" />
    <Compile Include="HierarchyTest.cs" />
    <Compile Include="PessimisticLockingTest.cs" />
    <Compile Include="CustomClaimTest.cs" />
    <Compile Include="LockItemsTest.cs" />
    <Compile Include="LoggingTest.cs" />
    <Compile Include="PersistedAllPropertiesTest.cs" />
    <Compile Include="DenySaveTest.cs" />
    <Compile Include="RequiredPropertyTest.cs" />
    <Compile Include="SqlFilter.cs" />
    <Compile Include="SqlWorkaroundsTest.cs" />
    <Compile Include="UniqueTest.cs" />
    <Compile Include="EntityTest.cs" />
    <Compile Include="GenericFilterTest.cs" />
    <Compile Include="FilterTest.cs" />
    <Compile Include="LegacyEntityTest.cs" />
    <Compile Include="MaxLengthTest.cs" />
    <Compile Include="BrowseTest.cs" />
    <Compile Include="PersistedDataStructureTest.cs" />
    <Compile Include="DataStructureExtendsTest.cs" />
    <Compile Include="DataStructureTest.cs" />
    <Compile Include="QueryableExtensionTest.cs" />
    <Compile Include="QueryDataSourceCommandTest.cs" />
    <Compile Include="SqlQueryableTest.cs" />
    <Compile Include="TestExecutionContext.cs" />
    <Compile Include="ModuleRepositioryTest.cs" />
    <Compile Include="Properties\AssemblyInfo.cs" />
  </ItemGroup>
  <ItemGroup>
    <Content Include="READ_ME.txt" />
  </ItemGroup>
  <Import Project="$(MSBuildBinPath)\Microsoft.CSharp.targets" />
  <PropertyGroup>
    <PostBuildEvent>
    </PostBuildEvent>
  </PropertyGroup>
  <PropertyGroup>
    <PreBuildEvent>
    </PreBuildEvent>
  </PropertyGroup>
  <!-- To modify your build process, add your task inside one of the targets below and uncomment it. 
       Other similar extension points exist, see Microsoft.Common.targets.
  <Target Name="BeforeBuild">
  </Target>
  <Target Name="AfterBuild">
  </Target>
  -->
</Project><|MERGE_RESOLUTION|>--- conflicted
+++ resolved
@@ -1,218 +1,215 @@
-﻿<?xml version="1.0" encoding="utf-8"?>
-<Project ToolsVersion="4.0" DefaultTargets="Build" xmlns="http://schemas.microsoft.com/developer/msbuild/2003">
-  <PropertyGroup>
-    <Configuration Condition=" '$(Configuration)' == '' ">Debug</Configuration>
-    <Platform Condition=" '$(Platform)' == '' ">AnyCPU</Platform>
-    <ProductVersion>
-    </ProductVersion>
-    <SchemaVersion>2.0</SchemaVersion>
-    <ProjectGuid>{39B7E880-2538-47DF-A185-FD0A08289DE7}</ProjectGuid>
-    <OutputType>Library</OutputType>
-    <AppDesignerFolder>Properties</AppDesignerFolder>
-    <RootNamespace>CommonConcepts.Test</RootNamespace>
-    <AssemblyName>CommonConcepts.Test</AssemblyName>
-    <TargetFrameworkVersion>v4.0</TargetFrameworkVersion>
-    <FileAlignment>512</FileAlignment>
-    <ProjectTypeGuids>{3AC096D0-A1C2-E12C-1390-A8335801FDAB};{FAE04EC0-301F-11D3-BF4B-00C04F79EFBC}</ProjectTypeGuids>
-    <SccProjectName>
-    </SccProjectName>
-    <SccLocalPath>
-    </SccLocalPath>
-    <SccAuxPath>
-    </SccAuxPath>
-    <SccProvider>
-    </SccProvider>
-  </PropertyGroup>
-  <PropertyGroup Condition=" '$(Configuration)|$(Platform)' == 'Debug|AnyCPU' ">
-    <DebugSymbols>true</DebugSymbols>
-    <DebugType>full</DebugType>
-    <Optimize>false</Optimize>
-    <OutputPath>bin\Debug\</OutputPath>
-    <DefineConstants>DEBUG;TRACE</DefineConstants>
-    <ErrorReport>prompt</ErrorReport>
-    <WarningLevel>4</WarningLevel>
-  </PropertyGroup>
-  <PropertyGroup Condition=" '$(Configuration)|$(Platform)' == 'Release|AnyCPU' ">
-    <DebugType>pdbonly</DebugType>
-    <Optimize>true</Optimize>
-    <OutputPath>bin\Release\</OutputPath>
-    <DefineConstants>TRACE</DefineConstants>
-    <ErrorReport>prompt</ErrorReport>
-    <WarningLevel>4</WarningLevel>
-  </PropertyGroup>
-  <ItemGroup>
-    <Reference Include="Autofac, Version=2.5.2.830, Culture=neutral, PublicKeyToken=17863af14b0044da, processorArchitecture=MSIL">
-      <SpecificVersion>False</SpecificVersion>
-      <HintPath>..\..\..\Source\Rhetos\bin\Autofac.dll</HintPath>
-    </Reference>
-    <Reference Include="Iesi.Collections, Version=1.0.1.0, Culture=neutral, PublicKeyToken=aa95f207798dfdb4, processorArchitecture=MSIL">
-      <SpecificVersion>False</SpecificVersion>
-      <HintPath>..\..\..\Source\Rhetos\bin\Iesi.Collections.dll</HintPath>
-    </Reference>
-    <Reference Include="Microsoft.CSharp" />
-    <Reference Include="Microsoft.VisualStudio.QualityTools.UnitTestFramework, Version=10.0.0.0, Culture=neutral, PublicKeyToken=b03f5f7f11d50a3a, processorArchitecture=MSIL" />
-    <Reference Include="NHibernate, Version=3.1.0.4000, Culture=neutral, PublicKeyToken=aa95f207798dfdb4, processorArchitecture=MSIL">
-      <SpecificVersion>False</SpecificVersion>
-      <HintPath>..\..\..\Source\Rhetos\bin\NHibernate.dll</HintPath>
-    </Reference>
-    <Reference Include="Rhetos.Utilities, Version=2.3.0.0, Culture=neutral, processorArchitecture=MSIL">
-      <SpecificVersion>False</SpecificVersion>
-      <HintPath>..\..\..\Source\Rhetos\bin\Rhetos.Utilities.dll</HintPath>
-    </Reference>
-    <Reference Include="Rhetos.Dom.DefaultConcepts, Version=1.2.0.0, Culture=neutral, processorArchitecture=MSIL">
-      <SpecificVersion>False</SpecificVersion>
-      <HintPath>..\..\..\Source\Rhetos\bin\Plugins\Rhetos.Dom.DefaultConcepts.dll</HintPath>
-    </Reference>
-    <Reference Include="Rhetos.Dom.DefaultConcepts.Interfaces, Version=1.2.0.0, Culture=neutral, processorArchitecture=MSIL">
-      <SpecificVersion>False</SpecificVersion>
-      <HintPath>..\..\..\Source\Rhetos\bin\Plugins\Rhetos.Dom.DefaultConcepts.Interfaces.dll</HintPath>
-    </Reference>
-    <Reference Include="Rhetos.Dom.Interfaces, Version=2.3.0.0, Culture=neutral, processorArchitecture=MSIL">
-      <SpecificVersion>False</SpecificVersion>
-      <HintPath>..\..\..\Source\Rhetos\bin\Rhetos.Dom.Interfaces.dll</HintPath>
-    </Reference>
-    <Reference Include="Rhetos.Dsl.DefaultConcepts, Version=1.2.0.0, Culture=neutral, processorArchitecture=MSIL">
-      <SpecificVersion>False</SpecificVersion>
-      <HintPath>..\..\..\Source\Rhetos\bin\Plugins\Rhetos.Dsl.DefaultConcepts.dll</HintPath>
-    </Reference>
-    <Reference Include="Rhetos.Dsl.Interfaces, Version=2.3.0.0, Culture=neutral, processorArchitecture=MSIL">
-      <SpecificVersion>False</SpecificVersion>
-      <HintPath>..\..\..\Source\Rhetos\bin\Rhetos.Dsl.Interfaces.dll</HintPath>
-    </Reference>
-    <Reference Include="Rhetos.Factory.Interfaces, Version=2.3.0.0, Culture=neutral, processorArchitecture=MSIL">
-      <SpecificVersion>False</SpecificVersion>
-      <HintPath>..\..\..\Source\Rhetos\bin\Rhetos.Factory.Interfaces.dll</HintPath>
-    </Reference>
-    <Reference Include="Rhetos.Logging.Interfaces, Version=2.3.0.0, Culture=neutral, processorArchitecture=MSIL">
-      <SpecificVersion>False</SpecificVersion>
-      <HintPath>..\..\..\Source\Rhetos\bin\Rhetos.Logging.Interfaces.dll</HintPath>
-    </Reference>
-    <Reference Include="Rhetos.Persistence.Interfaces, Version=2.3.0.0, Culture=neutral, processorArchitecture=MSIL">
-      <SpecificVersion>False</SpecificVersion>
-      <HintPath>..\..\..\Source\Rhetos\bin\Rhetos.Persistence.Interfaces.dll</HintPath>
-    </Reference>
-    <Reference Include="Rhetos.Persistence.NHibernate, Version=2.3.0.0, Culture=neutral, processorArchitecture=MSIL">
-      <SpecificVersion>False</SpecificVersion>
-      <HintPath>..\..\..\Source\Rhetos\bin\Rhetos.Persistence.NHibernate.dll</HintPath>
-    </Reference>
-    <Reference Include="Rhetos.Persistence.NHibernateDefaultConcepts, Version=1.2.0.0, Culture=neutral, processorArchitecture=MSIL">
-      <SpecificVersion>False</SpecificVersion>
-      <HintPath>..\..\..\Source\Rhetos\bin\Plugins\Rhetos.Persistence.NHibernateDefaultConcepts.dll</HintPath>
-    </Reference>
-    <Reference Include="Rhetos.Processing.DefaultCommands, Version=1.2.0.0, Culture=neutral, processorArchitecture=MSIL">
-      <SpecificVersion>False</SpecificVersion>
-      <HintPath>..\..\..\Source\Rhetos\bin\Plugins\Rhetos.Processing.DefaultCommands.dll</HintPath>
-    </Reference>
-    <Reference Include="Rhetos.Processing.DefaultCommands.Interfaces, Version=1.2.0.0, Culture=neutral, processorArchitecture=MSIL">
-      <SpecificVersion>False</SpecificVersion>
-      <HintPath>..\..\..\Source\Rhetos\bin\Plugins\Rhetos.Processing.DefaultCommands.Interfaces.dll</HintPath>
-    </Reference>
-    <Reference Include="Rhetos.Processing.Interfaces, Version=2.3.0.0, Culture=neutral, processorArchitecture=MSIL">
-      <SpecificVersion>False</SpecificVersion>
-      <HintPath>..\..\..\Source\Rhetos\bin\Rhetos.Processing.Interfaces.dll</HintPath>
-    </Reference>
-    <Reference Include="Rhetos.Security.Interfaces, Version=2.3.0.0, Culture=neutral, processorArchitecture=MSIL">
-      <SpecificVersion>False</SpecificVersion>
-      <HintPath>..\..\..\Source\Rhetos\bin\Rhetos.Security.Interfaces.dll</HintPath>
-    </Reference>
-    <Reference Include="Rhetos.TestCommon, Version=2.3.0.0, Culture=neutral, processorArchitecture=MSIL">
-      <SpecificVersion>False</SpecificVersion>
-      <HintPath>..\..\..\Source\Rhetos.TestCommon\bin\$(Configuration)\Rhetos.TestCommon.dll</HintPath>
-    </Reference>
-    <Reference Include="Rhetos.XmlSerialization, Version=2.3.0.0, Culture=neutral, processorArchitecture=MSIL">
-      <SpecificVersion>False</SpecificVersion>
-      <HintPath>..\..\..\Source\Rhetos\bin\Rhetos.XmlSerialization.dll</HintPath>
-    </Reference>
-    <Reference Include="Oracle.DataAccess, Version=4.112.3.0, Culture=neutral, PublicKeyToken=89b483f429c47342, processorArchitecture=x86">
-      <SpecificVersion>False</SpecificVersion>
-      <HintPath>..\..\..\Source\Rhetos\bin\Oracle.DataAccess.dll</HintPath>
-    </Reference>
-    <Reference Include="ServerDom, Version=0.0.0.0, Culture=neutral, processorArchitecture=MSIL">
-      <SpecificVersion>False</SpecificVersion>
-      <HintPath>..\..\..\Source\Rhetos\bin\ServerDom.dll</HintPath>
-    </Reference>
-    <Reference Include="System" />
-    <Reference Include="System.Core">
-      <RequiredTargetFramework>3.5</RequiredTargetFramework>
-    </Reference>
-    <Reference Include="System.Data" />
-    <Reference Include="System.Xml" />
-    <Reference Include="System.Xml.Linq" />
-  </ItemGroup>
-  <ItemGroup>
-    <CodeAnalysisDependentAssemblyPaths Condition=" '$(VS100COMNTOOLS)' != '' " Include="$(VS100COMNTOOLS)..\IDE\PrivateAssemblies">
-      <Visible>False</Visible>
-    </CodeAnalysisDependentAssemblyPaths>
-  </ItemGroup>
-  <ItemGroup>
-    <Compile Include="ActionTest.cs" />
-    <Compile Include="BinaryTest.cs" />
-    <Compile Include="AutoCodeTest.cs" />
-    <Compile Include="CommonTestExecutionContext.cs" />
-    <Compile Include="ComputationsUtilityTest.cs" />
-    <Compile Include="ComputedTest.cs" />
-    <Compile Include="AuditablePropertiesTest.cs" />
-    <Compile Include="CloningTest.cs" />
-<<<<<<< HEAD
-    <Compile Include="DenyUserEditTest.cs" />
-=======
-    <Compile Include="SystemRequiredTest.cs" />
->>>>>>> a94346d4
-    <Compile Include="DeactivatableTest.cs" />
-    <Compile Include="MaxValueTest.cs" />
-    <Compile Include="MinValueTest.cs" />
-    <Compile Include="RegExMatchTest.cs" />
-    <Compile Include="RangeTest.cs" />
-    <Compile Include="MinLengthTest.cs" />
-    <Compile Include="ComputedFromTest.cs" />
-    <Compile Include="EntityHistoryTest.cs" />
-    <Compile Include="DatabaseExtensionsTest.cs" />
-    <Compile Include="LockPropertyTest.cs" />
-    <Compile Include="ReportTest.cs" />
-    <Compile Include="HierarchyTest.cs" />
-    <Compile Include="PessimisticLockingTest.cs" />
-    <Compile Include="CustomClaimTest.cs" />
-    <Compile Include="LockItemsTest.cs" />
-    <Compile Include="LoggingTest.cs" />
-    <Compile Include="PersistedAllPropertiesTest.cs" />
-    <Compile Include="DenySaveTest.cs" />
-    <Compile Include="RequiredPropertyTest.cs" />
-    <Compile Include="SqlFilter.cs" />
-    <Compile Include="SqlWorkaroundsTest.cs" />
-    <Compile Include="UniqueTest.cs" />
-    <Compile Include="EntityTest.cs" />
-    <Compile Include="GenericFilterTest.cs" />
-    <Compile Include="FilterTest.cs" />
-    <Compile Include="LegacyEntityTest.cs" />
-    <Compile Include="MaxLengthTest.cs" />
-    <Compile Include="BrowseTest.cs" />
-    <Compile Include="PersistedDataStructureTest.cs" />
-    <Compile Include="DataStructureExtendsTest.cs" />
-    <Compile Include="DataStructureTest.cs" />
-    <Compile Include="QueryableExtensionTest.cs" />
-    <Compile Include="QueryDataSourceCommandTest.cs" />
-    <Compile Include="SqlQueryableTest.cs" />
-    <Compile Include="TestExecutionContext.cs" />
-    <Compile Include="ModuleRepositioryTest.cs" />
-    <Compile Include="Properties\AssemblyInfo.cs" />
-  </ItemGroup>
-  <ItemGroup>
-    <Content Include="READ_ME.txt" />
-  </ItemGroup>
-  <Import Project="$(MSBuildBinPath)\Microsoft.CSharp.targets" />
-  <PropertyGroup>
-    <PostBuildEvent>
-    </PostBuildEvent>
-  </PropertyGroup>
-  <PropertyGroup>
-    <PreBuildEvent>
-    </PreBuildEvent>
-  </PropertyGroup>
-  <!-- To modify your build process, add your task inside one of the targets below and uncomment it. 
-       Other similar extension points exist, see Microsoft.Common.targets.
-  <Target Name="BeforeBuild">
-  </Target>
-  <Target Name="AfterBuild">
-  </Target>
-  -->
+﻿<?xml version="1.0" encoding="utf-8"?>
+<Project ToolsVersion="4.0" DefaultTargets="Build" xmlns="http://schemas.microsoft.com/developer/msbuild/2003">
+  <PropertyGroup>
+    <Configuration Condition=" '$(Configuration)' == '' ">Debug</Configuration>
+    <Platform Condition=" '$(Platform)' == '' ">AnyCPU</Platform>
+    <ProductVersion>
+    </ProductVersion>
+    <SchemaVersion>2.0</SchemaVersion>
+    <ProjectGuid>{39B7E880-2538-47DF-A185-FD0A08289DE7}</ProjectGuid>
+    <OutputType>Library</OutputType>
+    <AppDesignerFolder>Properties</AppDesignerFolder>
+    <RootNamespace>CommonConcepts.Test</RootNamespace>
+    <AssemblyName>CommonConcepts.Test</AssemblyName>
+    <TargetFrameworkVersion>v4.0</TargetFrameworkVersion>
+    <FileAlignment>512</FileAlignment>
+    <ProjectTypeGuids>{3AC096D0-A1C2-E12C-1390-A8335801FDAB};{FAE04EC0-301F-11D3-BF4B-00C04F79EFBC}</ProjectTypeGuids>
+    <SccProjectName>
+    </SccProjectName>
+    <SccLocalPath>
+    </SccLocalPath>
+    <SccAuxPath>
+    </SccAuxPath>
+    <SccProvider>
+    </SccProvider>
+  </PropertyGroup>
+  <PropertyGroup Condition=" '$(Configuration)|$(Platform)' == 'Debug|AnyCPU' ">
+    <DebugSymbols>true</DebugSymbols>
+    <DebugType>full</DebugType>
+    <Optimize>false</Optimize>
+    <OutputPath>bin\Debug\</OutputPath>
+    <DefineConstants>DEBUG;TRACE</DefineConstants>
+    <ErrorReport>prompt</ErrorReport>
+    <WarningLevel>4</WarningLevel>
+  </PropertyGroup>
+  <PropertyGroup Condition=" '$(Configuration)|$(Platform)' == 'Release|AnyCPU' ">
+    <DebugType>pdbonly</DebugType>
+    <Optimize>true</Optimize>
+    <OutputPath>bin\Release\</OutputPath>
+    <DefineConstants>TRACE</DefineConstants>
+    <ErrorReport>prompt</ErrorReport>
+    <WarningLevel>4</WarningLevel>
+  </PropertyGroup>
+  <ItemGroup>
+    <Reference Include="Autofac, Version=2.5.2.830, Culture=neutral, PublicKeyToken=17863af14b0044da, processorArchitecture=MSIL">
+      <SpecificVersion>False</SpecificVersion>
+      <HintPath>..\..\..\Source\Rhetos\bin\Autofac.dll</HintPath>
+    </Reference>
+    <Reference Include="Iesi.Collections, Version=1.0.1.0, Culture=neutral, PublicKeyToken=aa95f207798dfdb4, processorArchitecture=MSIL">
+      <SpecificVersion>False</SpecificVersion>
+      <HintPath>..\..\..\Source\Rhetos\bin\Iesi.Collections.dll</HintPath>
+    </Reference>
+    <Reference Include="Microsoft.CSharp" />
+    <Reference Include="Microsoft.VisualStudio.QualityTools.UnitTestFramework, Version=10.0.0.0, Culture=neutral, PublicKeyToken=b03f5f7f11d50a3a, processorArchitecture=MSIL" />
+    <Reference Include="NHibernate, Version=3.1.0.4000, Culture=neutral, PublicKeyToken=aa95f207798dfdb4, processorArchitecture=MSIL">
+      <SpecificVersion>False</SpecificVersion>
+      <HintPath>..\..\..\Source\Rhetos\bin\NHibernate.dll</HintPath>
+    </Reference>
+    <Reference Include="Rhetos.Utilities, Version=2.3.0.0, Culture=neutral, processorArchitecture=MSIL">
+      <SpecificVersion>False</SpecificVersion>
+      <HintPath>..\..\..\Source\Rhetos\bin\Rhetos.Utilities.dll</HintPath>
+    </Reference>
+    <Reference Include="Rhetos.Dom.DefaultConcepts, Version=1.2.0.0, Culture=neutral, processorArchitecture=MSIL">
+      <SpecificVersion>False</SpecificVersion>
+      <HintPath>..\..\..\Source\Rhetos\bin\Plugins\Rhetos.Dom.DefaultConcepts.dll</HintPath>
+    </Reference>
+    <Reference Include="Rhetos.Dom.DefaultConcepts.Interfaces, Version=1.2.0.0, Culture=neutral, processorArchitecture=MSIL">
+      <SpecificVersion>False</SpecificVersion>
+      <HintPath>..\..\..\Source\Rhetos\bin\Plugins\Rhetos.Dom.DefaultConcepts.Interfaces.dll</HintPath>
+    </Reference>
+    <Reference Include="Rhetos.Dom.Interfaces, Version=2.3.0.0, Culture=neutral, processorArchitecture=MSIL">
+      <SpecificVersion>False</SpecificVersion>
+      <HintPath>..\..\..\Source\Rhetos\bin\Rhetos.Dom.Interfaces.dll</HintPath>
+    </Reference>
+    <Reference Include="Rhetos.Dsl.DefaultConcepts, Version=1.2.0.0, Culture=neutral, processorArchitecture=MSIL">
+      <SpecificVersion>False</SpecificVersion>
+      <HintPath>..\..\..\Source\Rhetos\bin\Plugins\Rhetos.Dsl.DefaultConcepts.dll</HintPath>
+    </Reference>
+    <Reference Include="Rhetos.Dsl.Interfaces, Version=2.3.0.0, Culture=neutral, processorArchitecture=MSIL">
+      <SpecificVersion>False</SpecificVersion>
+      <HintPath>..\..\..\Source\Rhetos\bin\Rhetos.Dsl.Interfaces.dll</HintPath>
+    </Reference>
+    <Reference Include="Rhetos.Factory.Interfaces, Version=2.3.0.0, Culture=neutral, processorArchitecture=MSIL">
+      <SpecificVersion>False</SpecificVersion>
+      <HintPath>..\..\..\Source\Rhetos\bin\Rhetos.Factory.Interfaces.dll</HintPath>
+    </Reference>
+    <Reference Include="Rhetos.Logging.Interfaces, Version=2.3.0.0, Culture=neutral, processorArchitecture=MSIL">
+      <SpecificVersion>False</SpecificVersion>
+      <HintPath>..\..\..\Source\Rhetos\bin\Rhetos.Logging.Interfaces.dll</HintPath>
+    </Reference>
+    <Reference Include="Rhetos.Persistence.Interfaces, Version=2.3.0.0, Culture=neutral, processorArchitecture=MSIL">
+      <SpecificVersion>False</SpecificVersion>
+      <HintPath>..\..\..\Source\Rhetos\bin\Rhetos.Persistence.Interfaces.dll</HintPath>
+    </Reference>
+    <Reference Include="Rhetos.Persistence.NHibernate, Version=2.3.0.0, Culture=neutral, processorArchitecture=MSIL">
+      <SpecificVersion>False</SpecificVersion>
+      <HintPath>..\..\..\Source\Rhetos\bin\Rhetos.Persistence.NHibernate.dll</HintPath>
+    </Reference>
+    <Reference Include="Rhetos.Persistence.NHibernateDefaultConcepts, Version=1.2.0.0, Culture=neutral, processorArchitecture=MSIL">
+      <SpecificVersion>False</SpecificVersion>
+      <HintPath>..\..\..\Source\Rhetos\bin\Plugins\Rhetos.Persistence.NHibernateDefaultConcepts.dll</HintPath>
+    </Reference>
+    <Reference Include="Rhetos.Processing.DefaultCommands, Version=1.2.0.0, Culture=neutral, processorArchitecture=MSIL">
+      <SpecificVersion>False</SpecificVersion>
+      <HintPath>..\..\..\Source\Rhetos\bin\Plugins\Rhetos.Processing.DefaultCommands.dll</HintPath>
+    </Reference>
+    <Reference Include="Rhetos.Processing.DefaultCommands.Interfaces, Version=1.2.0.0, Culture=neutral, processorArchitecture=MSIL">
+      <SpecificVersion>False</SpecificVersion>
+      <HintPath>..\..\..\Source\Rhetos\bin\Plugins\Rhetos.Processing.DefaultCommands.Interfaces.dll</HintPath>
+    </Reference>
+    <Reference Include="Rhetos.Processing.Interfaces, Version=2.3.0.0, Culture=neutral, processorArchitecture=MSIL">
+      <SpecificVersion>False</SpecificVersion>
+      <HintPath>..\..\..\Source\Rhetos\bin\Rhetos.Processing.Interfaces.dll</HintPath>
+    </Reference>
+    <Reference Include="Rhetos.Security.Interfaces, Version=2.3.0.0, Culture=neutral, processorArchitecture=MSIL">
+      <SpecificVersion>False</SpecificVersion>
+      <HintPath>..\..\..\Source\Rhetos\bin\Rhetos.Security.Interfaces.dll</HintPath>
+    </Reference>
+    <Reference Include="Rhetos.TestCommon, Version=2.3.0.0, Culture=neutral, processorArchitecture=MSIL">
+      <SpecificVersion>False</SpecificVersion>
+      <HintPath>..\..\..\Source\Rhetos.TestCommon\bin\$(Configuration)\Rhetos.TestCommon.dll</HintPath>
+    </Reference>
+    <Reference Include="Rhetos.XmlSerialization, Version=2.3.0.0, Culture=neutral, processorArchitecture=MSIL">
+      <SpecificVersion>False</SpecificVersion>
+      <HintPath>..\..\..\Source\Rhetos\bin\Rhetos.XmlSerialization.dll</HintPath>
+    </Reference>
+    <Reference Include="Oracle.DataAccess, Version=4.112.3.0, Culture=neutral, PublicKeyToken=89b483f429c47342, processorArchitecture=x86">
+      <SpecificVersion>False</SpecificVersion>
+      <HintPath>..\..\..\Source\Rhetos\bin\Oracle.DataAccess.dll</HintPath>
+    </Reference>
+    <Reference Include="ServerDom, Version=0.0.0.0, Culture=neutral, processorArchitecture=MSIL">
+      <SpecificVersion>False</SpecificVersion>
+      <HintPath>..\..\..\Source\Rhetos\bin\ServerDom.dll</HintPath>
+    </Reference>
+    <Reference Include="System" />
+    <Reference Include="System.Core">
+      <RequiredTargetFramework>3.5</RequiredTargetFramework>
+    </Reference>
+    <Reference Include="System.Data" />
+    <Reference Include="System.Xml" />
+    <Reference Include="System.Xml.Linq" />
+  </ItemGroup>
+  <ItemGroup>
+    <CodeAnalysisDependentAssemblyPaths Condition=" '$(VS100COMNTOOLS)' != '' " Include="$(VS100COMNTOOLS)..\IDE\PrivateAssemblies">
+      <Visible>False</Visible>
+    </CodeAnalysisDependentAssemblyPaths>
+  </ItemGroup>
+  <ItemGroup>
+    <Compile Include="ActionTest.cs" />
+    <Compile Include="BinaryTest.cs" />
+    <Compile Include="AutoCodeTest.cs" />
+    <Compile Include="CommonTestExecutionContext.cs" />
+    <Compile Include="ComputationsUtilityTest.cs" />
+    <Compile Include="ComputedTest.cs" />
+    <Compile Include="AuditablePropertiesTest.cs" />
+    <Compile Include="CloningTest.cs" />
+    <Compile Include="SystemRequiredTest.cs" />
+    <Compile Include="DenyUserEditTest.cs" />
+    <Compile Include="DeactivatableTest.cs" />
+    <Compile Include="MaxValueTest.cs" />
+    <Compile Include="MinValueTest.cs" />
+    <Compile Include="RegExMatchTest.cs" />
+    <Compile Include="RangeTest.cs" />
+    <Compile Include="MinLengthTest.cs" />
+    <Compile Include="ComputedFromTest.cs" />
+    <Compile Include="EntityHistoryTest.cs" />
+    <Compile Include="DatabaseExtensionsTest.cs" />
+    <Compile Include="LockPropertyTest.cs" />
+    <Compile Include="ReportTest.cs" />
+    <Compile Include="HierarchyTest.cs" />
+    <Compile Include="PessimisticLockingTest.cs" />
+    <Compile Include="CustomClaimTest.cs" />
+    <Compile Include="LockItemsTest.cs" />
+    <Compile Include="LoggingTest.cs" />
+    <Compile Include="PersistedAllPropertiesTest.cs" />
+    <Compile Include="DenySaveTest.cs" />
+    <Compile Include="RequiredPropertyTest.cs" />
+    <Compile Include="SqlFilter.cs" />
+    <Compile Include="SqlWorkaroundsTest.cs" />
+    <Compile Include="UniqueTest.cs" />
+    <Compile Include="EntityTest.cs" />
+    <Compile Include="GenericFilterTest.cs" />
+    <Compile Include="FilterTest.cs" />
+    <Compile Include="LegacyEntityTest.cs" />
+    <Compile Include="MaxLengthTest.cs" />
+    <Compile Include="BrowseTest.cs" />
+    <Compile Include="PersistedDataStructureTest.cs" />
+    <Compile Include="DataStructureExtendsTest.cs" />
+    <Compile Include="DataStructureTest.cs" />
+    <Compile Include="QueryableExtensionTest.cs" />
+    <Compile Include="QueryDataSourceCommandTest.cs" />
+    <Compile Include="SqlQueryableTest.cs" />
+    <Compile Include="TestExecutionContext.cs" />
+    <Compile Include="ModuleRepositioryTest.cs" />
+    <Compile Include="Properties\AssemblyInfo.cs" />
+  </ItemGroup>
+  <ItemGroup>
+    <Content Include="READ_ME.txt" />
+  </ItemGroup>
+  <Import Project="$(MSBuildBinPath)\Microsoft.CSharp.targets" />
+  <PropertyGroup>
+    <PostBuildEvent>
+    </PostBuildEvent>
+  </PropertyGroup>
+  <PropertyGroup>
+    <PreBuildEvent>
+    </PreBuildEvent>
+  </PropertyGroup>
+  <!-- To modify your build process, add your task inside one of the targets below and uncomment it. 
+       Other similar extension points exist, see Microsoft.Common.targets.
+  <Target Name="BeforeBuild">
+  </Target>
+  <Target Name="AfterBuild">
+  </Target>
+  -->
 </Project>