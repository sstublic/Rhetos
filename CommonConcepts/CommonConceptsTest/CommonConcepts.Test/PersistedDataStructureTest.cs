--- conflicted
+++ resolved
@@ -1,351 +1,347 @@
-﻿/*
-    Copyright (C) 2014 Omega software d.o.o.
-
-    This file is part of Rhetos.
-
-    This program is free software: you can redistribute it and/or modify
-    it under the terms of the GNU Affero General Public License as
-    published by the Free Software Foundation, either version 3 of the
-    License, or (at your option) any later version.
-
-    This program is distributed in the hope that it will be useful,
-    but WITHOUT ANY WARRANTY; without even the implied warranty of
-    MERCHANTABILITY or FITNESS FOR A PARTICULAR PURPOSE.  See the
-    GNU Affero General Public License for more details.
-
-    You should have received a copy of the GNU Affero General Public License
-    along with this program.  If not, see <http://www.gnu.org/licenses/>.
-*/
-
-using System;
-using System.Linq.Expressions;
-using System.Text;
-using System.Collections.Generic;
-using System.Linq;
-using Microsoft.VisualStudio.TestTools.UnitTesting;
-using Rhetos.Dom.DefaultConcepts;
-using Rhetos.TestCommon;
-using Test9._Helper;
-using Rhetos.Configuration.Autofac;
-using Rhetos.Utilities;
-using CommonConcepts.Test.Helpers;
-using System.Text.RegularExpressions;
-
-namespace CommonConcepts.Test
-{
-    [TestClass]
-    public class PersistedDataStructureTest
-    {
-        private static string ReportSource(Common.DomRepository repository)
-        {
-            var loadedData = repository.Test6.Comp.Query().Select(item => item.Name + item.Num.CastToString()).ToList();
-            string report = string.Join(", ", loadedData.OrderBy(s => s));
-            Console.WriteLine(report);
-            return report;
-        }
-
-        private static string ReportPersisted(Common.DomRepository repository)
-        {
-            var loadedData = repository.Test6.Pers.Query().Select(item => item.Name + item.Num.CastToString()).ToList();
-            string report = string.Join(", ", loadedData.OrderBy(s => s));
-            Console.WriteLine(report);
-            return report;
-        }
-
-        [TestMethod]
-        public void UpdateCache()
-        {
-            using (var container = new RhetosTestContainer())
-            {
-                var repository = container.Resolve<Common.DomRepository>();
-                container.Resolve<ISqlExecuter>().ExecuteSql(new[] { "DELETE FROM Test6.Pers;" });
-
-                Assert.AreEqual("a1, b2, c3", ReportSource(repository), "source computation");
-                Assert.AreEqual("", ReportPersisted(repository), "initial");
-
-                repository.Test6.Pers.Recompute();
-                Assert.AreEqual("a1, b2, c3", ReportPersisted(repository), "recompute");
-
-                repository.Test6.Pers.Delete(repository.Test6.Pers.Query().Where(item => item.Num == 1 || item.Num == 3));
-                Assert.AreEqual("b2", ReportPersisted(repository), "after delete");
-                repository.Test6.Pers.Recompute();
-                Assert.AreEqual("a1, b2, c3", ReportPersisted(repository), "after delete recompute");
-
-                repository.Test6.Pers.Insert(new[] { new Test6.Pers { Name = "a", Num = 0 }, new Test6.Pers { Name = "d", Num = 4 } });
-                Assert.AreEqual("a0, a1, b2, c3, d4", ReportPersisted(repository), "after insert");
-                repository.Test6.Pers.Recompute();
-                Assert.AreEqual("a1, b2, c3", ReportPersisted(repository), "after insert recompute");
-
-                var source = repository.Test6.Comp.Query().OrderBy(item => item.Num).ToList();
-                repository.Test6.Pers.Update(new[]
-                    {
-                        new Test6.Pers { ID = source[0].ID, Name = source[0].Name + "x", Num = source[0].Num },
-                        new Test6.Pers { ID = source[2].ID, Name = source[2].Name, Num = source[2].Num * 10 }
-                    });
-                Assert.AreEqual("ax1, b2, c30", ReportPersisted(repository), "after update");
-                repository.Test6.Pers.Recompute();
-                Assert.AreEqual("a1, b2, c3", ReportPersisted(repository), "after update recompute");
-
-                repository.Test6.Pers.Delete(repository.Test6.Pers.Query());
-                for (int i = source.Count - 1; i >= 0; i--)
-                    repository.Test6.Pers.Insert(new[] { new Test6.Pers { ID = source[i].ID, Name = source[i].Name, Num = source[i].Num } });
-                Assert.AreEqual("c3, b2, a1", string.Join(", ", repository.Test6.Pers.Query().Select(item => item.Name + item.Num.CastToString())), "after reorder");
-                repository.Test6.Pers.Recompute();
-                Assert.AreEqual("a1, b2, c3", ReportPersisted(repository), "after reorder recompute");
-            }
-        }
-
-        private static string ReportDocumentCreationInfo(Common.DomRepository repository)
-        {
-            var loadedData = repository.Test9.DocumentCreationInfo.Query().Select(item => item.Base.Name + ":" + item.Rank).ToList();
-            string report = string.Join(", ", loadedData.OrderBy(s => s));
-            Console.WriteLine(report);
-            return report;
-        }
-
-        [TestMethod]
-        public void ComputeForNewBaseItems()
-        {
-            using (var container = new RhetosTestContainer())
-            {
-                var repository = container.Resolve<Common.DomRepository>();
-
-                var d1ID = Guid.NewGuid();
-                container.Resolve<ISqlExecuter>().ExecuteSql(new[]
-                    {
-                        "DELETE FROM Test9.Document;",
-                        "DELETE FROM Test9.DocumentCreationInfo;",
-                        "INSERT INTO Test9.Document (ID, Name) SELECT '" + d1ID + "', 'd1'"
-                    });
-
-
-                Assert.AreEqual("", ReportDocumentCreationInfo(repository), "initial");
-                repository.Test9.DocumentCreationInfo.Recompute();
-                Assert.AreEqual("d1:1", ReportDocumentCreationInfo(repository), "initial recalc");
-
-                var documents = repository.Test9.Document;
-
-                var d2ID = Guid.NewGuid();
-                documents.Insert(new[] { new Test9.Document { ID = d2ID, Name = "d2" } });
-                Assert.AreEqual("d1:1, d2:2", ReportDocumentCreationInfo(repository), "autorecompute after new");
-
-                var d3ID = Guid.NewGuid();
-                var d4ID = Guid.NewGuid();
-                documents.Insert(new[] { new Test9.Document { ID = d3ID, Name = "d3" }, new Test9.Document { ID = d4ID, Name = "d4" } });
-                Assert.AreEqual("d1:1, d2:2, d3:4, d4:4", ReportDocumentCreationInfo(repository), "autorecompute after new2");
-
-                documents.Save(null, new[] { new Test9.Document { ID = d1ID, Name = "d1x" } }, new[] { new Test9.Document { ID = d3ID } });
-                Assert.AreEqual("d1x:1, d2:2, d4:4", ReportDocumentCreationInfo(repository), "autorecompute after update&delete");
-            }
-        }
-
-        [TestMethod]
-        [Ignore]
-        public void ComputeForNewBaseItems_InvalidCommand()
-        {
-            using (var container = new RhetosTestContainer())
-            {
-                var repository = container.Resolve<Common.DomRepository>();
-
-                var d1ID = Guid.NewGuid();
-                var d2ID = Guid.NewGuid();
-                container.Resolve<ISqlExecuter>().ExecuteSql(new[]
-                    {
-                        "DELETE FROM Test9.Document;",
-                        "DELETE FROM Test9.DocumentCreationInfo;",
-                        "INSERT INTO Test9.Document (ID, Name) SELECT '" + d1ID + "', 'd1'",
-                        "INSERT INTO Test9.Document (ID, Name) SELECT '" + d2ID + "', 'd2'",
-                        "INSERT INTO Test9.DocumentCreationInfo (ID, Rank) SELECT '" + d1ID + "', 1",
-                        "INSERT INTO Test9.DocumentCreationInfo (ID, Rank) SELECT '" + d2ID + "', 2",
-                    });
-
-
-                Assert.AreEqual("d1:1, d2:2", ReportDocumentCreationInfo(repository), "initial");
-
-                var documents = repository.Test9.Document;
-
-                TestUtility.ShouldFail(() => documents.Insert(new[] { new Test9.Document { ID = d1ID, Name = "d1" } }), "existing");
-                Assert.AreEqual("d1:1, d2:2", ReportDocumentCreationInfo(repository), "creation info of previously inserted documents shoud not be changed");
-
-                TestUtility.ShouldFail(() => documents.Update(new[] { new Test9.Document { ID = Guid.NewGuid(), Name = "d3" } }));
-                Assert.AreEqual("d1:1, d2:2", ReportDocumentCreationInfo(repository), "creation info of previously inserted documents shoud not be changed");
-            }
-        }
-
-        private static string ReportDocumentAggregates(Common.DomRepository repository)
-        {
-            var loadedData = repository.Test9.DocumentAggregates.Query().Select(item => item.NameNumParts).ToList();
-            string report = string.Join(", ", loadedData.OrderBy(s => s));
-            Console.WriteLine(report);
-            return report;
-        }
-
-        private static int SimpleNumParts(Common.DomRepository repository, string documentName)
-        {
-            return repository.Test9.Document.Query()
-                .Where(d => d.Name == documentName)
-                .Select(d => d.Extension_DocumentSimpleAggregate.NumParts)
-                .Single().Value;
-        }
-
-        [TestMethod]
-        public void KeepSynchronizedSimple()
-        {
-            using (var container = new RhetosTestContainerWithLogMonitor())
-            {
-                var repository = container.Resolve<Common.DomRepository>();
-
-                var doc1 = new Test9.Document { Name = "doc1" };
-                var doc2 = new Test9.Document { Name = "doc2" };
-                repository.Test9.Document.Insert(new[] { doc1, doc2 });
-                container.Resolve<Common.ExecutionContext>().EntityFrameworkContext.ClearCache();
-
-                Assert.AreEqual(0, SimpleNumParts(repository, "doc1"), "initial");
-                container.Resolve<Common.ExecutionContext>().EntityFrameworkContext.ClearCache();
-
-                var st1 = new Test9.Part { HeadID = doc1.ID, Name = "st1" };
-                repository.Test9.Part.Insert(new[] { st1 });
-                container.Resolve<Common.ExecutionContext>().EntityFrameworkContext.ClearCache();
-
-                Assert.AreEqual(1, SimpleNumParts(repository, "doc1"), "after insert detail");
-                container.Resolve<Common.ExecutionContext>().EntityFrameworkContext.ClearCache();
-
-                var st2 = new Test9.Part { HeadID = doc1.ID, Name = "st2" };
-                repository.Test9.Part.Insert(new[] { st2 });
-                container.Resolve<Common.ExecutionContext>().EntityFrameworkContext.ClearCache();
-
-                Assert.AreEqual(2, SimpleNumParts(repository, "doc1"), "after insert detail 2");
-                container.Resolve<Common.ExecutionContext>().EntityFrameworkContext.ClearCache();
-
-<<<<<<< HEAD
-                st1.HeadID = doc2.ID;
-=======
-                st1.Head = doc2;
-                container.Log.Clear();
-                repository.Test9.Part.Update(new[] { st1 });
-                container.Resolve<Common.ExecutionContext>().NHibernateSession.Clear();
-
-                Assert.AreEqual("DocumentAggregates i0 u2 d0, DocumentSimpleAggregate i0 u2 d0",
-                    ReportRecompute(container.Log)); // Optimized IEnumerable<Guid> filters in ChangesOnChangedItems merges IDs retrieved before and after save, to avoid two calls to the Recompute() function.
-                Assert.AreEqual(1, SimpleNumParts(repository, "doc1"), "after update detail");
-                container.Resolve<Common.ExecutionContext>().NHibernateSession.Clear();
-
-                st1.Name += "x";
-                container.Log.Clear();
->>>>>>> c8cda01c
-                repository.Test9.Part.Update(new[] { st1 });
-                container.Resolve<Common.ExecutionContext>().EntityFrameworkContext.ClearCache();
-
-                Assert.AreEqual("DocumentAggregates i0 u0 d0, DocumentSimpleAggregate i0 u0 d0",
-                    ReportRecompute(container.Log)); // Optimized IEnumerable<Guid> filters in ChangesOnChangedItems merges IDs retrieved before and after save, to avoid two calls to the Recompute() function.
-                Assert.AreEqual(1, SimpleNumParts(repository, "doc1"), "after update detail");
-                container.Resolve<Common.ExecutionContext>().EntityFrameworkContext.ClearCache();
-
-                repository.Test9.Part.Delete(new[] { st2 });
-                container.Resolve<Common.ExecutionContext>().EntityFrameworkContext.ClearCache();
-
-                Assert.AreEqual(0, SimpleNumParts(repository, "doc1"), "after delete detail 2");
-                container.Resolve<Common.ExecutionContext>().EntityFrameworkContext.ClearCache();
-            }
-        }
-
-        private string ReportRecompute(List<string> log)
-        {
-            var report = new StringBuilder();
-            var simplifyLog = new Regex(@"GenericRepository\(\w+.(\w+)\)\.InsertOrUpdateOrDelete: Save \(\d+ new items, \d+ old items, (\d+) to insert, (\d+) to update, (\d+) to delete\)");
-            foreach (string entry in log)
-            {
-                var match = simplifyLog.Match(entry);
-                if (match.Success)
-                {
-                    var matchGroups = match.Groups.Cast<Group>().Select(g => g.Value).ToArray();
-                    if (report.Length > 0)
-                        report.Append(", ");
-                    report.Append(string.Format("{1} i{2} u{3} d{4}", matchGroups));
-                }
-            }
-            return report.ToString();
-        }
-
-        [TestMethod]
-        public void KeepSynchronized()
-        {
-            using (var container = new RhetosTestContainer())
-            {
-                var repository = container.Resolve<Common.DomRepository>();
-
-                var d1ID = Guid.NewGuid();
-                var d2ID = Guid.NewGuid();
-                var s11ID = Guid.NewGuid();
-                container.Resolve<ISqlExecuter>().ExecuteSql(new[]
-                    {
-                        "DELETE FROM Test9.DocumentAggregates;",
-                        "DELETE FROM Test9.Part;",
-                        "DELETE FROM Test9.Document;",
-                        "INSERT INTO Test9.Document (ID, Name) SELECT '" + d1ID + "', 'd1';",
-                        "INSERT INTO Test9.Document (ID, Name) SELECT '" + d2ID + "', 'd2';",
-                        "INSERT INTO Test9.Part (ID, HeadID, Name) SELECT '" + s11ID + "', '" + d1ID + "', 's11';"
-                    });
-
-
-                Assert.AreEqual("", ReportDocumentAggregates(repository), "initial");
-                repository.Test9.DocumentAggregates.Recompute();
-                Assert.AreEqual("d1:1, d2:0", ReportDocumentAggregates(repository), "initial recalc");
-
-                var documents = repository.Test9.Document;
-                var parts = repository.Test9.Part;
-
-                var d3ID = Guid.NewGuid();
-                documents.Save(new[] { new Test9.Document { ID = d3ID, Name = "d3" } }, null, null);
-                Assert.AreEqual("d1:1, d2:0, d3:0", ReportDocumentAggregates(repository), "autorecompute after insert");
-
-                documents.Save(null, new[] { new Test9.Document { ID = d2ID, Name = "d2x" } }, null);
-                Assert.AreEqual("d1:1, d2x:0, d3:0", ReportDocumentAggregates(repository), "autorecompute after update");
-
-                var s12ID = Guid.NewGuid();
-                var s13ID = Guid.NewGuid();
-                parts.Save(new[] { new Test9.Part { ID = s12ID, HeadID = d1ID, Name = "s12" }, new Test9.Part { ID = s13ID, HeadID = d1ID, Name = "s13" } }, null, null);
-                Assert.AreEqual("d1:3, d2x:0, d3:0", ReportDocumentAggregates(repository), "autorecompute after insert detail 2");
-
-                var s21ID = Guid.NewGuid();
-                parts.Save(
-                    new[] { new Test9.Part { ID = s21ID, HeadID = d2ID, Name = "s21" } },
-                    new[] { new Test9.Part { ID = s12ID, HeadID = d3ID, Name = "s12x" } },
-                    new[] { new Test9.Part { ID = s13ID } });
-                Assert.AreEqual("d1:1, d2x:1, d3:1", ReportDocumentAggregates(repository), "autorecompute after insert&update&delete detail");
-
-                // Locked - simple:
-
-                var d4ID = Guid.NewGuid();
-                documents.Save(new[] { new Test9.Document { ID = d4ID, Name = "d4 locked" } }, null, null);
-                Assert.AreEqual("d1:1, d2x:1, d3:1", ReportDocumentAggregates(repository), "no autorecompute after insert locked");
-
-                documents.Save(null, new[] { new Test9.Document { ID = d2ID, Name = "d2xx" }, new Test9.Document { ID = d4ID, Name = "d4x locked" } }, null);
-                Assert.AreEqual("d1:1, d2xx:1, d3:1", ReportDocumentAggregates(repository), "no autorecompute after update locked");
-
-                documents.Save(null, null, new[] { new Test9.Document { ID = d3ID }, new Test9.Document { ID = d4ID } });
-                Assert.AreEqual("d1:1, d2xx:1", ReportDocumentAggregates(repository), "no autorecompute after delete locked");
-
-                // Locked - tricky:
-
-                documents.Save(new[] { new Test9.Document { ID = d4ID, Name = "d4 locked" } }, null, null);
-                Assert.AreEqual("d1:1, d2xx:1", ReportDocumentAggregates(repository), "no autorecompute after insert locked");
-
-                documents.Save(null, new[] { new Test9.Document { ID = d4ID, Name = "d41 unlckd" } }, null);
-                Assert.AreEqual("d1:1, d2xx:1, d41 unlckd:0", ReportDocumentAggregates(repository), "autorecompute after update to unlocked");
-
-                documents.Save(null, new[] { new Test9.Document { ID = d4ID, Name = "d42 locked" } }, null);
-                Assert.AreEqual("d1:1, d2xx:1, d41 unlckd:0", ReportDocumentAggregates(repository), "no autorecompute after update to locked");
-
-                documents.Save(null, new[] { new Test9.Document { ID = d4ID, Name = "d43 unlckd" } }, null);
-                Assert.AreEqual("d1:1, d2xx:1, d43 unlckd:0", ReportDocumentAggregates(repository), "autorecompute after update to unlocked");
-
-                documents.Save(null, new[] { new Test9.Document { ID = d4ID, Name = "d44 locked" } }, null);
-                Assert.AreEqual("d1:1, d2xx:1, d43 unlckd:0", ReportDocumentAggregates(repository), "no autorecompute after update to locked");
-
-                documents.Save(null, null, new[] { new Test9.Document { ID = d4ID, Name = "d45" } });
-                Assert.AreEqual("d1:1, d2xx:1", ReportDocumentAggregates(repository), "delete extension of locked item");
-            }
-        }
-    }
-}
+﻿/*
+    Copyright (C) 2014 Omega software d.o.o.
+
+    This file is part of Rhetos.
+
+    This program is free software: you can redistribute it and/or modify
+    it under the terms of the GNU Affero General Public License as
+    published by the Free Software Foundation, either version 3 of the
+    License, or (at your option) any later version.
+
+    This program is distributed in the hope that it will be useful,
+    but WITHOUT ANY WARRANTY; without even the implied warranty of
+    MERCHANTABILITY or FITNESS FOR A PARTICULAR PURPOSE.  See the
+    GNU Affero General Public License for more details.
+
+    You should have received a copy of the GNU Affero General Public License
+    along with this program.  If not, see <http://www.gnu.org/licenses/>.
+*/
+
+using System;
+using System.Linq.Expressions;
+using System.Text;
+using System.Collections.Generic;
+using System.Linq;
+using Microsoft.VisualStudio.TestTools.UnitTesting;
+using Rhetos.Dom.DefaultConcepts;
+using Rhetos.TestCommon;
+using Test9._Helper;
+using Rhetos.Configuration.Autofac;
+using Rhetos.Utilities;
+using CommonConcepts.Test.Helpers;
+using System.Text.RegularExpressions;
+
+namespace CommonConcepts.Test
+{
+    [TestClass]
+    public class PersistedDataStructureTest
+    {
+        private static string ReportSource(Common.DomRepository repository)
+        {
+            var loadedData = repository.Test6.Comp.Query().Select(item => item.Name + item.Num.CastToString()).ToList();
+            string report = string.Join(", ", loadedData.OrderBy(s => s));
+            Console.WriteLine(report);
+            return report;
+        }
+
+        private static string ReportPersisted(Common.DomRepository repository)
+        {
+            var loadedData = repository.Test6.Pers.Query().Select(item => item.Name + item.Num.CastToString()).ToList();
+            string report = string.Join(", ", loadedData.OrderBy(s => s));
+            Console.WriteLine(report);
+            return report;
+        }
+
+        [TestMethod]
+        public void UpdateCache()
+        {
+            using (var container = new RhetosTestContainer())
+            {
+                var repository = container.Resolve<Common.DomRepository>();
+                container.Resolve<ISqlExecuter>().ExecuteSql(new[] { "DELETE FROM Test6.Pers;" });
+
+                Assert.AreEqual("a1, b2, c3", ReportSource(repository), "source computation");
+                Assert.AreEqual("", ReportPersisted(repository), "initial");
+
+                repository.Test6.Pers.Recompute();
+                Assert.AreEqual("a1, b2, c3", ReportPersisted(repository), "recompute");
+
+                repository.Test6.Pers.Delete(repository.Test6.Pers.Query().Where(item => item.Num == 1 || item.Num == 3));
+                Assert.AreEqual("b2", ReportPersisted(repository), "after delete");
+                repository.Test6.Pers.Recompute();
+                Assert.AreEqual("a1, b2, c3", ReportPersisted(repository), "after delete recompute");
+
+                repository.Test6.Pers.Insert(new[] { new Test6.Pers { Name = "a", Num = 0 }, new Test6.Pers { Name = "d", Num = 4 } });
+                Assert.AreEqual("a0, a1, b2, c3, d4", ReportPersisted(repository), "after insert");
+                repository.Test6.Pers.Recompute();
+                Assert.AreEqual("a1, b2, c3", ReportPersisted(repository), "after insert recompute");
+
+                var source = repository.Test6.Comp.Query().OrderBy(item => item.Num).ToList();
+                repository.Test6.Pers.Update(new[]
+                    {
+                        new Test6.Pers { ID = source[0].ID, Name = source[0].Name + "x", Num = source[0].Num },
+                        new Test6.Pers { ID = source[2].ID, Name = source[2].Name, Num = source[2].Num * 10 }
+                    });
+                Assert.AreEqual("ax1, b2, c30", ReportPersisted(repository), "after update");
+                repository.Test6.Pers.Recompute();
+                Assert.AreEqual("a1, b2, c3", ReportPersisted(repository), "after update recompute");
+
+                repository.Test6.Pers.Delete(repository.Test6.Pers.Query());
+                for (int i = source.Count - 1; i >= 0; i--)
+                    repository.Test6.Pers.Insert(new[] { new Test6.Pers { ID = source[i].ID, Name = source[i].Name, Num = source[i].Num } });
+                Assert.AreEqual("c3, b2, a1", string.Join(", ", repository.Test6.Pers.Query().Select(item => item.Name + item.Num.CastToString())), "after reorder");
+                repository.Test6.Pers.Recompute();
+                Assert.AreEqual("a1, b2, c3", ReportPersisted(repository), "after reorder recompute");
+            }
+        }
+
+        private static string ReportDocumentCreationInfo(Common.DomRepository repository)
+        {
+            var loadedData = repository.Test9.DocumentCreationInfo.Query().Select(item => item.Base.Name + ":" + item.Rank).ToList();
+            string report = string.Join(", ", loadedData.OrderBy(s => s));
+            Console.WriteLine(report);
+            return report;
+        }
+
+        [TestMethod]
+        public void ComputeForNewBaseItems()
+        {
+            using (var container = new RhetosTestContainer())
+            {
+                var repository = container.Resolve<Common.DomRepository>();
+
+                var d1ID = Guid.NewGuid();
+                container.Resolve<ISqlExecuter>().ExecuteSql(new[]
+                    {
+                        "DELETE FROM Test9.Document;",
+                        "DELETE FROM Test9.DocumentCreationInfo;",
+                        "INSERT INTO Test9.Document (ID, Name) SELECT '" + d1ID + "', 'd1'"
+                    });
+
+
+                Assert.AreEqual("", ReportDocumentCreationInfo(repository), "initial");
+                repository.Test9.DocumentCreationInfo.Recompute();
+                Assert.AreEqual("d1:1", ReportDocumentCreationInfo(repository), "initial recalc");
+
+                var documents = repository.Test9.Document;
+
+                var d2ID = Guid.NewGuid();
+                documents.Insert(new[] { new Test9.Document { ID = d2ID, Name = "d2" } });
+                Assert.AreEqual("d1:1, d2:2", ReportDocumentCreationInfo(repository), "autorecompute after new");
+
+                var d3ID = Guid.NewGuid();
+                var d4ID = Guid.NewGuid();
+                documents.Insert(new[] { new Test9.Document { ID = d3ID, Name = "d3" }, new Test9.Document { ID = d4ID, Name = "d4" } });
+                Assert.AreEqual("d1:1, d2:2, d3:4, d4:4", ReportDocumentCreationInfo(repository), "autorecompute after new2");
+
+                documents.Save(null, new[] { new Test9.Document { ID = d1ID, Name = "d1x" } }, new[] { new Test9.Document { ID = d3ID } });
+                Assert.AreEqual("d1x:1, d2:2, d4:4", ReportDocumentCreationInfo(repository), "autorecompute after update&delete");
+            }
+        }
+
+        [TestMethod]
+        [Ignore]
+        public void ComputeForNewBaseItems_InvalidCommand()
+        {
+            using (var container = new RhetosTestContainer())
+            {
+                var repository = container.Resolve<Common.DomRepository>();
+
+                var d1ID = Guid.NewGuid();
+                var d2ID = Guid.NewGuid();
+                container.Resolve<ISqlExecuter>().ExecuteSql(new[]
+                    {
+                        "DELETE FROM Test9.Document;",
+                        "DELETE FROM Test9.DocumentCreationInfo;",
+                        "INSERT INTO Test9.Document (ID, Name) SELECT '" + d1ID + "', 'd1'",
+                        "INSERT INTO Test9.Document (ID, Name) SELECT '" + d2ID + "', 'd2'",
+                        "INSERT INTO Test9.DocumentCreationInfo (ID, Rank) SELECT '" + d1ID + "', 1",
+                        "INSERT INTO Test9.DocumentCreationInfo (ID, Rank) SELECT '" + d2ID + "', 2",
+                    });
+
+
+                Assert.AreEqual("d1:1, d2:2", ReportDocumentCreationInfo(repository), "initial");
+
+                var documents = repository.Test9.Document;
+
+                TestUtility.ShouldFail(() => documents.Insert(new[] { new Test9.Document { ID = d1ID, Name = "d1" } }), "existing");
+                Assert.AreEqual("d1:1, d2:2", ReportDocumentCreationInfo(repository), "creation info of previously inserted documents shoud not be changed");
+
+                TestUtility.ShouldFail(() => documents.Update(new[] { new Test9.Document { ID = Guid.NewGuid(), Name = "d3" } }));
+                Assert.AreEqual("d1:1, d2:2", ReportDocumentCreationInfo(repository), "creation info of previously inserted documents shoud not be changed");
+            }
+        }
+
+        private static string ReportDocumentAggregates(Common.DomRepository repository)
+        {
+            var loadedData = repository.Test9.DocumentAggregates.Query().Select(item => item.NameNumParts).ToList();
+            string report = string.Join(", ", loadedData.OrderBy(s => s));
+            Console.WriteLine(report);
+            return report;
+        }
+
+        private static int SimpleNumParts(Common.DomRepository repository, string documentName)
+        {
+            return repository.Test9.Document.Query()
+                .Where(d => d.Name == documentName)
+                .Select(d => d.Extension_DocumentSimpleAggregate.NumParts)
+                .Single().Value;
+        }
+
+        [TestMethod]
+        public void KeepSynchronizedSimple()
+        {
+            using (var container = new RhetosTestContainerWithLogMonitor())
+            {
+                var repository = container.Resolve<Common.DomRepository>();
+
+                var doc1 = new Test9.Document { Name = "doc1" };
+                var doc2 = new Test9.Document { Name = "doc2" };
+                repository.Test9.Document.Insert(new[] { doc1, doc2 });
+                container.Resolve<Common.ExecutionContext>().EntityFrameworkContext.ClearCache();
+
+                Assert.AreEqual(0, SimpleNumParts(repository, "doc1"), "initial");
+                container.Resolve<Common.ExecutionContext>().EntityFrameworkContext.ClearCache();
+
+                var st1 = new Test9.Part { HeadID = doc1.ID, Name = "st1" };
+                repository.Test9.Part.Insert(new[] { st1 });
+                container.Resolve<Common.ExecutionContext>().EntityFrameworkContext.ClearCache();
+
+                Assert.AreEqual(1, SimpleNumParts(repository, "doc1"), "after insert detail");
+                container.Resolve<Common.ExecutionContext>().EntityFrameworkContext.ClearCache();
+
+                var st2 = new Test9.Part { HeadID = doc1.ID, Name = "st2" };
+                repository.Test9.Part.Insert(new[] { st2 });
+                container.Resolve<Common.ExecutionContext>().EntityFrameworkContext.ClearCache();
+
+                Assert.AreEqual(2, SimpleNumParts(repository, "doc1"), "after insert detail 2");
+                container.Resolve<Common.ExecutionContext>().EntityFrameworkContext.ClearCache();
+
+                st1.HeadID = doc2.ID;
+                container.Log.Clear();
+                repository.Test9.Part.Update(new[] { st1 });
+                container.Resolve<Common.ExecutionContext>().EntityFrameworkContext.ClearCache();
+
+                Assert.AreEqual("DocumentAggregates i0 u2 d0, DocumentSimpleAggregate i0 u2 d0",
+                    ReportRecompute(container.Log)); // Optimized IEnumerable<Guid> filters in ChangesOnChangedItems merges IDs retrieved before and after save, to avoid two calls to the Recompute() function.
+                Assert.AreEqual(1, SimpleNumParts(repository, "doc1"), "after update detail");
+                container.Resolve<Common.ExecutionContext>().EntityFrameworkContext.ClearCache();
+
+                st1.Name += "x";
+                container.Log.Clear();
+                repository.Test9.Part.Update(new[] { st1 });
+                container.Resolve<Common.ExecutionContext>().NHibernateSession.Clear();
+
+                Assert.AreEqual("DocumentAggregates i0 u0 d0, DocumentSimpleAggregate i0 u0 d0",
+                    ReportRecompute(container.Log)); // Optimized IEnumerable<Guid> filters in ChangesOnChangedItems merges IDs retrieved before and after save, to avoid two calls to the Recompute() function.
+                Assert.AreEqual(1, SimpleNumParts(repository, "doc1"), "after update detail");
+                container.Resolve<Common.ExecutionContext>().NHibernateSession.Clear();
+
+                repository.Test9.Part.Delete(new[] { st2 });
+                container.Resolve<Common.ExecutionContext>().EntityFrameworkContext.ClearCache();
+
+                Assert.AreEqual(0, SimpleNumParts(repository, "doc1"), "after delete detail 2");
+                container.Resolve<Common.ExecutionContext>().EntityFrameworkContext.ClearCache();
+            }
+        }
+
+        private string ReportRecompute(List<string> log)
+        {
+            var report = new StringBuilder();
+            var simplifyLog = new Regex(@"GenericRepository\(\w+.(\w+)\)\.InsertOrUpdateOrDelete: Save \(\d+ new items, \d+ old items, (\d+) to insert, (\d+) to update, (\d+) to delete\)");
+            foreach (string entry in log)
+            {
+                var match = simplifyLog.Match(entry);
+                if (match.Success)
+                {
+                    var matchGroups = match.Groups.Cast<Group>().Select(g => g.Value).ToArray();
+                    if (report.Length > 0)
+                        report.Append(", ");
+                    report.Append(string.Format("{1} i{2} u{3} d{4}", matchGroups));
+                }
+            }
+            return report.ToString();
+        }
+
+        [TestMethod]
+        public void KeepSynchronized()
+        {
+            using (var container = new RhetosTestContainer())
+            {
+                var repository = container.Resolve<Common.DomRepository>();
+
+                var d1ID = Guid.NewGuid();
+                var d2ID = Guid.NewGuid();
+                var s11ID = Guid.NewGuid();
+                container.Resolve<ISqlExecuter>().ExecuteSql(new[]
+                    {
+                        "DELETE FROM Test9.DocumentAggregates;",
+                        "DELETE FROM Test9.Part;",
+                        "DELETE FROM Test9.Document;",
+                        "INSERT INTO Test9.Document (ID, Name) SELECT '" + d1ID + "', 'd1';",
+                        "INSERT INTO Test9.Document (ID, Name) SELECT '" + d2ID + "', 'd2';",
+                        "INSERT INTO Test9.Part (ID, HeadID, Name) SELECT '" + s11ID + "', '" + d1ID + "', 's11';"
+                    });
+
+
+                Assert.AreEqual("", ReportDocumentAggregates(repository), "initial");
+                repository.Test9.DocumentAggregates.Recompute();
+                Assert.AreEqual("d1:1, d2:0", ReportDocumentAggregates(repository), "initial recalc");
+
+                var documents = repository.Test9.Document;
+                var parts = repository.Test9.Part;
+
+                var d3ID = Guid.NewGuid();
+                documents.Save(new[] { new Test9.Document { ID = d3ID, Name = "d3" } }, null, null);
+                Assert.AreEqual("d1:1, d2:0, d3:0", ReportDocumentAggregates(repository), "autorecompute after insert");
+
+                documents.Save(null, new[] { new Test9.Document { ID = d2ID, Name = "d2x" } }, null);
+                Assert.AreEqual("d1:1, d2x:0, d3:0", ReportDocumentAggregates(repository), "autorecompute after update");
+
+                var s12ID = Guid.NewGuid();
+                var s13ID = Guid.NewGuid();
+                parts.Save(new[] { new Test9.Part { ID = s12ID, HeadID = d1ID, Name = "s12" }, new Test9.Part { ID = s13ID, HeadID = d1ID, Name = "s13" } }, null, null);
+                Assert.AreEqual("d1:3, d2x:0, d3:0", ReportDocumentAggregates(repository), "autorecompute after insert detail 2");
+
+                var s21ID = Guid.NewGuid();
+                parts.Save(
+                    new[] { new Test9.Part { ID = s21ID, HeadID = d2ID, Name = "s21" } },
+                    new[] { new Test9.Part { ID = s12ID, HeadID = d3ID, Name = "s12x" } },
+                    new[] { new Test9.Part { ID = s13ID } });
+                Assert.AreEqual("d1:1, d2x:1, d3:1", ReportDocumentAggregates(repository), "autorecompute after insert&update&delete detail");
+
+                // Locked - simple:
+
+                var d4ID = Guid.NewGuid();
+                documents.Save(new[] { new Test9.Document { ID = d4ID, Name = "d4 locked" } }, null, null);
+                Assert.AreEqual("d1:1, d2x:1, d3:1", ReportDocumentAggregates(repository), "no autorecompute after insert locked");
+
+                documents.Save(null, new[] { new Test9.Document { ID = d2ID, Name = "d2xx" }, new Test9.Document { ID = d4ID, Name = "d4x locked" } }, null);
+                Assert.AreEqual("d1:1, d2xx:1, d3:1", ReportDocumentAggregates(repository), "no autorecompute after update locked");
+
+                documents.Save(null, null, new[] { new Test9.Document { ID = d3ID }, new Test9.Document { ID = d4ID } });
+                Assert.AreEqual("d1:1, d2xx:1", ReportDocumentAggregates(repository), "no autorecompute after delete locked");
+
+                // Locked - tricky:
+
+                documents.Save(new[] { new Test9.Document { ID = d4ID, Name = "d4 locked" } }, null, null);
+                Assert.AreEqual("d1:1, d2xx:1", ReportDocumentAggregates(repository), "no autorecompute after insert locked");
+
+                documents.Save(null, new[] { new Test9.Document { ID = d4ID, Name = "d41 unlckd" } }, null);
+                Assert.AreEqual("d1:1, d2xx:1, d41 unlckd:0", ReportDocumentAggregates(repository), "autorecompute after update to unlocked");
+
+                documents.Save(null, new[] { new Test9.Document { ID = d4ID, Name = "d42 locked" } }, null);
+                Assert.AreEqual("d1:1, d2xx:1, d41 unlckd:0", ReportDocumentAggregates(repository), "no autorecompute after update to locked");
+
+                documents.Save(null, new[] { new Test9.Document { ID = d4ID, Name = "d43 unlckd" } }, null);
+                Assert.AreEqual("d1:1, d2xx:1, d43 unlckd:0", ReportDocumentAggregates(repository), "autorecompute after update to unlocked");
+
+                documents.Save(null, new[] { new Test9.Document { ID = d4ID, Name = "d44 locked" } }, null);
+                Assert.AreEqual("d1:1, d2xx:1, d43 unlckd:0", ReportDocumentAggregates(repository), "no autorecompute after update to locked");
+
+                documents.Save(null, null, new[] { new Test9.Document { ID = d4ID, Name = "d45" } });
+                Assert.AreEqual("d1:1, d2xx:1", ReportDocumentAggregates(repository), "delete extension of locked item");
+            }
+        }
+    }
+}