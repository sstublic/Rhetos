--- conflicted
+++ resolved
@@ -1,36 +1,32 @@
-SETLOCAL
-<<<<<<< HEAD
-SET Version=2.11.1
-=======
-SET Version=3.0.0
->>>>>>> 237b6e23
-SET Prerelease=auto
-
-@SET Config=%1%
-@IF [%1] == [] SET Config=Debug
-
-CALL Tools\Build\FindVisualStudio.bat || GOTO Error0
-
-REM Updating the version of all projects.
-PowerShell -ExecutionPolicy ByPass .\Tools\Build\ChangeVersion.ps1 %Version% %Prerelease% || GOTO Error0
-
-REM NuGet Automatic Package Restore requires "NuGet.exe restore" to be executed before the command-line build.
-WHERE /Q NuGet.exe || ECHO ERROR: Please download the NuGet.exe command line tool. && GOTO Error0
-NuGet.exe restore "Rhetos.sln" -NonInteractive || GOTO Error0
-MSBuild.exe "Rhetos.sln" /target:rebuild /p:Configuration=%Config% /verbosity:minimal /fileLogger || GOTO Error0
-CALL CreateInstallationPackage.bat %Config% /NOPAUSE || GOTO Error0
-
-REM Updating the version of all projects back to "dev" (internal development build), to avoid spamming git history.
-PowerShell -ExecutionPolicy ByPass .\Tools\Build\ChangeVersion.ps1 %Version% dev || GOTO Error0
-
-@REM ================================================
-
-@ECHO.
-@ECHO %~nx0 SUCCESSFULLY COMPLETED.
-@EXIT /B 0
-
-:Error0
-@ECHO.
-@ECHO %~nx0 FAILED.
-@IF /I [%2] NEQ [/NOPAUSE] @PAUSE
-@EXIT /B 1
+SETLOCAL
+SET Version=3.0.0
+SET Prerelease=auto
+
+@SET Config=%1%
+@IF [%1] == [] SET Config=Debug
+
+CALL Tools\Build\FindVisualStudio.bat || GOTO Error0
+
+REM Updating the version of all projects.
+PowerShell -ExecutionPolicy ByPass .\Tools\Build\ChangeVersion.ps1 %Version% %Prerelease% || GOTO Error0
+
+REM NuGet Automatic Package Restore requires "NuGet.exe restore" to be executed before the command-line build.
+WHERE /Q NuGet.exe || ECHO ERROR: Please download the NuGet.exe command line tool. && GOTO Error0
+NuGet.exe restore "Rhetos.sln" -NonInteractive || GOTO Error0
+MSBuild.exe "Rhetos.sln" /target:rebuild /p:Configuration=%Config% /verbosity:minimal /fileLogger || GOTO Error0
+CALL CreateInstallationPackage.bat %Config% /NOPAUSE || GOTO Error0
+
+REM Updating the version of all projects back to "dev" (internal development build), to avoid spamming git history.
+PowerShell -ExecutionPolicy ByPass .\Tools\Build\ChangeVersion.ps1 %Version% dev || GOTO Error0
+
+@REM ================================================
+
+@ECHO.
+@ECHO %~nx0 SUCCESSFULLY COMPLETED.
+@EXIT /B 0
+
+:Error0
+@ECHO.
+@ECHO %~nx0 FAILED.
+@IF /I [%2] NEQ [/NOPAUSE] @PAUSE
+@EXIT /B 1