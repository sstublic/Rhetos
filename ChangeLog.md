--- conflicted
+++ resolved
@@ -1,1230 +1,1226 @@
-﻿# Rhetos release notes
-
-<<<<<<< HEAD
-## 4.0.1 (2020-06-19)
-
-### Internal improvements
-
-* Bugfix: Downgrade from Rhetos v4.0.0 to previous versions fails with SqlException on *DatabaseGeneratorAppliedConcept* table (issue #353).
-
-## 4.0.0 (2020-05-14)
-
-### Breaking changes
-
-1. Rhetos has migrated to new configuration and DI container initialization design.
-   Custom utility applications (executables and other tools) that use Rhetos application
-   libraries will need to be updated.
-   * Follow the **instructions** at [Upgrading custom utility applications to Rhetos 4.0](https://github.com/Rhetos/Rhetos/wiki/Upgrading-custom-utility-applications-to-Rhetos-4).
-2. Class `Rhetos.Configuration.Autofac.SecurityModuleConfiguration` no longer exists.
-   * **Delete** attributes `[ExportMetadata(MefProvider.DependsOn, typeof(Rhetos.Configuration.Autofac.SecurityModuleConfiguration))]`
-     and ``[ExportMetadata(MefProvider.DependsOn, typeof(SecurityModuleConfiguration))]`` from your code.
-3. The `IQueryable` extension method `ToSimple()` moved from Rhetos.Dom.DefaultConcepts
-   namespace to System.Linq.
-   * **Add** `using System.Linq;` in custom source file with compiler error
-     `'IQueryable<X>' does not contain a definition for 'ToSimple'`.
-4. Configuration keys have been changed for some of the existing options, to allow better extensibility.
-   * **Update** the following settings keys in *Web.config* file and in all **other config files** that contain the `appSettings` element,
-     or **enable** legacy keys by adding `<add key="Rhetos:ConfigurationProvider:LegacyKeysSupport" value="Convert" />`.
-     * AssemblyGenerator.ErrorReportLimit => Rhetos:Build:AssemblyGeneratorErrorReportLimit
-     * AuthorizationAddUnregisteredPrincipals => Rhetos:App:AuthorizationAddUnregisteredPrincipals
-     * AuthorizationCacheExpirationSeconds => Rhetos:App:AuthorizationCacheExpirationSeconds
-     * BuiltinAdminOverride => Rhetos:AppSecurity:BuiltinAdminOverride
-     * CommonConcepts.Debug.SortConcepts => Rhetos:Build:InitialConceptsSort
-     * CommonConcepts.Legacy.AutoGeneratePolymorphicProperty => CommonConcepts:AutoGeneratePolymorphicProperty
-     * CommonConcepts.Legacy.CascadeDeleteInDatabase => CommonConcepts:CascadeDeleteInDatabase
-     * DataMigration.SkipScriptsWithWrongOrder => Rhetos:DbUpdate:DataMigrationSkipScriptsWithWrongOrder
-     * EntityFramework.UseDatabaseNullSemantics => Rhetos:App:EntityFrameworkUseDatabaseNullSemantics
-     * Security.AllClaimsForUsers => Rhetos:AppSecurity:AllClaimsForUsers
-     * Security.LookupClientHostname => Rhetos:AppSecurity:LookupClientHostname
-     * SqlCommandTimeout => Rhetos:Database:SqlCommandTimeout
-     * SqlExecuter.MaxJoinedScriptCount => Rhetos:SqlTransactionBatches:MaxJoinedScriptCount
-     * SqlExecuter.MaxJoinedScriptSize => Rhetos:SqlTransactionBatches:MaxJoinedScriptSize
-     * SqlExecuter.ReportProgressMs => Rhetos:SqlTransactionBatches:ReportProgressMs
-5. Some legacy settings are turned off by default. When upgrading application to Rhetos v4,
-   make sure to use the following setting values *web.config* file.
-   For each setting key, if it was already specified in *web.config*, **keep the old value**.
-   If you did not have it specified, **add** the backward-compatible value provided here:
-   * `<add key="Rhetos:DbUpdate:DataMigrationSkipScriptsWithWrongOrder" value="True" />`
-   * `<add key="CommonConcepts:AutoGeneratePolymorphicProperty" value="True" />`
-   * `<add key="CommonConcepts:CascadeDeleteInDatabase" value="True" />`
-   * `<add key="Rhetos:App:EntityFrameworkUseDatabaseNullSemantics" value="False" />`
-6. Updated Rhetos.TestCommon.dll to new MSTest libraries (MSTest).
-   Old unit test projects that reference Rhetos.TestCommon may fail with error CS0433:
-   `The type 'TestMethodAttribute' exists in both 'Microsoft.VisualStudio.QualityTools.UnitTestFramework, Version=10.0.0.0, Culture=neutral, PublicKeyToken=b03f5f7f11d50a3a' and 'Microsoft.VisualStudio.TestPlatform.TestFramework, Version=14.0.0.0, Culture=neutral, PublicKeyToken=b03f5f7f11d50a3a'`.
-   * To solve this error, in the unit test project **remove the reference** to
-     `Microsoft.VisualStudio.QualityTools.UnitTestFramework` and **add NuGet packages**
-     MSTest.TestAdapter and MSTest.TestFramework, or create a new Unit Test Project
-     from scratch (MSTest on .NET Framework) and copy the tests from the old one.
-7. Partial concept sorting enabled by default. This might cause build or deployment
-   to fail if the existing project or a plugin package has an issue of missing
-   dependencies between concepts, that was not detected earlier.
-   * Missing dependencies can cause an error on database update because of incorrect order
-     of created objects (typically `Invalid column name` or `Invalid object name`),
-     or `Generated script does not contain tag` error in code generators.
-   * If *DeployPackages* fails with some of errors above, **add** missing dependencies
-     to [custom concepts](https://github.com/Rhetos/Rhetos/wiki/Rhetos-concept-development#dependency-between-code-generators)
-     and [database object](https://github.com/Rhetos/Rhetos/wiki/Database-objects#dependencies-between-database-objects),
-     or **suppress** this issues by disabling the concept sorting in Web.config:
-     `<add key="Rhetos:Build:InitialConceptsSort" value="None" />`.
-8. [BuiltinAdminOverride](https://github.com/Rhetos/Rhetos/wiki/Basic-permissions#suppressing-permissions-in-a-development-environment)
-   option is not enabled by default. This might affect testing in development
-   environment if permission-checking was intentionally suppressed.
-   * Recommended setup for development environment is to **configure**
-     `Rhetos:AppSecurity:AllClaimsForUsers` in `ExternalAppSettings.config`
-     (see [Suppressing permissions in a development environment](https://github.com/Rhetos/Rhetos/wiki/Basic-permissions#suppressing-permissions-in-a-development-environment)),
-     or enable BuiltinAdminOverride for backward-compatibility in Web.config:
-     `<add key="Rhetos:AppSecurity:BuiltinAdminOverride" value="True" />`.
-9. ProcessUserInfo no longer supports BuiltinAdminOverride configuration option.
-   This might affect unit tests or custom utilities that directly use
-   Rhetos.Processing.IProcessingEngine.
-   * Add the required permissions for the system account that runs the utility application.
-   * Alternatively, a unit test can register NullAuthorizationProvider to DI container,
-     if it needs to override end-user permissions checking.
-     For example, if using RhetosTestContainer add
-     `container.InitializeSession += builder.RegisterType<Rhetos.Security.NullAuthorizationProvider>().As<IAuthorizationProvider>();`
-=======
-## 3.2.0 (2020-08-20)
-
-### Internal improvements
-
-* Repository Save method is now *virtual*, to allow simpler unit testing mocks.
-
-## 3.1.0 (2020-06-05)
->>>>>>> 128e8dfe
-
-### New features
-
-* **Rhetos CLI and MSBuild integration**
-  * Rhetos CLI (rhetos.exe) is a successor to DeployPackages. The old build process with DeployPackages.exe still works.
-  * It allows custom source code to be developed and compiled side-by-side with generated
-    C# source code in the same Rhetos application.
-  * New Rhetos application are created and developed as standard web application in Visual Studio
-    by adding Rhetos NuGet packages. Currently only WCF applications are supported.
-  * To migrate an existing Rhetos application to new build process follow the instructions at
-    [Migrating from DeployPackages to Rhetos CLI](https://github.com/Rhetos/Rhetos/wiki/Migrating-from-DeployPackages-to-Rhetos-CLI).
-* **Rhetos.MSBuild** NuGet package for integration with MSBuild and Visual Studio.
-* **Rhetos DSL IntelliSense for Visual Studio** provides syntax highlighting,
-  context-sensitive autocompletion, concept description with parameters and real-time
-  syntax errors. See installation instructions and features at
-  [Rhetos/LanguageServices](https://github.com/Rhetos/LanguageServices/blob/master/README.md).
-* **Rhetos.Wcf** NuGet package for quick-start of new WCF application projects (contains Rhetos.MSBuild).
-  See [Creating new WCF Rhetos application](https://github.com/Rhetos/Rhetos/wiki/Creating-new-WCF-Rhetos-application).
-
-### Internal improvements
-
-* Added summaries to all DSL concepts in CommonConcepts. They are displayed in Rhetos DSL IntelliSense for Visual Studio.
-* ProcessContainer is a successor to RhetosTestContainer with cleaner lifetime and transaction handling. See examples in [Upgrading custom utility applications to Rhetos 4.0](https://github.com/Rhetos/Rhetos/wiki/Upgrading-custom-utility-applications-to-Rhetos-4) and in "Rhetos Server DOM.linq" script.
-* Better support for anonymous access and testing with new security option [Rhetos:AppSecurity:AllClaimsForAnonymous](https://github.com/Rhetos/Rhetos/wiki/Basic-permissions#suppressing-permissions-in-a-development-environment).
-* Database update is logging modified database objects information by default. This will help with analysis of deployment performance issues.
-* Bugfix: `DeployPackages /DatabaseOnly` requires packages source available to update the database (PackagesCache or source folders). If the application was built with packages included directly from source folder, it could not be deployed with DatabaseOnly switch.
-* Bugfix: Trace logging fails on some server commands because of result types unsupported by XML serializer (e.g. ODataGenerator).
-* Rhetos configuration can be extended with [custom options classes](https://github.com/Rhetos/Rhetos/wiki/Configuration-management#reading-configuration-with-custom-options-classes).
-* ConnectionStrings.config no longer needs to be a separate file in the 'bin' folder. It is still recommended to use a separate file, but place it in the application root folder, to avoid deleting it when rebuilding bin folder. Note that its location must be specified in Web.config file.
-* Removed Rhetos-specific database providerName from connection string.
-* Verifying and updating EntityFramework ProviderManifestToken on each runtime startup. This allows different versions of SQL Server in build and testing environment (local SQL Server, Azure SQL, ...).
-* New logging level: *Warning*. Simplified logging rules in Web.config.
-* Low-level concept *CascadeDeleteInDatabase*, for implementing on-delete-cascade in database
-  on specific FK constraint (Reference, UniqueReference and Extends).
-  It should be rarely used because deleting records directly in database circumvents
-  any business logic implemented in the application, related to those records.
-* Homepage snippets can now use IUserInfo and other DI lifetime scope components.
-* Migrated most of the Rhetos framework libraries to .NET Standard 2.0.
-* Formatting DSL syntax errors in canonical format (file and position) for better integration with MSBuild and other tools.
-* Rhetos NuGet package was missing System.ComponentModel.Composition dependency.
-* Updated Rhetos framework C# language to 7.3. Framework development now requires Visual Studio 2017 v15.7 or later.
-* Minor performance improvements of DeployPackages and application start-up.
-
-## 3.1.0 (2020-06-05)
-
-### New features
-
-* DSL syntax: ConceptParentAttribute, for explicit specification of parent property for nested and recursive concepts.
-  The first property is assumed to be parent concept by default, unless ConceptParentAttribute is used.
-  **Recursive concepts** must use ConceptParentAttribute.
-* DSL syntax: Dot is required as a parameter separator *only* for referenced concepts.
-  In previous versions, dot was also required as a separator before key properties
-  of type string.
-  For backward compatibility, both old and new syntax is currently allowed (configurable).
-  * For example, when using *flat* syntax for ShortString, previous versions required
-    dot before property name: `ShortString Demo.School.Name;`, but new version does not:
-    `ShortString Demo.School Name;`.
-    New version makes it more clear that ShortString contains 2 parameters:
-    entity (`Demo.School`) and property name (`Name`).
-
-### Internal improvements
-
-* Bugfix: Optimized "Contains" query with GroupBy and subquery results with
-  `EntityCommandExecutionException: An error occurred while executing the command definition.`
-  with inner exception
-  `IndexOutOfRangeException: Invalid index -1 for this SqlParameterCollection with Count=0.` (issue #278)
-* Bugfix: Downgrade from Rhetos 4.0 results with SQL error:
-  `Cannot find the object "Rhetos.DatabaseGeneratorAppliedConcept" because it does not exist or you do not have permissions.`
-* Bugfix: KeepSynchronized metadata tracking can result with syntax error in
-  *ServerDom.Repositories.cs* depending on concept ordering.
-
-## 3.0.1 (2019-11-22)
-
-### Internal improvements
-
-* Bugfix: GenericFilter "notequal" and "notequals" translates to Expression.Equal (issue #225).
-
-## 3.0.0 (2019-11-07)
-
-### Breaking changes
-
-1. Upgrade from .NET Framework 4.5.1 to .NET Framework 4.7.2 (issue #52).
-   * **Update *Web.config*** in your Rhetos server application:
-     replace *multiple* instances of `targetFramework="4.5.1"` with `targetFramework="4.7.2"`.
-   * If your Visual Studio project *directly references* ServerDom dlls,
-     **change the *Target framework*** in project properties to ".NET Framework 4.7.2":
-     In Visual Studio right-click on your project, select Properties, select the Application tab,
-     change the Target framework to the ".NET Framework 4.7.2".
-     If you are not seeing .NET Framework 4.7.2 as an option there, ensure you have it installed.
-   * If you have a *.nuspec* file that contains your project's dll,
-     **replace** `target="lib\net451"` with `target="lib\net472"` in the .nuspec.
-2. Upgraded project dependencies to the latest version:
-   Autofac 3.5.2 to 4.9.4,
-   Autofac.Wcf 3.0.1 to 4.1.0,
-   NLog 4.5.4 to 4.6.7,
-   NuGet.Core 2.8.3 to 2.14.0
-   and Newtonsoft.Json 6.0.8 to 12.0.2.
-   * To allow your existing Rhetos application to work with existing plugin packages,
-     without recompiling them with new version of the dependencies,
-     you will need to add `bindingRedirect` configuration in the .config file.
-     **See the instructions at** [Using old packages with new NuGet dependencies](https://github.com/Rhetos/Rhetos/wiki/Using-old-packages-with-new-NuGet-dependencies).
-     If the `bindingRedirect` is missing, the application will return
-     one of the following errors on startup:
-       * *System.InvalidCastException: Unable to cast object of type '...' to type 'Autofac.Module'.*
-       * *Could not load file or assembly 'Autofac, Version=3.3.0.0, ...*
-       * *ReflectionTypeLoadException: Unable to load one or more of the requested types. Retrieve the LoaderExceptions property for more information.*
-3. Removed dependency to Autofac.Configuration and DotNetZip (Ionic.Zip).
-   * If your application or plugin package requires one of the dependencies,
-     add the dependency specification in the .nuspec file.
-4. Default EF storage model namespace changed from "Rhetos" to "Rhetos.Store".
-   * If your application contains a `IConceptMapping` plugin that creates EF metadata for custom SQL function
-     at `EntityFrameworkMapping.StorageModelTag`, then modify the DbFunction attribute on
-     the related C# method from `"Rhetos"` to `EntityFrameworkMapping.StorageModelNamespace`.
-     Note that this should be done only for *StorageModelTag* functions, not *ConceptualModelTag*.
-
-### New features
-
-* System-managed roles: "AllPrincipals" and "Unauthenticated".
-  They simplify assigning permissions for all users. More info available in article
-  [Basic permissions](https://github.com/Rhetos/Rhetos/wiki/Basic-permissions#system-roles-allprincipals-and-anonymous).
-* C# 6.0 and C# 7.0 features are now available in DSL code snippets (issue #52).
-
-### Internal improvements
-
-* Using UTF-8 by default to read .rhe and .sql files. Fallback to default system encoding in case of an error. (issue #163)
-* Deployment performance: Using Roslyn compiler for generated dll files.
-* Deployment performance: Custom Entity Framework metadata generator instead of automatically generated by Code First.
-* Bugfix: NuGet download results with error "... already has a dependency defined for 'NETStandard.Library'" (issue #215).
-* Bugfix: Deployment error MissingMethodException: Method not found Common.Queryable... (issue #178).
-* Bugfix: Multiple ModificationTimeOf on same entity may not detect some indirect property changes.
-* Bugfix: Corrected backward compatibility issue for SamePropertyValue (since v2.11).
-* AutodetectSqlDependencies now detects INSERT INTO, MERGE and JOIN query parts.
-* Improved error reporting:
-  explanatory Web API response for invalid JSON format,
-  cause analysis for type load errors,
-  warnings on empty build, ...
-* DSL parser disambiguation for flat syntax over nested syntax (issue #210).
-* Simplified DSL syntax of polymorphic implementation that references a hardcoded entry (see [usage](https://github.com/Rhetos/Rhetos/wiki/simple-read-only-entities-and-codetables#usage-in-polymorphic-implementation)).
-* Runtime performance: Entity Framework query optimizations for better reuse of query cache
-  in both EF and database (issues #169 and #167).
-* Runtime performance: Recommended value `EntityFramework.UseDatabaseNullSemantics` set to True for new applications
-  (see [recommendations](https://github.com/Rhetos/Rhetos/wiki/Migrating-an-existing-application-to-UseDatabaseNullSemantics)).
-
-## 2.12.0 (2019-09-09)
-
-### New features
-
-* New concepts: **Hardcoded**, **Entry** and **Value**, for read-only entities in DSL scripts (code tables, for example).
-
-### Internal improvements
-
-* New low-level concepts: **ArgumentValidation** and **OldDataLoaded**,
-  for extending [SaveMethod](https://github.com/Rhetos/Rhetos/wiki/Low-level-object-model-concepts).
-* Bugfix: AutoCodeForEach on Bool grouping property causes unique index error on insert (issue #132).
-* Bugfix: Multiple row permissions with subqueries can result with ArgumentException (issue #191).
-* AutoInheritRowPermissions now safely ignores self-references (issue #35).
-* Bugfix: Backup data-migration column is dropped when converting table to view (issue #170).
-* Simpler error summary for better readability in VS Code terminal (issue #175).
-* Bugfix: DslScripts and DataMigration folders are ignored when deploying a package *from source*,
-  if they are not placed directly under the *nuspec* file (issue #173).
-* Minor performance optimizations (reading and writing data, DSL parser, database upgrade)
-  and improvements in error handling.
-* New plugin type: IConceptDataMigration, for custom data-migration extensions (*Hardcoded* concept, for example).
-* New plugin type: IConceptMetadataExtension, for providing information on concept implementation details (database column type, for example).
-
-## 2.11.1 (2019-05-23)
-
-### Internal improvements
-
-* Bugfix: "The DELETE statement conflicted with the REFERENCE constraint" error when deleting a record that is included in a polymorphic,
-  event when the cascade delete should be applied automatically (issue #154).
-
-## 2.11.0 (2019-01-31)
-
-### New features
-
-* New concept **SkipRecomputeOnDeploy**, for disabling recompute-on-deploy for a specific entity in the DSL script (issue #105).
-* Additional full-text search features, available as overloads of the existing **FullTextSearch** LINQ query method:
-  1. Alternative integer key instead of GUID ID.
-  2. Limiting the search subquery results with
-     [top_n_by_rank](https://docs.microsoft.com/en-us/sql/relational-databases/system-functions/containstable-transact-sql?view=sql-server-2017).
-* New low-level concept **RepositoryMember**, for extending generated repository classes (issue #87).
-* Generating .xml documentation files for the class libraries (issue #100).
-
-### Internal improvements
-
-* Simplified syntax of concept **SamePropertyValue** to use a simple path,
-  see [RowPermissions](https://github.com/Rhetos/Rhetos/wiki/RowPermissions-concept) example.
-* Bugfix: **SqlDependsOn** referencing polymorphic data structure did not create a dependency to the polymorphic's view (issue #98).
-* Cascade delete is executed only in the application layer, not in the database, to prevent bypassing any business rules (issue #90).
-  The new behavior can be enabled in *old applications* by setting
-  the [appSettings](https://github.com/Rhetos/Rhetos/blob/master/Source/Rhetos/Web.config) option
-  "CommonConcepts.Legacy.CascadeDeleteInDatabase" to "False".
-* Minor performance improvements for DSL parser.
-
-## 2.10.0 (2018-12-06)
-
-### New features
-
-* New concept: **DefaultValue**, for setting the default property values when inserting a new record.
-  See usage [examples](https://github.com/ibarban/Rhetos/blob/bc023542c4a7d5d117bf74bdac9a75f2ffe95c12/CommonConcepts/CommonConceptsTest/DslScripts/DefaultValueTest.rhe).
-* New *DeployPackages.exe* switch: `/SkipRecompute`, to disable automatic updating of the computed data marked with KeepSynchronized during deployment (issue #83).
-
-### Internal improvements
-
-* Bugfix: Cascade delete for extension bypasses the entity's object model.
-* Bugfix: Cannot run CreateAndSetDatabase outside bin folder (issue #67).
-* Turned off automatic generated properties of polymorphic subtype, since it was easy to forget to implement a new subtype property (issue #62). An error is reported instead.
-  Note: To apply the new behavior to the existing applications, add `<add key="CommonConcepts.Legacy.AutoGeneratePolymorphicProperty" value="False" />` to *Web.config*.
-* Performance: Improved NuGet package caching.
-* `EntityFramework.UseDatabaseNullSemantics` setting can be changed without re-deploying the application (issue #64).
-
-## 2.9.0 (2018-09-21)
-
-### Internal improvements
-
-* Bugfix: Deployment with /DatabaseOnly fails with SqlException: Invalid column name 'Subtype' (since 2.8.0).
-* Bugfix: When trying to delete entity that has a UniqueReference entity without CascadeDelete concept applied, insufficient error message is returned. There is no info about entity that references aforementioned entity.
-
-## 2.8.0 (2018-09-17)
-
-### Internal improvements
-
-* Bugfix: DeployPackages sometimes fails with InvalidOperationException: This SqlTransaction has completed; it is no longer usable.
-* Bugfix: DeployPackages sometimes fails with DslSyntaxException: "Concept with same key is described twice with different values." for PolymorphicPropertyInfo.
-* All security plugins (IUserInfo/IUserInfoAdmin) can now provide the admin user information. Previously this option was available only to Windows authentication.
-* **ApplyFilterOnClientRead** concept: Added an optional selector of read commands where the filter will be applied.
-
-## 2.7.0 (2018-06-27)
-
-### Internal improvements
-
-* Bugfix: The **ModificationTimeOf** concept sometime sets the current time value before the **CreationTime** concept on the same data entry.
-* Bugfix: The **PessimisticLocking** concept uses Rhetos server time instead of the database time.
-* Bugfix: "Conflicting source files with different file size" error when downloading localized NuGet packages.
-* Improved database deployment over networks with high latency: performance improvements, progress reporting.
-* Minor improvements in error reporting and logging (most notably for data migration scripts).
-
-## 2.6.1 (2018-06-04)
-
-### Internal improvements
-
-* Corrected the default log archive size.
-
-## 2.6.0 (2018-06-01)
-
-### Internal improvements
-
-* Performance: Enabled parallel inserts on **AutoCodeForEach** for different groups or records.
-* Performance: New low-level concept **LogReaderAdditionalSource**, that enables implementation of a custom Log archive. The archive can be integrated into the existing auditing features by extending *LogReader* and *LogRelatedItemReader*.
-* Upgraded to NLog v4.5.4 from v3.2.0. Modified default NLog configuration to use the Logs subfolder, and archive the large log files. Fixed the *asyncwrapper* usage.
-
-## 2.5.0 (2018-04-23)
-
-### Internal improvements
-
-* Bugfix: Server startup sometime fails with a NullReferenceException (since v2.0.0).
-
-## 2.4.0 (2017-12-20)
-
-### New features
-
-* New concept: **AfterSave**, for actions that need to be executed *after* all save validations are done.
-
-### Internal improvements
-
-* Bugfix: Polymorphic "_Materialized" records should by automatically updated when a new subtype implementation is added or removed.
-* Allowed use of Detail concept on non-writable data structures. This can be useful for inheriting row permissions, for example.
-* Error handling improvements on deployment.
-
-## 2.3.0 (2017-11-27)
-
-### Internal improvements
-
-* Bugfix: *DeployPackages* fails with a ProviderManifestToken error when migrating to a different SQL Server version.
-* Bugfix: *DeployPackages* fails with an error when executing data-migration scripts:
-  "View or function 'x' is not updatable because the modification affects multiple base tables."
-* Bugfix: *DeployPackages* fails with a database error 'identifier too long' on foreign key constraint,
-  when entity name's length is 40 characters. The limit is now moved above 100 characters,
-  but it depends on other features and plugins that are used in the application.
-* Increased EF6 query cache size to 10000 (from default 1000).
-* Disabled ASP.NET session to improve concurrency. Rhetos server does not use it, but it was turned on by default.
-
-## 2.2.0 (2017-10-18)
-
-### Internal improvements
-
-* Bugfix: `DeployPackages /DatabaseOnly` fails if the Rhetos server folder has been moved.
-
-## 2.1.0 (2017-10-17)
-
-### Internal improvements
-
-* Bugfix: AdminSetup.exe fails with FileNotFoundException.
-* Minor optimizations in performance critical code.
-* New plugins can suppress existing plugins from collections in IPluginsContainer and INamedPlugins.
-* ActiveDirectorySync package moved to a separate source repository:
-  <https://github.com/Rhetos/ActiveDirectorySync>
-* AspNetFormsAuth package is moved to a separate source repository:
-  <https://github.com/Rhetos/AspNetFormsAuth>
-
-## 2.0.0 (2017-10-02)
-
-### Breaking changes
-
-* *ServerDom.dll* moved from `bin` to `bin\Generated` and split to the following files: ServerDom.Repositories.dll, ServerDom.Model.dll, ServerDom.Orm.dll.
-  * Please **delete** any remaining ServerDom.* files from the bin folder.
-* When using **AllProperties** concept on **ComputedFrom** or **Persisted**, it is no longer allowed to override the target property name for the computed properties. Use an explicit property mapping instead.
-
-### New features
-
-* New concept: **UniqueReference**, similar to the **Extends** concepts but without cascade delete and row permissions inheritance.
-* New concept: **CascadeDelete** for **UniqueReference**.
-
-### Internal improvements
-
-* Deployment performance: Caching generated assembly and EDM files.
-* Run-time performance: Removed use of IObjectContextAdapter at Entity Framework initialization and saving.
-* Run-time performance: Optimized row permissions that uses an extension when inherited to that extension.
-* Bugfix: Inheriting row permissions results with a lambda expression error when using subquery parameters of the same type as the main expression parameter or when inheriting to an extension that is used in the main expression.
-
-## 1.10.0 (2017-08-11)
-
-### Internal improvements
-
-* Bugfix: Updating or deleting a nonexistent records on entity with row permissions is misreported as "You are not authorized ..."
-  instead of "Updating/Deleting a record that does not exist ...".
-* Repository members are now available in **KeepSynchronized** filter snippet and **Computed** code snippet (*_executionContext*, for example).
-* Included date and time to internal server error message to help finding the error record in the server log.
-
-## 1.9.0 (2017-07-20)
-
-### Internal improvements
-
-* Performance improvements of *DeployPackages.exe*.
-* Improved request logging: *ProcessingEngine Request* logger logs simplified description of server commands with filter parameters.
-
-## 1.8.0 (2017-06-30)
-
-### Internal improvements
-
-* New concept: **AutoInheritRowPermissionsInternally**, similar to **AutoInheritRowPermissions** but it does not inherit row permissions from other modules.
-* Bugfix: **KeyProperties** concept sometimes adds ID to the list of properties.
-* One persisted property can be included in more than one **ComputedFrom** mapping.
-* RestGenerator: The error "There is no resource of this type with a given ID" is no longer logged to RhetosServer.log by default.
-
-## 1.7.0 (2017-03-09)
-
-### New features
-
-* Support for *Azure SQL Database*.
-
-### Internal improvements
-
-* Bugfix: Error when deploying to an empty database "There is already an object named 'Common' in the database".
-* Bugfix: MetadataException when deploying on SQL Server 2008 "All SSDL artifacts must target the same provider".
-* Removed DSL constraint "Browse should be created in same module as referenced entity".
-
-## 1.6.0 (2017-02-27)
-
-### New features
-
-* New concept: **AllowSave**, for suppressing **InvalidData** validations on save.
-  The `Validate` method is available on the repository to list the validation errors that do not block saving.
-* New concept: **RequiredAllowSave**, for suppressing **Required** property validations on save.
-* New concept: **ErrorMetadata**, for setting the extensible metadata to **InvalidData** error message.
-
-### Internal improvements
-
-* Bugfix: The *SqlCommandTimeout* configuration option is not applied to the Entity Framework queries.
-* *AssemblyGenerator* uses UTF-8 with BOM when writing the source file (*ServerDom.cs*, for example).
-
-## 1.5.0 (2017-02-13)
-
-### New features
-
-* New concept: **ChangesOnReferenced**, a helper for defining a computation dependency to the referenced entity.
-  The parameter is a reference property name, or a path over references, pointing to the entity that the current computation depends on.
-  Note that both computed data structure and the persisted data structure must have the same reference property for this concept to work.
-  The path can include the *Base* reference from extended concepts.
-  The path can target a **Polymorphic**. This will generate a **ChangesOnChangesItems** for each Polymorphic implementation.
-
-### Internal improvements
-
-* Improved logging of server commands.
-  The log now contains a short command description, including the entity/action/report name.
-  Logging full command description for failed commands; it can be configured separately by error severity (client or server errors) in *Web.config*.
-* Bugfix: **AutodetectSqlDependencies** does not detect dependencies to the **Polymorphic**'s view.
-* Optimized use of *FilterCriteria* in the *Recompute* functions.
-
-## 1.4.0 (2016-12-13)
-
-### Internal improvements
-
-* Bugfix: NuGet package ID should be case insensitive.
-* Relaxed validation of duplicate concepts in the DSL model.
-  The validation will ignore macro concept that generates a base concept
-  when a derived concept already exists.
-
-## 1.3.0 (2016-12-08)
-
-### New features
-
-* New generic filter operation: **In** checks if the property's value is in the provided list.
-  It is available in web APIs such as [REST service](https://github.com/Rhetos/RestGenerator).
-  In business layer object model this property filter can be executed with a subquery parameter.
-* New concept: **AutoCodeForEachCached**, equivalent to **AutoCodeForEach** with cached last code values.
-* New concept: **SqlDependsOnID**, an alternative for **SqlDependsOn** when one SQL object depends
-  on a data structure (table or view), but does not depend on the data structure's properties (other columns).
-
-### Internal improvements
-
-* Bugfix: *FullTextSearch* on a complex query sometimes fails with a "FrameworkException:
-  Error while parsing FTS query. Not all search conditions were handled."
-* Bugfix: "InvalidCastException" when applying a generic property filter after **FilterBy**.
-* Bugfix: Invalid NuGet package reference to *Oracle.ManagedDataAccess*.
-* Bugfix: "SqlException: Column name or number of supplied values does not match table definition"
-  when inserting a record to an entity that is a named **Polymorphic** implementation with an **AutoCode** property.
-* Refactoring the **AutoCode** concept to avoid using the instead-of trigger.
-* Removed excess dependencies from polymorphic subtype with named implementation.
-* New low-level concept **Initialization**, for injecting initialization code into the Save method.
-* The **KeyProperties** concept can now be used inside **ComputedFrom** on a data structure.
-  In previous versions it could be used only inside Persisted or inside ComputedFrom on a property (as KeyProperty).
-
-## 1.2.0 (2016-10-19)
-
-### New features
-
-* Allowed execution of data-migration scripts in wrong order, when a new script is ordered before the old one that was already executed.
-  In the previous versions, such scripts would be skipped.
-  * Set the `DataMigration.SkipScriptsWithWrongOrder` parameter in *Web.config* to `False` to enable this feature, or `True` for old behavior (default).
-
-### Internal improvements
-
-* Removed dependencies to 32-bit dlls; it is no longer required to use 32-bit IIS Application Pool for the Rhetos server.
-
-## 1.1.0 (2016-09-16)
-
-### New features
-
-* New concept: **CreatedBy** writes the current user's ID when saving a new record.
-* Generic filter operators `Greater`, `GreaterEqual`, `Less`, `LessEqual` are supported for GUID properties.
-  These are available in web APIs such as [REST service](https://github.com/Rhetos/RestGenerator).
-
-### Internal improvements
-
-* **AutoCode** property is no longer **Required**. Saving NULL value will the generate next number.
-* **SqlDependsOnIndex** concept is enabled for use in DSL scripts.
-
-## 1.0.0 (2016-08-23)
-
-### Breaking changes
-
-* Modified parameters of `DatabaseExtensionFunctions.FullTextSearch` method.
-* Building Rhetos from source requires Visual Studio 2015 on the development environment. If using command-line build, NuGet command-line tool is also required because of Automatic Package Restore.
-* For referenced NuGet packages, the lowest compatible package version is deployed, instead of the highest. Visual Studio behaves the same.
-
-### New features
-
-* Enabled localization plugins for end-user messages, such as [I18NFormatter](https://github.com/Rhetos/I18NFormatter).
-* Publishing Rhetos NuGet package, for easier development of Rhetos plugins.
-* **InvalidData** concept allows programmable error messages by using new concepts **MessageParametersConstant**, **MessageParametersItem** or **MessageFunction**.
-* New concept: **SamePropertyValue**, for optimization of inherited row permissions.
-
-### Internal improvements
-
-* Bugfix: Sorting by multiple properties uses only the last one. The bug affected *ReadCommand* used in web APIs such as REST service (*RestGenerator*).
-* Bugfix: Reference and Unique constraint errors should include entity and property names.
-* Bugfix: Missing encoding info in the JSON error response content type.
-* Bugfix: Adding a dependency between existing SQL objects may cause a KeyNotFoundException in DatabaseGenerator.
-* Bugfix: Hierarchy path is limited to 70 characters.
-* Forcing web service to close SQL transaction *before* sending web response. This is necessary for consistent behavior or consecutive server requests when SQL server uses snapshot isolation.
-* `EntityFramework.UseDatabaseNullSemantics` configuration option sets Entity Framework to generate simpler SQL queries.
-* Repository's members available in the **Action** code snippet.
-* Fixed IIS Express deployment.
-* Optimized reading one record by ID.
-* New *DeployPackages.exe* switch `/DatabaseOnly`, for improved performance when deploying a farm of Rhetos applications connected to a single database. Multiple instances of the application server can be quickly updated be copying server files, and the database can be quickly upgraded by using the DatabaseOnly switch.
-* Full-text search support on Entity Framework.
-* Bugfix: The *FullTextSearch* method now works on a **Browse** data structure.
-* Bugfix: Targeted .NET Framework for NuGet plugins should be 4.5.1, not 4.0.0.
-* Obsolete *SimpleWindowsAuth* package moved to a separate [repository](https://github.com/Rhetos/SimpleWindowsAuth).
-* NuGet packages for Rhetos plugins can now be references in standard VS projects (using "lib" instead of "plugins" subfolder, using regular dependencies instead of frameworkAssembly).
-
-## 1.0.0-alpha006 (2015-10-12)
-
-### Breaking changes
-
-* The *DownloadReport* server command no longer requires additional *Read* permissions for all the data sources,
-  only the existing *DownloadReport* permission for the report.
-* Bugfix: **AutodetectSqlDependencies** applied on one **Module** also creates SQL dependencies on other modules.
-
-### New features
-
-* Automatic authentication cache invalidation when modifying principals, roles and permissions.
-  The `AuthorizationCacheExpirationSeconds` option in *Web.config* can now be increased, if Active Directory integration is not used.
-* New generic property filters: `EndsWith`, `NotContains`, `DateNotIn`.
-  Also available in [REST API](https://github.com/rhetos/restgenerator#filters).
-
-### Internal improvements
-
-* Bugfix: Concurrent inserts to *Common.Principal* may result with unique constraint violation on AspNetUserId, when using *AspNetFormsAuth*.
-* Bugfix: **AutoCode** may cause unique constraint violation when READ_COMMITTED_SNAPSHOT is enabled.
-* Bugfix: "Invalid column name" error may occur on **Polymorphic** automatic property implementation (missing SQL dependency).
-
-## 1.0.0-alpha004 (2015-08-17)
-
-### Breaking changes
-
-* **Entity Framework** 6.1.3 is used for ORM, instead of **NHibernate**.
-  See [Migrating Rhetos applications from NH to EF](https://github.com/Rhetos/Rhetos/wiki/Migrating-Rhetos-applications-from-NHibernate-to-Entity-Framework).
-
-### New features
-
-* Query or load data from repositories using `Query()`, `Query(filter)`, `Load()` or `Load(filter)` methods.
-  The `filter` can be a lambda expression (`item => ...`) or an instance of any filter parameter that is supported for this data structure.
-* `query.ToSimple()` method, for removing navigation properties when querying a Rhetos data structure from repository.
-  For better memory and CPU performance when materializing a LINQ query, instead of `query.ToList()`, use `query.ToSimple().ToList()`.
-  If only few properties are used, a better solution would be `query.Select(new { .. properties the will be used .. }).ToList()`.
-
-### Internal improvements
-
-* In the business layer object model (ServerDom) for each data structure there are 2 classes created:
-  * A simple class (`SomeModule.SomeEntity`), for working with entity instances in `FilterBy` concept or `Load(filter)` function.
-    That class does not contain navigation properties for references to another data structures. It contains simple Guid properties for those references.
-  * A queryable class (`Common.Queryable.SomeModule_SomeEntity`), for working with LINQ queries in `ComposableFilterBy` or `ItemFilter` concept, or `Query(filter)` function.
-* For reference properties, the scalar Guid property is mapped to the database.
-  Previously only navigation properties were available in LINQ queries and in REST filter parameters.
-  For example, the client had to use `SomeReference.ID` instead of `SomeReferenceID` in filters; now both options are available and `ReferenceID` is the preferred option.
-
-## 0.9.36 (2015-07-14)
-
-### New features
-
-* New concept: **UserRequired**, for validating input to the Save method.
-
-### Internal improvements
-
-* New *DeployPackages.exe* argument `/ShortTransactions`, for upgrading large databases.
-* Improved **Polymorphic**: multiple **Where** allowed, optimized update of *Materialized* extension.
-* Bugfix: **Polymorphic** does not update *Materialized* extension for *named* implementations.
-* SqlDependsOn* concepts can be used on polymorphic subtype (**Is**) to define dependencies for the generated view.
-* Bugfix: Error "DependsOn data structure must be IWritableOrmDataStructure" when using an entity with **History** as a **Polymorphic** subtype.
-* DeployPackages is logging more detailed information when refreshing a dependent database object.
-* **FilterBy** expression is allowed to use the repository's member methods.
-* New internal concept **SuppressSynchronization**, for turning off automatic recompute of an entity with KeepSynchronized.
-
-## 0.9.35 (2015-07-03)
-
-### New features
-
-* New concept: **AutoCodeCached**, an optimized version of **AutoCode** for large tables.
-  **AutoCodeCached** stores the latest used code, so it does not need to read the existing records when generating a new code,
-  but it requires manual initialization the persisted data at initial deployment or import database records.
-
-### Internal improvements
-
-* Data-migration scripts from a dependent package will be executed *after* the scripts from the package it depends on,
-  instead of alphabetically by the module name.
-* New internal concept: SqlNotNull.
-
-## 0.9.34 (2015-05-26)
-
-### Internal improvements
-
-* Allowed use of full-text search in LINQ queries through NHibernate extensions. Limited use on Browse data structure: *FullTextSearch* must be used on Base property.
-* Bugfix: Using the GUID property associated with a **Reference** property on **Browse** does not work in LINQ queries and generic property filters.
-
-## 0.9.33 (2015-05-12)
-
-### Breaking changes
-
-* Modified error messages for **RowPermissions** read and write access errors.
-  Different error messages are used to separate denied access to modify existing data from denied access to apply new data.
-
-### New features
-
-* New concept: **Where**, for filtering **Polymorphic** subtype implementation.
-
-### Internal improvements
-
-* Allowed use of the GUID property associated with **Reference** property, in LINQ queries and generic property filters (web API).
-  For example, `Where(item => item.ParentID != null)` is now allowed, along with the old code `Where(item => item.Parent.ID != null)`.
-* Performance: **KeepSynchronized** concept sometimes called *Recompute* function twice for same ID.
-
-## 0.9.32 (2015-04-22)
-
-### Internal improvements
-
-* Bugfix: User sometimes gets reduced permissions when using ActiveDirectorySync with non-domain roles.
-* Bugfix: CommonAuthorizationProvider log reports more roles than the user has.
-* Performance: Use `Security.LookupClientHostname` option to turn off reverse DNS lookup.
-  The client hostname can be used for logging in an enterprise environment.
-  If the option is turned off in *Web.config*, the client IP address will be used instead of the hostname.
-
-## 0.9.31 (2015-04-16)
-
-### New features
-
-* To automatically add unregistered users to Rhetos users list,
-  enable `AuthorizationAddUnregisteredPrincipals` option in *Web.config*.
-  This feature can be useful with Windows authentication and *ActiveDirectorySync* Rhetos plugin,
-  when configuring Rhetos permissions for domain user groups only.
-
-### Internal improvements
-
-* Minor performance improvements in user authorization.
-
-## 0.9.30 (2015-03-31)
-
-### Internal improvements
-
-* Bugfix: Error "There is no principal with the given username" when using *SimpleWindowsAuth* package.
-* Bugfix: Installing a newer package version than specified in the *RhetosPackages.config*.
-* Bugfix: Error "An item with the same key has already been added" in NHibernatePersistenceEngine.
-
-## 0.9.29 (2015-03-23)
-
-### Breaking changes
-
-* *SimpleWindowsAuth* package is now obsolete, and should be used only for backward compatibility in legacy applications.
-  When removing the package from an existing application, the following changes will occur:
-  * Rhetos admin GUI for setting user's permissions is no longer available (`/Resources/Permissions.html`).
-  * User names in `Common.Principal` must start with domain name prefix (domainname\username).
-  * Domain user groups should be moved from `Common.Principal` to `Common.Role`.
-  * Deploy [*ActiveDirectorySync*](ActiveDirectorySync/Readme.md) package to automatically update principal-role membership (`Common.PrincipalHasRole`) for domain users and groups.
-  * Each user must be entered in `Common.Principal`, *SimpleWindowsAuth* allowed entering only user groups.
-    For backward compatibility enable `AuthorizationAddUnregisteredPrincipals` option in *Web.config* on Rhetos v0.9.31 or later.
-
-### New features
-
-* Roles (`Common.Role`) can be used for grouping permissions and users. A role can also inherit permissions or include users from other roles.
-* New package *ActiveDirectorySync*: for synchronizing Rhetos principal-role membership with Active Directory.
-  See [ActiveDirectorySync\Readme.md](ActiveDirectorySync/Readme.md) for more info.
-* Caching permissions, configurable by `AuthorizationCacheExpirationSeconds` value in *Web.config*.
-
-### Internal improvements
-
-* User authorization (permissions) and Windows authentication is now implemented in *CommonConcepts* package, instead of *SimpleWindowsAuth* and *AspNetFormsAuth*.
-* New concept: **Query** with parameter, for parametrized reading data using IQueryable.
-* New low-level concepts: **BeforeQuery** with parameter and **BeforeAction**, for injecting code in business object model.
-* New concept: **DefaultLoadFilter**, for limiting automatic computation on a subset of rows on **KeepSynchronized**.
-* Bugfix: `Like` function on string throws exception "The call is ambiguous...". Old implementation of the function is renamed to `SqlLike`.
-* Bugfix: SQL error when using **Polymorphic** for automatic implementation of **Reference** property.
-* Bugfix: Application-side verification of **Unique** constraint does not work (it can be used on LegacyEntity).
-* Bugfix: Creating an index that is both **Unique** and **Clustered** fails with an SQL syntax error.
-* Bugfix: NHibernate proxy error when using **KeepSynchronized** on entity with **Detail** entities.
-
-## 0.9.28 (2015-03-06)
-
-### Breaking changes
-
-* Upgraded from .NET Framework 4.0 to .NET Framework 4.5.1.
-* Upgrading to the latest version of NHibernate, NLog, DotNetZip and Newtonsoft.Json.
-
-## 0.9.27 (2015-03-05)
-
-### New features
-
-* **Polymorphic** now allows specific SQL query implementation (using **SqlImplementation**), and also **SqlQueryable** as a subtype implementation.
-
-### Internal improvements
-
-* Using [Semantic Versioning](http://semver.org/spec/v2.0.0.html) in Rhetos build and dependency analysis.
-* Added "Installed packages" list to the Rhetos homepage.
-* Bugfix: Missing administration GUI for SimpleWindowsAuth.
-* Bugfix: Missing explicit namespace in Rhetos homepage.
-
-## 0.9.26 (2015-02-26)
-
-### Breaking changes
-
-* Removed obsolete class `Rhetos.Utilities.ResourcesFolder` (use `Paths.ResourcesFolder` instead).
-
-### New features
-
-* New low-level BL object model concepts: **SaveMethod**, **OnSaveUpdate**, **OnSaveValidate**, **LoadOldItems**.
-  These are concepts for injecting business logic in the entity's repository.
-  They should not be used directly in DSL scripts if the business requirements can be implemented
-  by using higher level concepts such as **Persisted**, **Lock**, **InvalidData** (DenySave), **DenyUserEdit**, etc.
-* `DeployPackages.exe /IgnoreDependencies` switch, allows installing incompatible package versions.
-
-### Internal improvements
-
-* `ExecutionContext` class now exposes `GenericRepository` constructor with both interface and entity name.
-  This is useful for writing type-safe code that uses entity through an interface, without referencing the generated object model.
-  Example: `executionContext.GenericRepository<IDeactivatable>("Common.Claim").Query(item => item.Active == false)`.
-* Added "Rhetos." prefix to standard Rhetos packages. The generated `Resources\<PackageName>` subfolder for each package is named without the prefix, to keep backward compatibility.
-* Checking package dependency on Rhetos framework version using `frameworkAssembly` element in *.nuspec* file.
-* Bugfix: Case insensitive and *null* comparison in *GenericFilter* sometimes do not work (REST API and ReadCommand filters).
-* Bugfix: *Read* claim is generated for some non-readable data structures (**Action**, for example).
-* Bugfix: Logging Rhetos server commands and results works only for SOAP web API, not for REST (see `TraceCommandsXml` in *Web.config*).
-* Client application may ignore properties marked with **DenyUserEdit**, the server will accept *null* value from client and keep the old value unchanged.
-* Logging slow SQL queries from *ISqlExecuter*.
-* Logging file-locking issues on deployment.
-
-## 0.9.25 (2015-02-19)
-
-### Breaking changes
-
-* `ExtractPackages.exe` tool is deleted. Its functionality is now part of `DeployPackages.exe`.
-* `CreatePackage.exe` tool is deleted. New Rhetos packages should be packed by [NuGet](https://www.nuget.org/).
-* `DeployPackages.exe` reads the package list from *RhetosPackages.config* and *RhetosPackageSources.config*.
-  Empty prototypes of those files are created on first deploy.
-* `DeployPackages.exe` will no longer read source files from `DslScripts` and `DataMigration` subfolders in the Rhetos server application (e.g. `RhetosServer\DslScripts`).
-  * Please **backup** all Rhetos server folders and **delete** obsolete subfolders `DslScripts` and `DataMigration`.
-* **FilterByReferenced** will yield syntax error if the referenced filter name does not match exactly.
-  In previous versions, a different filter name was allowed by optional namespace.
-
-### New features
-
-* `DeployPackages.exe` can now fully deploy Rhetos packages to Rhetos server, without relying on other tools to extract or copy package's content into a Rhetos server.
-  The following types of packages are supported:
-    1. NuGet packages
-    2. Unpacked source folders, for development environment
-    3. Legacy zip packages, for backward compatibility
-* `DeployPackages.exe` handles package dependencies (see [NuGet versioning](https://docs.nuget.org/create/versioning)).
-  It will verify if package versions are compatible and automatically download referenced packages.
-* **SqlObject** can be created without transaction.
-  This is necessary for deploying SQL objects that cannot be created inside a transaction (*Full-text search index* on MS SQL Server, e.g).
-* New concepts: **ComposableFilterByReferenced** and **ItemFilterReferenced**,
-  for inheriting filters from referenced data structure.
-* New concept: **InvalidData**, to replace obsolete **DenySave** (same syntax).
-* `DeployPackages.exe` will pause on error, unless `/NoPause` command-line argument is used.
-
-### Internal improvements
-
-* *IValidatedConcept* interface allows improved performance in semantic validation. Old interface *IValidationConcept* is now obsolete.
-* Detailed logging of permission analysis in *SimpleWindowsAuthorizationProvider*.
-* `DeployPackages.exe` reports use of obsolete concepts.
-* `AdminSetup.exe` in *AspNetFormsAuth* also creates admin user and permissions, to make sure the admin account is property set up.
-* Better *EndOfFile* error handling in DSL parser.
-
-## 0.9.24 (2015-02-04)
-
-### Breaking changes
-
-* Using new version of Autofac (v3.5.2). Since Autofac dlls are signed, all plugin packages that use Autofac must be rebuilt with the new version.
-
-### New features
-
-* New concept: **LockExcept**, for locking entity without locking the specified properties.
-
-### Internal improvements
-
-* `DeployPackages.exe` uses a logger instead of `Console.WriteLine()` directly. The logger can be configured in `DeployPackages.exe.config`.
-* Deployment performance improvements.
-
-## 0.9.23 (2015-01-26)
-
-### Breaking changes
-
-* Internal server error information is removed from server responses (a configuration option will be added in future).
-
-### New features
-
-* New row permissions concepts: **Allow** and **Deny**, for combined read and write rules.
-* Simplified row permission rules format: a single function that returns the expression.
-
-### Internal improvements
-
-* Bugfix: Deploying AspNetFormsAuth after SimpleWindowsAuth fails on IX_Permission_Role_Claim.
-* Bugfix: User authorization fails when using IProcessingEngine (executing server commands) in unit tests and in LinqPad scripts.
-
-## 0.9.22 (2015-01-13)
-
-### Breaking changes
-
-* **Detail** reference is **SystemRequired**.
-
-### New features
-
-* Added [Forgot my password](https://github.com/Rhetos/AspNetFormsAuth#forgot-password) feature to *AspNetFormsAuth*.
-  Sending the password reset token to the user (by SMS or email, e.g.) is to be implemented as a separate plugin
-  (for example see [SimpleSPRTEmail](https://github.com/Rhetos/SimpleSPRTEmail)).
-* New RowPermissions concepts: **AllowWrite** and **DenyWrite**.
-* New RowPermissions concept: **InheritFromBase**.
-* New RowPermissions concept: **AutoInheritRowPermissions**.
-
-### Internal improvements
-
-* Minor performance optimizations for some macro concepts.
-* Bugfix: InitializationConcept was not registered as a regular concept.
-
-## 0.9.21 (2014-12-18)
-
-### Internal improvements
-
-* Bugfix: Filter by ID cannot be combined with queryable filters. Some queries may throw NHibernate error, such as using row permissions on filters browse data structure.
-* Bugfix: **SqlIndexMultiple** sometimes did not use the given ordering of properties.
-* Bugfix: *SqlCommandTimeout* config parameter does not apply to NHibernate queries.
-* Bugfix: **AutoCode** fails with unique index constraint error on concurrent inserts.
-* Bugfix: Duplicate unique value error in *IX_Permission_Principal_Claim* on deployment, when migrating roles from *AspNetFormsAuth* to *SimpleWindowsAuth* package.
-* New concept: **Clustered**, for SQL indexes.
-* Minor performance optimizations.
-
-## 0.9.20 (2014-12-09)
-
-### Breaking changes
-
-* Filter `Common.RowPermissionsAllowedItems` renamed to `Common.RowPermissionsReadItems`.
-
-### New features
-
-* New concepts: RowPermissions **AllowRead** and **DenyRead**, helpers for row permissions that allows combining multiple rules and inheriting rules from one entity to another.
-
-### Internal improvements
-
-* Improved performance of *DeployPackages.exe* (mostly DSL parser).
-* Automatically updating persisted **KeepSynchronized** data on first deployment. The update may be avoided for a specific computation by setting `Context='NORECOMPUTE'` in *Common.KeepSynchronizedMetadata* table.
-* Bugfix: **SqlDependsOn** to an entity without properties does not work.
-* Bugfix: *ArgumentNullException* thrown on some client request.
-* Bugfixes: Row permissions not supported on **Browse**. Row permissions not used on empty filter requests.
-* New interface *IConceptMacro*, for implementing macro concepts with better performance.
-* Added Query function to *GenericRepository*, for simpler use in application code.
-
-## 0.9.19 (2014-11-12)
-
-### New features
-
-* New concept: **Polymorphic**. It allows multiple entities to implement same interface.
-  Polymorphic data structure is readable, it returns the union of all implementations.
-  A reference to a polymorphic entity will validate foreign key constraint on all data changes.
-* New concept: **RowPermissions** for programmable constraints on records that a client is allowed to read.
-  Can be used explicitly by filter parameter: *Common.RowPermissionsAllowedItems*.
-* New concepts: **ApplyFilterOnClientRead** and **ApplyOnClientRead**, for filters that are automatically added to each client request.
-
-### Internal improvements
-
-* New action for custom log entries: *Common.AddToLog*.
-* Bugfix: Value-type filter without a given parameter value would fail even if the value is not used in the filter.
-* Using *ConceptMetadata* for sharing concept implementation info (SQL column name and type, e.g.).
-
-## 0.9.18 (2014-10-01)
-
-### New features
-
-* **AutoCode** for **Integer** properties.
-* **AutoCode** allows client to define minimal number length by multiple "+" at the end of the format string.
-* New persistence control mode: **ComputeForNewItems**.
-* **History** allows *ActiveSince* in future. "Current" entry is now simply the latest one (may have future date).
-* Enabled use of **UseExecutionContext** on **ComposableFilterBy**.
-
-### Internal improvements
-
-* Added friendly error messages for authentication and permission problems while running Rhetos under IISExpress or when server process lacks MS SQL permissions.
-* New exception type: *ClientException*, to separate client software errors, such as invalid request format, from denied user actions (UserException).
-* Async logging for trace log.
-* Bugfix: Allow multiple **AutoCode** on same Entity.
-* Bugfix: **DenyUserEdit** with **CreationTime** on same property fails on save.
-* Bugfix: Reference to an **SqlQueryable** causes SQL error on deployment.
-* Bugfix: *ApplyPackages.bat* fails on space in package's folder name.
-* Bugfix: **AutodetectSqlDependencies** and other SqlDependsOn* concepts should not be case sensitive.
-
-## 0.9.17 (2014-05-21)
-
-### Breaking changes
-
-* Testing API: RhetosTestContainer.InitializeRhetosServerRootPath function removed, use the constructor argument instead.
-
-### New features
-
-* New concepts: **KeyProperty** and **KeyProperties**, for **ComputedFrom** to control when to update an item or to delete old item and insert a new one.
-  Backward compatible with previous ComputedFrom behavior where key property is assumed to be "ID".
-* AspNetFormsAuth: Token expiration parameter for *GeneratePasswordResetToken*.
-* `/Debug` option for DeployPackages.exe to generate ServerDom.dll without optimizations.
-
-### Internal improvements
-
-* Bugfix: Reading *top n* or *count* from Browse data structure loads all rows from database.
-* Bugfix: TargetInvocationException instead of UserException was reported to the client.
-* More minor bugfixes and error handling improvements.
-
-## 0.9.16 (2014-04-18)
-
-### Internal improvements
-
-* New core DSL concept **InitializationConcept**, for singleton DSL implementation plugins.
-* Bugfix: LinqPad script cannot detect Rhetos server's folder it the folder's name is not "Rhetos".
-
-## 0.9.15 (2014-04-07)
-
-### New features
-
-* Implemented `GenericRepository` class, a helper for server-side type-safe access to entity's repository (using interface the entity implements) without referencing the generated business layer object model.
-* *Generic filter* is extended to allow multiple predefined filters (along with property filters).
-* New server command: *ReadCommand* is a replacement for *QueryDataSourceCommand*.
-  * Improvements: ordering by multiple properties, more paging control with Top and Skip, reading records with paging without getting total count (this was a performance issue) and reading record count without reading records.
-  * *QueryDataSourceCommand* is obsolete, but still available for backward compatibility.
-
-### Internal improvements
-
-* Deactivating obsolete claims and permissions, instead of deleting them.
-* Unit tests and LinqPad scripts now use full Rhetos server context (RhetosTestContainer class). This allows using reports, authentication manager and other server components.
-* Added GenericRepositories in ExecutionContext.
-* AspNetFormsAuth: Implemented GeneratePasswordResetToken and ResetPassword web methods. Automatic user log in after ResetPassword.
-* Minor improvement in DeployPackages.exe performance (cached plugins scanning).
-* Bugfix: AutocodeForEach on a Reference with short syntax causes error "Group property type 'SimpleReferencePropertyInfo' is not supported".
-* Bugfix: NHibernate.Cfg.Configuration.LinqToHqlGeneratorsRegistry cannot be used in plugins.
-* Bugfix: Missing dll dependencies for AspNetFormsAuth.
-* Bugfix: Deploying AspNetFormsAuth to an empty database causes SQL connection timeout.
-
-## 0.9.14 (2014-02-26)
-
-### New features
-
-* New package: **AspNetFormsAuth**.
-  It provides an implementation of ASP.NET forms authentication to Rhetos server applications.
-  See [AspNetFormsAuth\Readme.md](AspNetFormsAuth/Readme.md) for more info on features and installation.
-* New package: **SimpleWindowsAuth**.
-  It contains the existing Windows authentication and authorization subsystem, extracted from Rhetos core framework and CommonConcepts package.
-* New concept: **RegisteredImplementation**,
-  for exposing repositories of an entity that implements a given interface.
-  It helps to keep algorithm implementations out of DSL scripts by providing statically-typed querying and saving of generated object model entities without referencing the generated assembly.
-
-### Internal improvements
-
-* Bugfix: Absolute URI (localhost Rhetos server) removed from *Web.config*.
-* Bugfix: **DenyUserEdit** and **SystemRequired** concepts denied saving valid data entries when using automatic value initialization.
-* Bugfix: `SetupRhetosServer.bat` sometimes reported incorrect error "IIS Express is not installed".
-* Performance: First call of the *DownloadReport* server command sometimes takes more time.
-* New plugin type: *IHomePageSnippet*, for adding development and administration content to Rhetos homepage.
-* New plugin type: *ICommandObserver*, for extending server's command handling.
-
-## 0.9.13 (2013-11-28)
-
-### Internal improvements
-
-* Bugfix: **RegExMatch** did not escape C# special characters when generating object model. Matching values are now tested for exact match, not substring match.
-* Added custom error message property to **RegExMatch**.
-* Bugfix: Without a network access to the Active Directory server, every command throws an exception (even with BuiltinAdminOverride).
-* Bugfix: GenericFilter throws an exception when filtering for null reference value.
-* Bugfix: **Decimal** precision was limited to 5 instead of 10 for decimal(28,10).
-* Bugfix: Editing an entity with **History** does not create a new history record when using web API.
-* Bugfix: Escaping special characters in C# string in **HierarchyWithPathInfo**, **MinValueInfo** and **MaxValueInfo**.
-* Bugfix: Renaming a claim resource by changing letter case would cause an exception at DeployPackages.
-* Bugfix: Removed a reference from core framework (Rhetos.Security) to CommonConcepts package.
-
-## 0.9.12 (2013-11-06)
-
-### New features
-
-* Tracking of related items for *Common.Log* allows searching for all logged events of a given entity, including events of its detail entities and extensions.
-
-### Internal improvements
-
-* Bugfix: Saving an entity with Lock or History concept sometimes resulted with an NHibernate.LazyInitializationException error.
-* Bugfix: Updating ActiveItem in history should not create new entry in Changes table.
-* Bugfix: DeployPackages sometimes uses old migration data in DataMigrationRestore.
-* Bugfix: FK_AppliedConceptDependsOn_DependsOn error on DeployPackages.
-* NHibernate updated to version 3.3.3 SP1 (HqlTreeBuilder.Constant `IList<T>` issue).
-* Improved ORM DateTime precision from seconds to milliseconds.
-
-## 0.9.11 (2013-09-25)
-
-### New features
-
-* New concept: **AutodetectSqlDependencies** automatically detects and generates dependencies (**SqlDependsOn**) for SqlQueryable, SqlView, SqlFunction, SqlProcedure, SqlTrigger and LegacyEntity view. It may be applied to any of those objects or to a whole module.
-
-### Internal improvements
-
-* Improved performance of `DeployPackaged.exe`. Optimized update of concepts' metadata in database generator.
-* Bugfix: **DenySave** that uses **SqlQueryable** sometimes caused an error "Could not initialize proxy" on save.
-* Bugfix: Web query that combines **ItemFilter** or **ComposableFilter** with *GenericFilter* sometimes caused case insensitive string filtering or NullReferenceException. Filter was executed in C# instead of the SQL.
-* Bugfix: Rhetos REST service bindings were not loaded from *Web.config*.
-* Bugfix: On some systems the PUT method on Rhetos REST service caused HTTP error 405. Removed WebDAVModule.
-* Bugfix: InvalidCastException (OracleDataReader.GetInt32) on some systems while upgrading database.
-* Improved error handling in build batch scripts. Use `/NOPAUSE` parameter for automated builds to avoid pause on error.
-
-## 0.9.10 (2013-09-12)
-
-### Breaking changes
-
-* REST interface (DomainService.svc) is moved from Rhetos core to a separate repository: *LegacyRestGenerator*. A faster version of REST interface is implemented in *RestGenerator* repository.
-* Modified implementation of **History** concept: Generated `_FullHistory` data structure is renamed to `_History`, old `_History` to `_Changes` and `_History_ActiveUntil` to `_ChangesActiveUntil`.
-
-### New features
-
-* When using **SqlDependsOn** for property or entity, the concept will automatically add s dependency to the property's unique index if one exists.
-
-### Internal improvements
-
-* Bugfix: Concept info property 'LegacyPropertySimpleInfo.LegacyEntityWithAutoCreatedView' is not initialized.
-* Bugfix: ArgumentNullException when loading Common.Claim or Common.Principal.
-* Bugfix: Generated dlls moved to bin\Generated, to avoid locking during execution of DeployPackages.exe.
-
-## 0.9.9 (2013-09-04)
-
-### New features
-
-* Writeable **EntityHistory**. FullHistory data structure now allows insert/update/delete commands by automatically updating history entries and current entry.
-
-### Internal improvements
-
-* New concept: **Write** allows creating a Save function and corresponding WEB methods for data structure that is not writeable by default.
-* Bugfix: Trace log should be disabled by default for better performance.
-* Bugfix: DeployPackages did not generate claims for new entities.
-* Bugfix: DeployPackages.exe and CleanupOldData.exe could not remove old tables and columns whose names are no longer supported by Rhetos (identifiers that need to be quoted).
-
-## 0.9.8 (2013-08-30)
-
-### Breaking changes
-
-* The C# code snippet in **QueryableExtension** must assign both ID and Base property of the created instance. Previously it was enough to assign only the Base property in certain situations.
-* Uninitialized **ShortString** property has null value, previously it was empty string. Uninitialized **ID** property is Guid.Empty, previously it was Guid.NewGuid(). Note that when saving an entity, the ID value will still be automatically generated if it was not set in advance.
-* Modified interface of *Tag* class (used by code generator plugins).
-
-### New features
-
-* New concept: **SystemRequired**, for a property that must be computed by the server. Note that the existing **Required** concept should be used to enforce a business rule when a user must enter the property's value.
-* New concept: **DenyUserEdit**, for a property that may only be changed by the server, not by a client Save request. It may also be applied to an entity with hardcoded system data.
-
-### Internal improvements
-
-* Helper classes *CsTag*, *SqlTag* and *XmlTag* provided a simplified creation of code tags (for code generator plugins).
-* Bugfix: **LongString** and **Binary** properties were limited to 8000 bytes.
-* DSL packages may contain custom web service registration.
-* Implicit transactions with NHibernatePersistenceTransaction allow late query evaluation that is required for OData service.
-* Removed *TypeFactory*, *AspectFactory*, *InterceptorFactory* and *DynamicProxyFactory*. TypeFactory was a wrapper around Autofac, but it did not provide a useful abstraction layer. Other components were planned for AOP, but they were not used in practice. AOP principles are already fully supported by code generators for the final application. These features were not used for internal framework components.
-* More flexible plugins registration using *PluginsUtility* and *PluginsContainer*.
-* Removed backing fields for properties in server object model.
-* **FullHistory** data structure implementation changed to SqlQueryable instead of generated view and legacy entity, so that other concepts may use the SqlQueryable with **SqlDependsOn**.
-* **Computed** data structure is now available through REST interface.
-* Better handling of null values and derived property types in **MinLength**, **MinValue**, **MaxLength** and **MaxValue**.
-* Enabled use of **UseExecutionContext** concept on **Action**.
-* Bugfix: Recursive updates with KeepSynchronized could cause infinite loop even if there is nothing to update.
-* **CreationTime** implementation moved from database to object model (data import should not change the migrated creation time even if the value is not specified).
-
-## 0.9.7 (2013-08-02)
-
-### New features
-
-* New concept: **Deactivatable** allows records to be deactivated instead of deleted.
-* Improved **History** concept: *ActiveUntil* property computed for each history record. FullHistory available through REST interface. Better validations.
-
-### Internal improvements
-
-* Added ability to extend Rhetos with custom file generators.
-* Removed end-of-line normalization of git repository.
-
-## 0.9.6 (2013-07-12)
-
-### Breaking changes
-
-* REST error result was previously a JSON string. Now the result is an object with string properties *UserMessage* and *SystemMessage*. UserMessage should be reported to the end user. SystemMessage contains additional system information, such as entity or property that caused an error.
-* REST method for inserting an entity record (POST) previously returned the generated ID as a string. Now the command returns an object with GUID property named *ID*.
-
-### New features
-
-* New concepts for simplified validations: **MaxLength**, **MinLength**, **MaxValue**, **MinValue**, **RegExMatch**, **Range**, **IntegerRange**, **DateRange** and **DateTimeRange**.
-* New version of concepts **DenySave**, **LockItems** and **LockProperty** with additional reference to the property that is being validated. That property will be reported to the client in case of an error during Save.
-
-### Internal improvements
-
-* New concept: **ComputedFrom** is a more flexible version of **Persisted**. It allows a property-level recomputing instead of entity-level. It is intended to be used as an internal concept for building simpler macro concepts.
-* Better handling of plugins: allowed non-default constructors for all plugins, simplified plugin registration and retrieval.
-* Bugfix: Set default git repository configuration to use CRLF for end-of-line.
-* Bugfix: Using AllPropertiesFrom to copy properties with an SqlIndex to a data structure that does not support SqlIndex will throw an error.
-* Bugfix: NHibernate mapping for properties did not apply to derivations of the existing property types.
-* An IMacroConcept may create an IAlternativeInitializationConcept without setting non-parsable properties.
-
-## 0.9.5 (2013-06-28)
-
-### Breaking changes
-
-* Changed SOAP interface of the server: *ServerProcessingResult* property *enum State* changed to *bool Success*.
-
-### New features
-
-* Rhetos is an open source software under AGPL licence!
-* New concept: **SimpleReferencePropertyInfo** simplifies writing a DSL script when a reference property name is the same as the referenced entity.
-* Improved DSL parser: IAlternativeInitializationConcept allows a DSL concept to simplify its syntax or its internal design when depending on other automatically created concepts.
-
-### Internal improvements
-
-* Bugfix: Added buffering in FilterByReferenced concept.
-* Refactoring of unit tests: private accessors are no longer used.
-
-## 0.9.4 (2013-06-18)
-
-### Breaking changes
-
-* Concept **Snowflake** renamed to **Browse**.
-
-### New features
-
-* New concept: **Take**, for easier modelling of the Snowflake.
-* Improved error handling on Snowflake.
-
-## 0.9.3 (2013-06-13)
-
-### Internal improvements
-
-* Bugfix: Filtering by ID (Guid[]) could not load more than 1000 items.
-* Bugfix: Local admin override did not work correctly while UAC is enabled and VisualStudio is not started as Administrator.
-* Bugfix: Fixed Rhetos project dependencies needed for GetServerFiles.bat.
-* Bugfix: Snowflake returned 0 records when used on a QueryableExtension.
-* Bugfix: Filter by DateTime did not work on an Entity with partial History (subset of it's properties).
-* Bugfix: Creating _FullHistory view sometimes failed because of undefined dependencies.
-
-## 0.9.2 (2013-06-13)
-
-### Breaking changes
-
-* Renamed concept **All** to **AllProperties** (used with **Logging**).
-
-### New features
-
-* New concept: **History**, for automatic management of older versions of a record (some or all properties).
-  It also provides a functions for retrieving the record's state at a given time.
-* **Detail** concept automatically includes SqlIndex.
-* New concepts for copying properties from another data structure: **PropertyFrom** and **AllPropertiesWithCascadeDeleteFrom**.
-  Existing **AllPropertiesFrom** modified to not include cloning CascadeDelete concepts.
-
-### Internal improvements
-
-* Modifies DSL parser to allow disambiguation of similar concepts with the same name (AllProperties, e.g.) depending on the context (Logging, Persisted, History, e.g.).
-
-## 0.9.1 (2013-06-05)
-
-### Breaking changes
-
-* Removed obsolete SOAP command *VerifyAuthorizationCommand*.
-
-### New features
-
-* New concept: **ModificationTimeOf**. It automatically updates the modification time of the given property.
-* New concept: **CreationTime**. It automatically sets the record's creation time.
-* New concept: **SqlObject**, for clean creation and deletion of any type for SQL object (such as an SQL Server job) through a DSL script.
-  Use SqlDependsOn to set dependencies to other entities or properties.
-  Use SqlDependsOnSqlObject to set dependencies of other DSL objects to an SqlObject.
-* New concept: **ComputeForNewBaseItemsWithFilterInfo**, similar to KeepSynchronizedWithFilteredSaveInfo.
-
-### Internal improvements
-
-* Better performance of permission checking.
-* Bugfix: Installation package did not contain Global.asax.
-* Bugfix: KeepSynchronizedInfo sometimes caused redundant updates for new items.
+﻿# Rhetos release notes
+
+## 4.0.1 (2020-06-19)
+
+### Internal improvements
+
+* Bugfix: Downgrade from Rhetos v4.0.0 to previous versions fails with SqlException on *DatabaseGeneratorAppliedConcept* table (issue #353).
+
+## 4.0.0 (2020-05-14)
+
+### Breaking changes
+
+1. Rhetos has migrated to new configuration and DI container initialization design.
+   Custom utility applications (executables and other tools) that use Rhetos application
+   libraries will need to be updated.
+   * Follow the **instructions** at [Upgrading custom utility applications to Rhetos 4.0](https://github.com/Rhetos/Rhetos/wiki/Upgrading-custom-utility-applications-to-Rhetos-4).
+2. Class `Rhetos.Configuration.Autofac.SecurityModuleConfiguration` no longer exists.
+   * **Delete** attributes `[ExportMetadata(MefProvider.DependsOn, typeof(Rhetos.Configuration.Autofac.SecurityModuleConfiguration))]`
+     and ``[ExportMetadata(MefProvider.DependsOn, typeof(SecurityModuleConfiguration))]`` from your code.
+3. The `IQueryable` extension method `ToSimple()` moved from Rhetos.Dom.DefaultConcepts
+   namespace to System.Linq.
+   * **Add** `using System.Linq;` in custom source file with compiler error
+     `'IQueryable<X>' does not contain a definition for 'ToSimple'`.
+4. Configuration keys have been changed for some of the existing options, to allow better extensibility.
+   * **Update** the following settings keys in *Web.config* file and in all **other config files** that contain the `appSettings` element,
+     or **enable** legacy keys by adding `<add key="Rhetos:ConfigurationProvider:LegacyKeysSupport" value="Convert" />`.
+     * AssemblyGenerator.ErrorReportLimit => Rhetos:Build:AssemblyGeneratorErrorReportLimit
+     * AuthorizationAddUnregisteredPrincipals => Rhetos:App:AuthorizationAddUnregisteredPrincipals
+     * AuthorizationCacheExpirationSeconds => Rhetos:App:AuthorizationCacheExpirationSeconds
+     * BuiltinAdminOverride => Rhetos:AppSecurity:BuiltinAdminOverride
+     * CommonConcepts.Debug.SortConcepts => Rhetos:Build:InitialConceptsSort
+     * CommonConcepts.Legacy.AutoGeneratePolymorphicProperty => CommonConcepts:AutoGeneratePolymorphicProperty
+     * CommonConcepts.Legacy.CascadeDeleteInDatabase => CommonConcepts:CascadeDeleteInDatabase
+     * DataMigration.SkipScriptsWithWrongOrder => Rhetos:DbUpdate:DataMigrationSkipScriptsWithWrongOrder
+     * EntityFramework.UseDatabaseNullSemantics => Rhetos:App:EntityFrameworkUseDatabaseNullSemantics
+     * Security.AllClaimsForUsers => Rhetos:AppSecurity:AllClaimsForUsers
+     * Security.LookupClientHostname => Rhetos:AppSecurity:LookupClientHostname
+     * SqlCommandTimeout => Rhetos:Database:SqlCommandTimeout
+     * SqlExecuter.MaxJoinedScriptCount => Rhetos:SqlTransactionBatches:MaxJoinedScriptCount
+     * SqlExecuter.MaxJoinedScriptSize => Rhetos:SqlTransactionBatches:MaxJoinedScriptSize
+     * SqlExecuter.ReportProgressMs => Rhetos:SqlTransactionBatches:ReportProgressMs
+5. Some legacy settings are turned off by default. When upgrading application to Rhetos v4,
+   make sure to use the following setting values *web.config* file.
+   For each setting key, if it was already specified in *web.config*, **keep the old value**.
+   If you did not have it specified, **add** the backward-compatible value provided here:
+   * `<add key="Rhetos:DbUpdate:DataMigrationSkipScriptsWithWrongOrder" value="True" />`
+   * `<add key="CommonConcepts:AutoGeneratePolymorphicProperty" value="True" />`
+   * `<add key="CommonConcepts:CascadeDeleteInDatabase" value="True" />`
+   * `<add key="Rhetos:App:EntityFrameworkUseDatabaseNullSemantics" value="False" />`
+6. Updated Rhetos.TestCommon.dll to new MSTest libraries (MSTest).
+   Old unit test projects that reference Rhetos.TestCommon may fail with error CS0433:
+   `The type 'TestMethodAttribute' exists in both 'Microsoft.VisualStudio.QualityTools.UnitTestFramework, Version=10.0.0.0, Culture=neutral, PublicKeyToken=b03f5f7f11d50a3a' and 'Microsoft.VisualStudio.TestPlatform.TestFramework, Version=14.0.0.0, Culture=neutral, PublicKeyToken=b03f5f7f11d50a3a'`.
+   * To solve this error, in the unit test project **remove the reference** to
+     `Microsoft.VisualStudio.QualityTools.UnitTestFramework` and **add NuGet packages**
+     MSTest.TestAdapter and MSTest.TestFramework, or create a new Unit Test Project
+     from scratch (MSTest on .NET Framework) and copy the tests from the old one.
+7. Partial concept sorting enabled by default. This might cause build or deployment
+   to fail if the existing project or a plugin package has an issue of missing
+   dependencies between concepts, that was not detected earlier.
+   * Missing dependencies can cause an error on database update because of incorrect order
+     of created objects (typically `Invalid column name` or `Invalid object name`),
+     or `Generated script does not contain tag` error in code generators.
+   * If *DeployPackages* fails with some of errors above, **add** missing dependencies
+     to [custom concepts](https://github.com/Rhetos/Rhetos/wiki/Rhetos-concept-development#dependency-between-code-generators)
+     and [database object](https://github.com/Rhetos/Rhetos/wiki/Database-objects#dependencies-between-database-objects),
+     or **suppress** this issues by disabling the concept sorting in Web.config:
+     `<add key="Rhetos:Build:InitialConceptsSort" value="None" />`.
+8. [BuiltinAdminOverride](https://github.com/Rhetos/Rhetos/wiki/Basic-permissions#suppressing-permissions-in-a-development-environment)
+   option is not enabled by default. This might affect testing in development
+   environment if permission-checking was intentionally suppressed.
+   * Recommended setup for development environment is to **configure**
+     `Rhetos:AppSecurity:AllClaimsForUsers` in `ExternalAppSettings.config`
+     (see [Suppressing permissions in a development environment](https://github.com/Rhetos/Rhetos/wiki/Basic-permissions#suppressing-permissions-in-a-development-environment)),
+     or enable BuiltinAdminOverride for backward-compatibility in Web.config:
+     `<add key="Rhetos:AppSecurity:BuiltinAdminOverride" value="True" />`.
+9. ProcessUserInfo no longer supports BuiltinAdminOverride configuration option.
+   This might affect unit tests or custom utilities that directly use
+   Rhetos.Processing.IProcessingEngine.
+   * Add the required permissions for the system account that runs the utility application.
+   * Alternatively, a unit test can register NullAuthorizationProvider to DI container,
+     if it needs to override end-user permissions checking.
+     For example, if using RhetosTestContainer add
+     `container.InitializeSession += builder.RegisterType<Rhetos.Security.NullAuthorizationProvider>().As<IAuthorizationProvider>();`
+
+### New features
+
+* **Rhetos CLI and MSBuild integration**
+  * Rhetos CLI (rhetos.exe) is a successor to DeployPackages. The old build process with DeployPackages.exe still works.
+  * It allows custom source code to be developed and compiled side-by-side with generated
+    C# source code in the same Rhetos application.
+  * New Rhetos application are created and developed as standard web application in Visual Studio
+    by adding Rhetos NuGet packages. Currently only WCF applications are supported.
+  * To migrate an existing Rhetos application to new build process follow the instructions at
+    [Migrating from DeployPackages to Rhetos CLI](https://github.com/Rhetos/Rhetos/wiki/Migrating-from-DeployPackages-to-Rhetos-CLI).
+* **Rhetos.MSBuild** NuGet package for integration with MSBuild and Visual Studio.
+* **Rhetos DSL IntelliSense for Visual Studio** provides syntax highlighting,
+  context-sensitive autocompletion, concept description with parameters and real-time
+  syntax errors. See installation instructions and features at
+  [Rhetos/LanguageServices](https://github.com/Rhetos/LanguageServices/blob/master/README.md).
+* **Rhetos.Wcf** NuGet package for quick-start of new WCF application projects (contains Rhetos.MSBuild).
+  See [Creating new WCF Rhetos application](https://github.com/Rhetos/Rhetos/wiki/Creating-new-WCF-Rhetos-application).
+
+### Internal improvements
+
+* Added summaries to all DSL concepts in CommonConcepts. They are displayed in Rhetos DSL IntelliSense for Visual Studio.
+* ProcessContainer is a successor to RhetosTestContainer with cleaner lifetime and transaction handling. See examples in [Upgrading custom utility applications to Rhetos 4.0](https://github.com/Rhetos/Rhetos/wiki/Upgrading-custom-utility-applications-to-Rhetos-4) and in "Rhetos Server DOM.linq" script.
+* Better support for anonymous access and testing with new security option [Rhetos:AppSecurity:AllClaimsForAnonymous](https://github.com/Rhetos/Rhetos/wiki/Basic-permissions#suppressing-permissions-in-a-development-environment).
+* Database update is logging modified database objects information by default. This will help with analysis of deployment performance issues.
+* Bugfix: `DeployPackages /DatabaseOnly` requires packages source available to update the database (PackagesCache or source folders). If the application was built with packages included directly from source folder, it could not be deployed with DatabaseOnly switch.
+* Bugfix: Trace logging fails on some server commands because of result types unsupported by XML serializer (e.g. ODataGenerator).
+* Rhetos configuration can be extended with [custom options classes](https://github.com/Rhetos/Rhetos/wiki/Configuration-management#reading-configuration-with-custom-options-classes).
+* ConnectionStrings.config no longer needs to be a separate file in the 'bin' folder. It is still recommended to use a separate file, but place it in the application root folder, to avoid deleting it when rebuilding bin folder. Note that its location must be specified in Web.config file.
+* Removed Rhetos-specific database providerName from connection string.
+* Verifying and updating EntityFramework ProviderManifestToken on each runtime startup. This allows different versions of SQL Server in build and testing environment (local SQL Server, Azure SQL, ...).
+* New logging level: *Warning*. Simplified logging rules in Web.config.
+* Low-level concept *CascadeDeleteInDatabase*, for implementing on-delete-cascade in database
+  on specific FK constraint (Reference, UniqueReference and Extends).
+  It should be rarely used because deleting records directly in database circumvents
+  any business logic implemented in the application, related to those records.
+* Homepage snippets can now use IUserInfo and other DI lifetime scope components.
+* Migrated most of the Rhetos framework libraries to .NET Standard 2.0.
+* Formatting DSL syntax errors in canonical format (file and position) for better integration with MSBuild and other tools.
+* Rhetos NuGet package was missing System.ComponentModel.Composition dependency.
+* Updated Rhetos framework C# language to 7.3. Framework development now requires Visual Studio 2017 v15.7 or later.
+* Minor performance improvements of DeployPackages and application start-up.
+
+## 3.2.0 (2020-08-20)
+
+### Internal improvements
+
+* Repository Save method is now *virtual*, to allow simpler unit testing mocks.
+
+## 3.1.0 (2020-06-05)
+
+### New features
+
+* DSL syntax: ConceptParentAttribute, for explicit specification of parent property for nested and recursive concepts.
+  The first property is assumed to be parent concept by default, unless ConceptParentAttribute is used.
+  **Recursive concepts** must use ConceptParentAttribute.
+* DSL syntax: Dot is required as a parameter separator *only* for referenced concepts.
+  In previous versions, dot was also required as a separator before key properties
+  of type string.
+  For backward compatibility, both old and new syntax is currently allowed (configurable).
+  * For example, when using *flat* syntax for ShortString, previous versions required
+    dot before property name: `ShortString Demo.School.Name;`, but new version does not:
+    `ShortString Demo.School Name;`.
+    New version makes it more clear that ShortString contains 2 parameters:
+    entity (`Demo.School`) and property name (`Name`).
+
+### Internal improvements
+
+* Bugfix: Optimized "Contains" query with GroupBy and subquery results with
+  `EntityCommandExecutionException: An error occurred while executing the command definition.`
+  with inner exception
+  `IndexOutOfRangeException: Invalid index -1 for this SqlParameterCollection with Count=0.` (issue #278)
+* Bugfix: Downgrade from Rhetos 4.0 results with SQL error:
+  `Cannot find the object "Rhetos.DatabaseGeneratorAppliedConcept" because it does not exist or you do not have permissions.`
+* Bugfix: KeepSynchronized metadata tracking can result with syntax error in
+  *ServerDom.Repositories.cs* depending on concept ordering.
+
+## 3.0.1 (2019-11-22)
+
+### Internal improvements
+
+* Bugfix: GenericFilter "notequal" and "notequals" translates to Expression.Equal (issue #225).
+
+## 3.0.0 (2019-11-07)
+
+### Breaking changes
+
+1. Upgrade from .NET Framework 4.5.1 to .NET Framework 4.7.2 (issue #52).
+   * **Update *Web.config*** in your Rhetos server application:
+     replace *multiple* instances of `targetFramework="4.5.1"` with `targetFramework="4.7.2"`.
+   * If your Visual Studio project *directly references* ServerDom dlls,
+     **change the *Target framework*** in project properties to ".NET Framework 4.7.2":
+     In Visual Studio right-click on your project, select Properties, select the Application tab,
+     change the Target framework to the ".NET Framework 4.7.2".
+     If you are not seeing .NET Framework 4.7.2 as an option there, ensure you have it installed.
+   * If you have a *.nuspec* file that contains your project's dll,
+     **replace** `target="lib\net451"` with `target="lib\net472"` in the .nuspec.
+2. Upgraded project dependencies to the latest version:
+   Autofac 3.5.2 to 4.9.4,
+   Autofac.Wcf 3.0.1 to 4.1.0,
+   NLog 4.5.4 to 4.6.7,
+   NuGet.Core 2.8.3 to 2.14.0
+   and Newtonsoft.Json 6.0.8 to 12.0.2.
+   * To allow your existing Rhetos application to work with existing plugin packages,
+     without recompiling them with new version of the dependencies,
+     you will need to add `bindingRedirect` configuration in the .config file.
+     **See the instructions at** [Using old packages with new NuGet dependencies](https://github.com/Rhetos/Rhetos/wiki/Using-old-packages-with-new-NuGet-dependencies).
+     If the `bindingRedirect` is missing, the application will return
+     one of the following errors on startup:
+       * *System.InvalidCastException: Unable to cast object of type '...' to type 'Autofac.Module'.*
+       * *Could not load file or assembly 'Autofac, Version=3.3.0.0, ...*
+       * *ReflectionTypeLoadException: Unable to load one or more of the requested types. Retrieve the LoaderExceptions property for more information.*
+3. Removed dependency to Autofac.Configuration and DotNetZip (Ionic.Zip).
+   * If your application or plugin package requires one of the dependencies,
+     add the dependency specification in the .nuspec file.
+4. Default EF storage model namespace changed from "Rhetos" to "Rhetos.Store".
+   * If your application contains a `IConceptMapping` plugin that creates EF metadata for custom SQL function
+     at `EntityFrameworkMapping.StorageModelTag`, then modify the DbFunction attribute on
+     the related C# method from `"Rhetos"` to `EntityFrameworkMapping.StorageModelNamespace`.
+     Note that this should be done only for *StorageModelTag* functions, not *ConceptualModelTag*.
+
+### New features
+
+* System-managed roles: "AllPrincipals" and "Unauthenticated".
+  They simplify assigning permissions for all users. More info available in article
+  [Basic permissions](https://github.com/Rhetos/Rhetos/wiki/Basic-permissions#system-roles-allprincipals-and-anonymous).
+* C# 6.0 and C# 7.0 features are now available in DSL code snippets (issue #52).
+
+### Internal improvements
+
+* Using UTF-8 by default to read .rhe and .sql files. Fallback to default system encoding in case of an error. (issue #163)
+* Deployment performance: Using Roslyn compiler for generated dll files.
+* Deployment performance: Custom Entity Framework metadata generator instead of automatically generated by Code First.
+* Bugfix: NuGet download results with error "... already has a dependency defined for 'NETStandard.Library'" (issue #215).
+* Bugfix: Deployment error MissingMethodException: Method not found Common.Queryable... (issue #178).
+* Bugfix: Multiple ModificationTimeOf on same entity may not detect some indirect property changes.
+* Bugfix: Corrected backward compatibility issue for SamePropertyValue (since v2.11).
+* AutodetectSqlDependencies now detects INSERT INTO, MERGE and JOIN query parts.
+* Improved error reporting:
+  explanatory Web API response for invalid JSON format,
+  cause analysis for type load errors,
+  warnings on empty build, ...
+* DSL parser disambiguation for flat syntax over nested syntax (issue #210).
+* Simplified DSL syntax of polymorphic implementation that references a hardcoded entry (see [usage](https://github.com/Rhetos/Rhetos/wiki/simple-read-only-entities-and-codetables#usage-in-polymorphic-implementation)).
+* Runtime performance: Entity Framework query optimizations for better reuse of query cache
+  in both EF and database (issues #169 and #167).
+* Runtime performance: Recommended value `EntityFramework.UseDatabaseNullSemantics` set to True for new applications
+  (see [recommendations](https://github.com/Rhetos/Rhetos/wiki/Migrating-an-existing-application-to-UseDatabaseNullSemantics)).
+
+## 2.12.0 (2019-09-09)
+
+### New features
+
+* New concepts: **Hardcoded**, **Entry** and **Value**, for read-only entities in DSL scripts (code tables, for example).
+
+### Internal improvements
+
+* New low-level concepts: **ArgumentValidation** and **OldDataLoaded**,
+  for extending [SaveMethod](https://github.com/Rhetos/Rhetos/wiki/Low-level-object-model-concepts).
+* Bugfix: AutoCodeForEach on Bool grouping property causes unique index error on insert (issue #132).
+* Bugfix: Multiple row permissions with subqueries can result with ArgumentException (issue #191).
+* AutoInheritRowPermissions now safely ignores self-references (issue #35).
+* Bugfix: Backup data-migration column is dropped when converting table to view (issue #170).
+* Simpler error summary for better readability in VS Code terminal (issue #175).
+* Bugfix: DslScripts and DataMigration folders are ignored when deploying a package *from source*,
+  if they are not placed directly under the *nuspec* file (issue #173).
+* Minor performance optimizations (reading and writing data, DSL parser, database upgrade)
+  and improvements in error handling.
+* New plugin type: IConceptDataMigration, for custom data-migration extensions (*Hardcoded* concept, for example).
+* New plugin type: IConceptMetadataExtension, for providing information on concept implementation details (database column type, for example).
+
+## 2.11.1 (2019-05-23)
+
+### Internal improvements
+
+* Bugfix: "The DELETE statement conflicted with the REFERENCE constraint" error when deleting a record that is included in a polymorphic,
+  event when the cascade delete should be applied automatically (issue #154).
+
+## 2.11.0 (2019-01-31)
+
+### New features
+
+* New concept **SkipRecomputeOnDeploy**, for disabling recompute-on-deploy for a specific entity in the DSL script (issue #105).
+* Additional full-text search features, available as overloads of the existing **FullTextSearch** LINQ query method:
+  1. Alternative integer key instead of GUID ID.
+  2. Limiting the search subquery results with
+     [top_n_by_rank](https://docs.microsoft.com/en-us/sql/relational-databases/system-functions/containstable-transact-sql?view=sql-server-2017).
+* New low-level concept **RepositoryMember**, for extending generated repository classes (issue #87).
+* Generating .xml documentation files for the class libraries (issue #100).
+
+### Internal improvements
+
+* Simplified syntax of concept **SamePropertyValue** to use a simple path,
+  see [RowPermissions](https://github.com/Rhetos/Rhetos/wiki/RowPermissions-concept) example.
+* Bugfix: **SqlDependsOn** referencing polymorphic data structure did not create a dependency to the polymorphic's view (issue #98).
+* Cascade delete is executed only in the application layer, not in the database, to prevent bypassing any business rules (issue #90).
+  The new behavior can be enabled in *old applications* by setting
+  the [appSettings](https://github.com/Rhetos/Rhetos/blob/master/Source/Rhetos/Web.config) option
+  "CommonConcepts.Legacy.CascadeDeleteInDatabase" to "False".
+* Minor performance improvements for DSL parser.
+
+## 2.10.0 (2018-12-06)
+
+### New features
+
+* New concept: **DefaultValue**, for setting the default property values when inserting a new record.
+  See usage [examples](https://github.com/ibarban/Rhetos/blob/bc023542c4a7d5d117bf74bdac9a75f2ffe95c12/CommonConcepts/CommonConceptsTest/DslScripts/DefaultValueTest.rhe).
+* New *DeployPackages.exe* switch: `/SkipRecompute`, to disable automatic updating of the computed data marked with KeepSynchronized during deployment (issue #83).
+
+### Internal improvements
+
+* Bugfix: Cascade delete for extension bypasses the entity's object model.
+* Bugfix: Cannot run CreateAndSetDatabase outside bin folder (issue #67).
+* Turned off automatic generated properties of polymorphic subtype, since it was easy to forget to implement a new subtype property (issue #62). An error is reported instead.
+  Note: To apply the new behavior to the existing applications, add `<add key="CommonConcepts.Legacy.AutoGeneratePolymorphicProperty" value="False" />` to *Web.config*.
+* Performance: Improved NuGet package caching.
+* `EntityFramework.UseDatabaseNullSemantics` setting can be changed without re-deploying the application (issue #64).
+
+## 2.9.0 (2018-09-21)
+
+### Internal improvements
+
+* Bugfix: Deployment with /DatabaseOnly fails with SqlException: Invalid column name 'Subtype' (since 2.8.0).
+* Bugfix: When trying to delete entity that has a UniqueReference entity without CascadeDelete concept applied, insufficient error message is returned. There is no info about entity that references aforementioned entity.
+
+## 2.8.0 (2018-09-17)
+
+### Internal improvements
+
+* Bugfix: DeployPackages sometimes fails with InvalidOperationException: This SqlTransaction has completed; it is no longer usable.
+* Bugfix: DeployPackages sometimes fails with DslSyntaxException: "Concept with same key is described twice with different values." for PolymorphicPropertyInfo.
+* All security plugins (IUserInfo/IUserInfoAdmin) can now provide the admin user information. Previously this option was available only to Windows authentication.
+* **ApplyFilterOnClientRead** concept: Added an optional selector of read commands where the filter will be applied.
+
+## 2.7.0 (2018-06-27)
+
+### Internal improvements
+
+* Bugfix: The **ModificationTimeOf** concept sometime sets the current time value before the **CreationTime** concept on the same data entry.
+* Bugfix: The **PessimisticLocking** concept uses Rhetos server time instead of the database time.
+* Bugfix: "Conflicting source files with different file size" error when downloading localized NuGet packages.
+* Improved database deployment over networks with high latency: performance improvements, progress reporting.
+* Minor improvements in error reporting and logging (most notably for data migration scripts).
+
+## 2.6.1 (2018-06-04)
+
+### Internal improvements
+
+* Corrected the default log archive size.
+
+## 2.6.0 (2018-06-01)
+
+### Internal improvements
+
+* Performance: Enabled parallel inserts on **AutoCodeForEach** for different groups or records.
+* Performance: New low-level concept **LogReaderAdditionalSource**, that enables implementation of a custom Log archive. The archive can be integrated into the existing auditing features by extending *LogReader* and *LogRelatedItemReader*.
+* Upgraded to NLog v4.5.4 from v3.2.0. Modified default NLog configuration to use the Logs subfolder, and archive the large log files. Fixed the *asyncwrapper* usage.
+
+## 2.5.0 (2018-04-23)
+
+### Internal improvements
+
+* Bugfix: Server startup sometime fails with a NullReferenceException (since v2.0.0).
+
+## 2.4.0 (2017-12-20)
+
+### New features
+
+* New concept: **AfterSave**, for actions that need to be executed *after* all save validations are done.
+
+### Internal improvements
+
+* Bugfix: Polymorphic "_Materialized" records should by automatically updated when a new subtype implementation is added or removed.
+* Allowed use of Detail concept on non-writable data structures. This can be useful for inheriting row permissions, for example.
+* Error handling improvements on deployment.
+
+## 2.3.0 (2017-11-27)
+
+### Internal improvements
+
+* Bugfix: *DeployPackages* fails with a ProviderManifestToken error when migrating to a different SQL Server version.
+* Bugfix: *DeployPackages* fails with an error when executing data-migration scripts:
+  "View or function 'x' is not updatable because the modification affects multiple base tables."
+* Bugfix: *DeployPackages* fails with a database error 'identifier too long' on foreign key constraint,
+  when entity name's length is 40 characters. The limit is now moved above 100 characters,
+  but it depends on other features and plugins that are used in the application.
+* Increased EF6 query cache size to 10000 (from default 1000).
+* Disabled ASP.NET session to improve concurrency. Rhetos server does not use it, but it was turned on by default.
+
+## 2.2.0 (2017-10-18)
+
+### Internal improvements
+
+* Bugfix: `DeployPackages /DatabaseOnly` fails if the Rhetos server folder has been moved.
+
+## 2.1.0 (2017-10-17)
+
+### Internal improvements
+
+* Bugfix: AdminSetup.exe fails with FileNotFoundException.
+* Minor optimizations in performance critical code.
+* New plugins can suppress existing plugins from collections in IPluginsContainer and INamedPlugins.
+* ActiveDirectorySync package moved to a separate source repository:
+  <https://github.com/Rhetos/ActiveDirectorySync>
+* AspNetFormsAuth package is moved to a separate source repository:
+  <https://github.com/Rhetos/AspNetFormsAuth>
+
+## 2.0.0 (2017-10-02)
+
+### Breaking changes
+
+* *ServerDom.dll* moved from `bin` to `bin\Generated` and split to the following files: ServerDom.Repositories.dll, ServerDom.Model.dll, ServerDom.Orm.dll.
+  * Please **delete** any remaining ServerDom.* files from the bin folder.
+* When using **AllProperties** concept on **ComputedFrom** or **Persisted**, it is no longer allowed to override the target property name for the computed properties. Use an explicit property mapping instead.
+
+### New features
+
+* New concept: **UniqueReference**, similar to the **Extends** concepts but without cascade delete and row permissions inheritance.
+* New concept: **CascadeDelete** for **UniqueReference**.
+
+### Internal improvements
+
+* Deployment performance: Caching generated assembly and EDM files.
+* Run-time performance: Removed use of IObjectContextAdapter at Entity Framework initialization and saving.
+* Run-time performance: Optimized row permissions that uses an extension when inherited to that extension.
+* Bugfix: Inheriting row permissions results with a lambda expression error when using subquery parameters of the same type as the main expression parameter or when inheriting to an extension that is used in the main expression.
+
+## 1.10.0 (2017-08-11)
+
+### Internal improvements
+
+* Bugfix: Updating or deleting a nonexistent records on entity with row permissions is misreported as "You are not authorized ..."
+  instead of "Updating/Deleting a record that does not exist ...".
+* Repository members are now available in **KeepSynchronized** filter snippet and **Computed** code snippet (*_executionContext*, for example).
+* Included date and time to internal server error message to help finding the error record in the server log.
+
+## 1.9.0 (2017-07-20)
+
+### Internal improvements
+
+* Performance improvements of *DeployPackages.exe*.
+* Improved request logging: *ProcessingEngine Request* logger logs simplified description of server commands with filter parameters.
+
+## 1.8.0 (2017-06-30)
+
+### Internal improvements
+
+* New concept: **AutoInheritRowPermissionsInternally**, similar to **AutoInheritRowPermissions** but it does not inherit row permissions from other modules.
+* Bugfix: **KeyProperties** concept sometimes adds ID to the list of properties.
+* One persisted property can be included in more than one **ComputedFrom** mapping.
+* RestGenerator: The error "There is no resource of this type with a given ID" is no longer logged to RhetosServer.log by default.
+
+## 1.7.0 (2017-03-09)
+
+### New features
+
+* Support for *Azure SQL Database*.
+
+### Internal improvements
+
+* Bugfix: Error when deploying to an empty database "There is already an object named 'Common' in the database".
+* Bugfix: MetadataException when deploying on SQL Server 2008 "All SSDL artifacts must target the same provider".
+* Removed DSL constraint "Browse should be created in same module as referenced entity".
+
+## 1.6.0 (2017-02-27)
+
+### New features
+
+* New concept: **AllowSave**, for suppressing **InvalidData** validations on save.
+  The `Validate` method is available on the repository to list the validation errors that do not block saving.
+* New concept: **RequiredAllowSave**, for suppressing **Required** property validations on save.
+* New concept: **ErrorMetadata**, for setting the extensible metadata to **InvalidData** error message.
+
+### Internal improvements
+
+* Bugfix: The *SqlCommandTimeout* configuration option is not applied to the Entity Framework queries.
+* *AssemblyGenerator* uses UTF-8 with BOM when writing the source file (*ServerDom.cs*, for example).
+
+## 1.5.0 (2017-02-13)
+
+### New features
+
+* New concept: **ChangesOnReferenced**, a helper for defining a computation dependency to the referenced entity.
+  The parameter is a reference property name, or a path over references, pointing to the entity that the current computation depends on.
+  Note that both computed data structure and the persisted data structure must have the same reference property for this concept to work.
+  The path can include the *Base* reference from extended concepts.
+  The path can target a **Polymorphic**. This will generate a **ChangesOnChangesItems** for each Polymorphic implementation.
+
+### Internal improvements
+
+* Improved logging of server commands.
+  The log now contains a short command description, including the entity/action/report name.
+  Logging full command description for failed commands; it can be configured separately by error severity (client or server errors) in *Web.config*.
+* Bugfix: **AutodetectSqlDependencies** does not detect dependencies to the **Polymorphic**'s view.
+* Optimized use of *FilterCriteria* in the *Recompute* functions.
+
+## 1.4.0 (2016-12-13)
+
+### Internal improvements
+
+* Bugfix: NuGet package ID should be case insensitive.
+* Relaxed validation of duplicate concepts in the DSL model.
+  The validation will ignore macro concept that generates a base concept
+  when a derived concept already exists.
+
+## 1.3.0 (2016-12-08)
+
+### New features
+
+* New generic filter operation: **In** checks if the property's value is in the provided list.
+  It is available in web APIs such as [REST service](https://github.com/Rhetos/RestGenerator).
+  In business layer object model this property filter can be executed with a subquery parameter.
+* New concept: **AutoCodeForEachCached**, equivalent to **AutoCodeForEach** with cached last code values.
+* New concept: **SqlDependsOnID**, an alternative for **SqlDependsOn** when one SQL object depends
+  on a data structure (table or view), but does not depend on the data structure's properties (other columns).
+
+### Internal improvements
+
+* Bugfix: *FullTextSearch* on a complex query sometimes fails with a "FrameworkException:
+  Error while parsing FTS query. Not all search conditions were handled."
+* Bugfix: "InvalidCastException" when applying a generic property filter after **FilterBy**.
+* Bugfix: Invalid NuGet package reference to *Oracle.ManagedDataAccess*.
+* Bugfix: "SqlException: Column name or number of supplied values does not match table definition"
+  when inserting a record to an entity that is a named **Polymorphic** implementation with an **AutoCode** property.
+* Refactoring the **AutoCode** concept to avoid using the instead-of trigger.
+* Removed excess dependencies from polymorphic subtype with named implementation.
+* New low-level concept **Initialization**, for injecting initialization code into the Save method.
+* The **KeyProperties** concept can now be used inside **ComputedFrom** on a data structure.
+  In previous versions it could be used only inside Persisted or inside ComputedFrom on a property (as KeyProperty).
+
+## 1.2.0 (2016-10-19)
+
+### New features
+
+* Allowed execution of data-migration scripts in wrong order, when a new script is ordered before the old one that was already executed.
+  In the previous versions, such scripts would be skipped.
+  * Set the `DataMigration.SkipScriptsWithWrongOrder` parameter in *Web.config* to `False` to enable this feature, or `True` for old behavior (default).
+
+### Internal improvements
+
+* Removed dependencies to 32-bit dlls; it is no longer required to use 32-bit IIS Application Pool for the Rhetos server.
+
+## 1.1.0 (2016-09-16)
+
+### New features
+
+* New concept: **CreatedBy** writes the current user's ID when saving a new record.
+* Generic filter operators `Greater`, `GreaterEqual`, `Less`, `LessEqual` are supported for GUID properties.
+  These are available in web APIs such as [REST service](https://github.com/Rhetos/RestGenerator).
+
+### Internal improvements
+
+* **AutoCode** property is no longer **Required**. Saving NULL value will the generate next number.
+* **SqlDependsOnIndex** concept is enabled for use in DSL scripts.
+
+## 1.0.0 (2016-08-23)
+
+### Breaking changes
+
+* Modified parameters of `DatabaseExtensionFunctions.FullTextSearch` method.
+* Building Rhetos from source requires Visual Studio 2015 on the development environment. If using command-line build, NuGet command-line tool is also required because of Automatic Package Restore.
+* For referenced NuGet packages, the lowest compatible package version is deployed, instead of the highest. Visual Studio behaves the same.
+
+### New features
+
+* Enabled localization plugins for end-user messages, such as [I18NFormatter](https://github.com/Rhetos/I18NFormatter).
+* Publishing Rhetos NuGet package, for easier development of Rhetos plugins.
+* **InvalidData** concept allows programmable error messages by using new concepts **MessageParametersConstant**, **MessageParametersItem** or **MessageFunction**.
+* New concept: **SamePropertyValue**, for optimization of inherited row permissions.
+
+### Internal improvements
+
+* Bugfix: Sorting by multiple properties uses only the last one. The bug affected *ReadCommand* used in web APIs such as REST service (*RestGenerator*).
+* Bugfix: Reference and Unique constraint errors should include entity and property names.
+* Bugfix: Missing encoding info in the JSON error response content type.
+* Bugfix: Adding a dependency between existing SQL objects may cause a KeyNotFoundException in DatabaseGenerator.
+* Bugfix: Hierarchy path is limited to 70 characters.
+* Forcing web service to close SQL transaction *before* sending web response. This is necessary for consistent behavior or consecutive server requests when SQL server uses snapshot isolation.
+* `EntityFramework.UseDatabaseNullSemantics` configuration option sets Entity Framework to generate simpler SQL queries.
+* Repository's members available in the **Action** code snippet.
+* Fixed IIS Express deployment.
+* Optimized reading one record by ID.
+* New *DeployPackages.exe* switch `/DatabaseOnly`, for improved performance when deploying a farm of Rhetos applications connected to a single database. Multiple instances of the application server can be quickly updated be copying server files, and the database can be quickly upgraded by using the DatabaseOnly switch.
+* Full-text search support on Entity Framework.
+* Bugfix: The *FullTextSearch* method now works on a **Browse** data structure.
+* Bugfix: Targeted .NET Framework for NuGet plugins should be 4.5.1, not 4.0.0.
+* Obsolete *SimpleWindowsAuth* package moved to a separate [repository](https://github.com/Rhetos/SimpleWindowsAuth).
+* NuGet packages for Rhetos plugins can now be references in standard VS projects (using "lib" instead of "plugins" subfolder, using regular dependencies instead of frameworkAssembly).
+
+## 1.0.0-alpha006 (2015-10-12)
+
+### Breaking changes
+
+* The *DownloadReport* server command no longer requires additional *Read* permissions for all the data sources,
+  only the existing *DownloadReport* permission for the report.
+* Bugfix: **AutodetectSqlDependencies** applied on one **Module** also creates SQL dependencies on other modules.
+
+### New features
+
+* Automatic authentication cache invalidation when modifying principals, roles and permissions.
+  The `AuthorizationCacheExpirationSeconds` option in *Web.config* can now be increased, if Active Directory integration is not used.
+* New generic property filters: `EndsWith`, `NotContains`, `DateNotIn`.
+  Also available in [REST API](https://github.com/rhetos/restgenerator#filters).
+
+### Internal improvements
+
+* Bugfix: Concurrent inserts to *Common.Principal* may result with unique constraint violation on AspNetUserId, when using *AspNetFormsAuth*.
+* Bugfix: **AutoCode** may cause unique constraint violation when READ_COMMITTED_SNAPSHOT is enabled.
+* Bugfix: "Invalid column name" error may occur on **Polymorphic** automatic property implementation (missing SQL dependency).
+
+## 1.0.0-alpha004 (2015-08-17)
+
+### Breaking changes
+
+* **Entity Framework** 6.1.3 is used for ORM, instead of **NHibernate**.
+  See [Migrating Rhetos applications from NH to EF](https://github.com/Rhetos/Rhetos/wiki/Migrating-Rhetos-applications-from-NHibernate-to-Entity-Framework).
+
+### New features
+
+* Query or load data from repositories using `Query()`, `Query(filter)`, `Load()` or `Load(filter)` methods.
+  The `filter` can be a lambda expression (`item => ...`) or an instance of any filter parameter that is supported for this data structure.
+* `query.ToSimple()` method, for removing navigation properties when querying a Rhetos data structure from repository.
+  For better memory and CPU performance when materializing a LINQ query, instead of `query.ToList()`, use `query.ToSimple().ToList()`.
+  If only few properties are used, a better solution would be `query.Select(new { .. properties the will be used .. }).ToList()`.
+
+### Internal improvements
+
+* In the business layer object model (ServerDom) for each data structure there are 2 classes created:
+  * A simple class (`SomeModule.SomeEntity`), for working with entity instances in `FilterBy` concept or `Load(filter)` function.
+    That class does not contain navigation properties for references to another data structures. It contains simple Guid properties for those references.
+  * A queryable class (`Common.Queryable.SomeModule_SomeEntity`), for working with LINQ queries in `ComposableFilterBy` or `ItemFilter` concept, or `Query(filter)` function.
+* For reference properties, the scalar Guid property is mapped to the database.
+  Previously only navigation properties were available in LINQ queries and in REST filter parameters.
+  For example, the client had to use `SomeReference.ID` instead of `SomeReferenceID` in filters; now both options are available and `ReferenceID` is the preferred option.
+
+## 0.9.36 (2015-07-14)
+
+### New features
+
+* New concept: **UserRequired**, for validating input to the Save method.
+
+### Internal improvements
+
+* New *DeployPackages.exe* argument `/ShortTransactions`, for upgrading large databases.
+* Improved **Polymorphic**: multiple **Where** allowed, optimized update of *Materialized* extension.
+* Bugfix: **Polymorphic** does not update *Materialized* extension for *named* implementations.
+* SqlDependsOn* concepts can be used on polymorphic subtype (**Is**) to define dependencies for the generated view.
+* Bugfix: Error "DependsOn data structure must be IWritableOrmDataStructure" when using an entity with **History** as a **Polymorphic** subtype.
+* DeployPackages is logging more detailed information when refreshing a dependent database object.
+* **FilterBy** expression is allowed to use the repository's member methods.
+* New internal concept **SuppressSynchronization**, for turning off automatic recompute of an entity with KeepSynchronized.
+
+## 0.9.35 (2015-07-03)
+
+### New features
+
+* New concept: **AutoCodeCached**, an optimized version of **AutoCode** for large tables.
+  **AutoCodeCached** stores the latest used code, so it does not need to read the existing records when generating a new code,
+  but it requires manual initialization the persisted data at initial deployment or import database records.
+
+### Internal improvements
+
+* Data-migration scripts from a dependent package will be executed *after* the scripts from the package it depends on,
+  instead of alphabetically by the module name.
+* New internal concept: SqlNotNull.
+
+## 0.9.34 (2015-05-26)
+
+### Internal improvements
+
+* Allowed use of full-text search in LINQ queries through NHibernate extensions. Limited use on Browse data structure: *FullTextSearch* must be used on Base property.
+* Bugfix: Using the GUID property associated with a **Reference** property on **Browse** does not work in LINQ queries and generic property filters.
+
+## 0.9.33 (2015-05-12)
+
+### Breaking changes
+
+* Modified error messages for **RowPermissions** read and write access errors.
+  Different error messages are used to separate denied access to modify existing data from denied access to apply new data.
+
+### New features
+
+* New concept: **Where**, for filtering **Polymorphic** subtype implementation.
+
+### Internal improvements
+
+* Allowed use of the GUID property associated with **Reference** property, in LINQ queries and generic property filters (web API).
+  For example, `Where(item => item.ParentID != null)` is now allowed, along with the old code `Where(item => item.Parent.ID != null)`.
+* Performance: **KeepSynchronized** concept sometimes called *Recompute* function twice for same ID.
+
+## 0.9.32 (2015-04-22)
+
+### Internal improvements
+
+* Bugfix: User sometimes gets reduced permissions when using ActiveDirectorySync with non-domain roles.
+* Bugfix: CommonAuthorizationProvider log reports more roles than the user has.
+* Performance: Use `Security.LookupClientHostname` option to turn off reverse DNS lookup.
+  The client hostname can be used for logging in an enterprise environment.
+  If the option is turned off in *Web.config*, the client IP address will be used instead of the hostname.
+
+## 0.9.31 (2015-04-16)
+
+### New features
+
+* To automatically add unregistered users to Rhetos users list,
+  enable `AuthorizationAddUnregisteredPrincipals` option in *Web.config*.
+  This feature can be useful with Windows authentication and *ActiveDirectorySync* Rhetos plugin,
+  when configuring Rhetos permissions for domain user groups only.
+
+### Internal improvements
+
+* Minor performance improvements in user authorization.
+
+## 0.9.30 (2015-03-31)
+
+### Internal improvements
+
+* Bugfix: Error "There is no principal with the given username" when using *SimpleWindowsAuth* package.
+* Bugfix: Installing a newer package version than specified in the *RhetosPackages.config*.
+* Bugfix: Error "An item with the same key has already been added" in NHibernatePersistenceEngine.
+
+## 0.9.29 (2015-03-23)
+
+### Breaking changes
+
+* *SimpleWindowsAuth* package is now obsolete, and should be used only for backward compatibility in legacy applications.
+  When removing the package from an existing application, the following changes will occur:
+  * Rhetos admin GUI for setting user's permissions is no longer available (`/Resources/Permissions.html`).
+  * User names in `Common.Principal` must start with domain name prefix (domainname\username).
+  * Domain user groups should be moved from `Common.Principal` to `Common.Role`.
+  * Deploy [*ActiveDirectorySync*](ActiveDirectorySync/Readme.md) package to automatically update principal-role membership (`Common.PrincipalHasRole`) for domain users and groups.
+  * Each user must be entered in `Common.Principal`, *SimpleWindowsAuth* allowed entering only user groups.
+    For backward compatibility enable `AuthorizationAddUnregisteredPrincipals` option in *Web.config* on Rhetos v0.9.31 or later.
+
+### New features
+
+* Roles (`Common.Role`) can be used for grouping permissions and users. A role can also inherit permissions or include users from other roles.
+* New package *ActiveDirectorySync*: for synchronizing Rhetos principal-role membership with Active Directory.
+  See [ActiveDirectorySync\Readme.md](ActiveDirectorySync/Readme.md) for more info.
+* Caching permissions, configurable by `AuthorizationCacheExpirationSeconds` value in *Web.config*.
+
+### Internal improvements
+
+* User authorization (permissions) and Windows authentication is now implemented in *CommonConcepts* package, instead of *SimpleWindowsAuth* and *AspNetFormsAuth*.
+* New concept: **Query** with parameter, for parametrized reading data using IQueryable.
+* New low-level concepts: **BeforeQuery** with parameter and **BeforeAction**, for injecting code in business object model.
+* New concept: **DefaultLoadFilter**, for limiting automatic computation on a subset of rows on **KeepSynchronized**.
+* Bugfix: `Like` function on string throws exception "The call is ambiguous...". Old implementation of the function is renamed to `SqlLike`.
+* Bugfix: SQL error when using **Polymorphic** for automatic implementation of **Reference** property.
+* Bugfix: Application-side verification of **Unique** constraint does not work (it can be used on LegacyEntity).
+* Bugfix: Creating an index that is both **Unique** and **Clustered** fails with an SQL syntax error.
+* Bugfix: NHibernate proxy error when using **KeepSynchronized** on entity with **Detail** entities.
+
+## 0.9.28 (2015-03-06)
+
+### Breaking changes
+
+* Upgraded from .NET Framework 4.0 to .NET Framework 4.5.1.
+* Upgrading to the latest version of NHibernate, NLog, DotNetZip and Newtonsoft.Json.
+
+## 0.9.27 (2015-03-05)
+
+### New features
+
+* **Polymorphic** now allows specific SQL query implementation (using **SqlImplementation**), and also **SqlQueryable** as a subtype implementation.
+
+### Internal improvements
+
+* Using [Semantic Versioning](http://semver.org/spec/v2.0.0.html) in Rhetos build and dependency analysis.
+* Added "Installed packages" list to the Rhetos homepage.
+* Bugfix: Missing administration GUI for SimpleWindowsAuth.
+* Bugfix: Missing explicit namespace in Rhetos homepage.
+
+## 0.9.26 (2015-02-26)
+
+### Breaking changes
+
+* Removed obsolete class `Rhetos.Utilities.ResourcesFolder` (use `Paths.ResourcesFolder` instead).
+
+### New features
+
+* New low-level BL object model concepts: **SaveMethod**, **OnSaveUpdate**, **OnSaveValidate**, **LoadOldItems**.
+  These are concepts for injecting business logic in the entity's repository.
+  They should not be used directly in DSL scripts if the business requirements can be implemented
+  by using higher level concepts such as **Persisted**, **Lock**, **InvalidData** (DenySave), **DenyUserEdit**, etc.
+* `DeployPackages.exe /IgnoreDependencies` switch, allows installing incompatible package versions.
+
+### Internal improvements
+
+* `ExecutionContext` class now exposes `GenericRepository` constructor with both interface and entity name.
+  This is useful for writing type-safe code that uses entity through an interface, without referencing the generated object model.
+  Example: `executionContext.GenericRepository<IDeactivatable>("Common.Claim").Query(item => item.Active == false)`.
+* Added "Rhetos." prefix to standard Rhetos packages. The generated `Resources\<PackageName>` subfolder for each package is named without the prefix, to keep backward compatibility.
+* Checking package dependency on Rhetos framework version using `frameworkAssembly` element in *.nuspec* file.
+* Bugfix: Case insensitive and *null* comparison in *GenericFilter* sometimes do not work (REST API and ReadCommand filters).
+* Bugfix: *Read* claim is generated for some non-readable data structures (**Action**, for example).
+* Bugfix: Logging Rhetos server commands and results works only for SOAP web API, not for REST (see `TraceCommandsXml` in *Web.config*).
+* Client application may ignore properties marked with **DenyUserEdit**, the server will accept *null* value from client and keep the old value unchanged.
+* Logging slow SQL queries from *ISqlExecuter*.
+* Logging file-locking issues on deployment.
+
+## 0.9.25 (2015-02-19)
+
+### Breaking changes
+
+* `ExtractPackages.exe` tool is deleted. Its functionality is now part of `DeployPackages.exe`.
+* `CreatePackage.exe` tool is deleted. New Rhetos packages should be packed by [NuGet](https://www.nuget.org/).
+* `DeployPackages.exe` reads the package list from *RhetosPackages.config* and *RhetosPackageSources.config*.
+  Empty prototypes of those files are created on first deploy.
+* `DeployPackages.exe` will no longer read source files from `DslScripts` and `DataMigration` subfolders in the Rhetos server application (e.g. `RhetosServer\DslScripts`).
+  * Please **backup** all Rhetos server folders and **delete** obsolete subfolders `DslScripts` and `DataMigration`.
+* **FilterByReferenced** will yield syntax error if the referenced filter name does not match exactly.
+  In previous versions, a different filter name was allowed by optional namespace.
+
+### New features
+
+* `DeployPackages.exe` can now fully deploy Rhetos packages to Rhetos server, without relying on other tools to extract or copy package's content into a Rhetos server.
+  The following types of packages are supported:
+    1. NuGet packages
+    2. Unpacked source folders, for development environment
+    3. Legacy zip packages, for backward compatibility
+* `DeployPackages.exe` handles package dependencies (see [NuGet versioning](https://docs.nuget.org/create/versioning)).
+  It will verify if package versions are compatible and automatically download referenced packages.
+* **SqlObject** can be created without transaction.
+  This is necessary for deploying SQL objects that cannot be created inside a transaction (*Full-text search index* on MS SQL Server, e.g).
+* New concepts: **ComposableFilterByReferenced** and **ItemFilterReferenced**,
+  for inheriting filters from referenced data structure.
+* New concept: **InvalidData**, to replace obsolete **DenySave** (same syntax).
+* `DeployPackages.exe` will pause on error, unless `/NoPause` command-line argument is used.
+
+### Internal improvements
+
+* *IValidatedConcept* interface allows improved performance in semantic validation. Old interface *IValidationConcept* is now obsolete.
+* Detailed logging of permission analysis in *SimpleWindowsAuthorizationProvider*.
+* `DeployPackages.exe` reports use of obsolete concepts.
+* `AdminSetup.exe` in *AspNetFormsAuth* also creates admin user and permissions, to make sure the admin account is property set up.
+* Better *EndOfFile* error handling in DSL parser.
+
+## 0.9.24 (2015-02-04)
+
+### Breaking changes
+
+* Using new version of Autofac (v3.5.2). Since Autofac dlls are signed, all plugin packages that use Autofac must be rebuilt with the new version.
+
+### New features
+
+* New concept: **LockExcept**, for locking entity without locking the specified properties.
+
+### Internal improvements
+
+* `DeployPackages.exe` uses a logger instead of `Console.WriteLine()` directly. The logger can be configured in `DeployPackages.exe.config`.
+* Deployment performance improvements.
+
+## 0.9.23 (2015-01-26)
+
+### Breaking changes
+
+* Internal server error information is removed from server responses (a configuration option will be added in future).
+
+### New features
+
+* New row permissions concepts: **Allow** and **Deny**, for combined read and write rules.
+* Simplified row permission rules format: a single function that returns the expression.
+
+### Internal improvements
+
+* Bugfix: Deploying AspNetFormsAuth after SimpleWindowsAuth fails on IX_Permission_Role_Claim.
+* Bugfix: User authorization fails when using IProcessingEngine (executing server commands) in unit tests and in LinqPad scripts.
+
+## 0.9.22 (2015-01-13)
+
+### Breaking changes
+
+* **Detail** reference is **SystemRequired**.
+
+### New features
+
+* Added [Forgot my password](https://github.com/Rhetos/AspNetFormsAuth#forgot-password) feature to *AspNetFormsAuth*.
+  Sending the password reset token to the user (by SMS or email, e.g.) is to be implemented as a separate plugin
+  (for example see [SimpleSPRTEmail](https://github.com/Rhetos/SimpleSPRTEmail)).
+* New RowPermissions concepts: **AllowWrite** and **DenyWrite**.
+* New RowPermissions concept: **InheritFromBase**.
+* New RowPermissions concept: **AutoInheritRowPermissions**.
+
+### Internal improvements
+
+* Minor performance optimizations for some macro concepts.
+* Bugfix: InitializationConcept was not registered as a regular concept.
+
+## 0.9.21 (2014-12-18)
+
+### Internal improvements
+
+* Bugfix: Filter by ID cannot be combined with queryable filters. Some queries may throw NHibernate error, such as using row permissions on filters browse data structure.
+* Bugfix: **SqlIndexMultiple** sometimes did not use the given ordering of properties.
+* Bugfix: *SqlCommandTimeout* config parameter does not apply to NHibernate queries.
+* Bugfix: **AutoCode** fails with unique index constraint error on concurrent inserts.
+* Bugfix: Duplicate unique value error in *IX_Permission_Principal_Claim* on deployment, when migrating roles from *AspNetFormsAuth* to *SimpleWindowsAuth* package.
+* New concept: **Clustered**, for SQL indexes.
+* Minor performance optimizations.
+
+## 0.9.20 (2014-12-09)
+
+### Breaking changes
+
+* Filter `Common.RowPermissionsAllowedItems` renamed to `Common.RowPermissionsReadItems`.
+
+### New features
+
+* New concepts: RowPermissions **AllowRead** and **DenyRead**, helpers for row permissions that allows combining multiple rules and inheriting rules from one entity to another.
+
+### Internal improvements
+
+* Improved performance of *DeployPackages.exe* (mostly DSL parser).
+* Automatically updating persisted **KeepSynchronized** data on first deployment. The update may be avoided for a specific computation by setting `Context='NORECOMPUTE'` in *Common.KeepSynchronizedMetadata* table.
+* Bugfix: **SqlDependsOn** to an entity without properties does not work.
+* Bugfix: *ArgumentNullException* thrown on some client request.
+* Bugfixes: Row permissions not supported on **Browse**. Row permissions not used on empty filter requests.
+* New interface *IConceptMacro*, for implementing macro concepts with better performance.
+* Added Query function to *GenericRepository*, for simpler use in application code.
+
+## 0.9.19 (2014-11-12)
+
+### New features
+
+* New concept: **Polymorphic**. It allows multiple entities to implement same interface.
+  Polymorphic data structure is readable, it returns the union of all implementations.
+  A reference to a polymorphic entity will validate foreign key constraint on all data changes.
+* New concept: **RowPermissions** for programmable constraints on records that a client is allowed to read.
+  Can be used explicitly by filter parameter: *Common.RowPermissionsAllowedItems*.
+* New concepts: **ApplyFilterOnClientRead** and **ApplyOnClientRead**, for filters that are automatically added to each client request.
+
+### Internal improvements
+
+* New action for custom log entries: *Common.AddToLog*.
+* Bugfix: Value-type filter without a given parameter value would fail even if the value is not used in the filter.
+* Using *ConceptMetadata* for sharing concept implementation info (SQL column name and type, e.g.).
+
+## 0.9.18 (2014-10-01)
+
+### New features
+
+* **AutoCode** for **Integer** properties.
+* **AutoCode** allows client to define minimal number length by multiple "+" at the end of the format string.
+* New persistence control mode: **ComputeForNewItems**.
+* **History** allows *ActiveSince* in future. "Current" entry is now simply the latest one (may have future date).
+* Enabled use of **UseExecutionContext** on **ComposableFilterBy**.
+
+### Internal improvements
+
+* Added friendly error messages for authentication and permission problems while running Rhetos under IISExpress or when server process lacks MS SQL permissions.
+* New exception type: *ClientException*, to separate client software errors, such as invalid request format, from denied user actions (UserException).
+* Async logging for trace log.
+* Bugfix: Allow multiple **AutoCode** on same Entity.
+* Bugfix: **DenyUserEdit** with **CreationTime** on same property fails on save.
+* Bugfix: Reference to an **SqlQueryable** causes SQL error on deployment.
+* Bugfix: *ApplyPackages.bat* fails on space in package's folder name.
+* Bugfix: **AutodetectSqlDependencies** and other SqlDependsOn* concepts should not be case sensitive.
+
+## 0.9.17 (2014-05-21)
+
+### Breaking changes
+
+* Testing API: RhetosTestContainer.InitializeRhetosServerRootPath function removed, use the constructor argument instead.
+
+### New features
+
+* New concepts: **KeyProperty** and **KeyProperties**, for **ComputedFrom** to control when to update an item or to delete old item and insert a new one.
+  Backward compatible with previous ComputedFrom behavior where key property is assumed to be "ID".
+* AspNetFormsAuth: Token expiration parameter for *GeneratePasswordResetToken*.
+* `/Debug` option for DeployPackages.exe to generate ServerDom.dll without optimizations.
+
+### Internal improvements
+
+* Bugfix: Reading *top n* or *count* from Browse data structure loads all rows from database.
+* Bugfix: TargetInvocationException instead of UserException was reported to the client.
+* More minor bugfixes and error handling improvements.
+
+## 0.9.16 (2014-04-18)
+
+### Internal improvements
+
+* New core DSL concept **InitializationConcept**, for singleton DSL implementation plugins.
+* Bugfix: LinqPad script cannot detect Rhetos server's folder it the folder's name is not "Rhetos".
+
+## 0.9.15 (2014-04-07)
+
+### New features
+
+* Implemented `GenericRepository` class, a helper for server-side type-safe access to entity's repository (using interface the entity implements) without referencing the generated business layer object model.
+* *Generic filter* is extended to allow multiple predefined filters (along with property filters).
+* New server command: *ReadCommand* is a replacement for *QueryDataSourceCommand*.
+  * Improvements: ordering by multiple properties, more paging control with Top and Skip, reading records with paging without getting total count (this was a performance issue) and reading record count without reading records.
+  * *QueryDataSourceCommand* is obsolete, but still available for backward compatibility.
+
+### Internal improvements
+
+* Deactivating obsolete claims and permissions, instead of deleting them.
+* Unit tests and LinqPad scripts now use full Rhetos server context (RhetosTestContainer class). This allows using reports, authentication manager and other server components.
+* Added GenericRepositories in ExecutionContext.
+* AspNetFormsAuth: Implemented GeneratePasswordResetToken and ResetPassword web methods. Automatic user log in after ResetPassword.
+* Minor improvement in DeployPackages.exe performance (cached plugins scanning).
+* Bugfix: AutocodeForEach on a Reference with short syntax causes error "Group property type 'SimpleReferencePropertyInfo' is not supported".
+* Bugfix: NHibernate.Cfg.Configuration.LinqToHqlGeneratorsRegistry cannot be used in plugins.
+* Bugfix: Missing dll dependencies for AspNetFormsAuth.
+* Bugfix: Deploying AspNetFormsAuth to an empty database causes SQL connection timeout.
+
+## 0.9.14 (2014-02-26)
+
+### New features
+
+* New package: **AspNetFormsAuth**.
+  It provides an implementation of ASP.NET forms authentication to Rhetos server applications.
+  See [AspNetFormsAuth\Readme.md](AspNetFormsAuth/Readme.md) for more info on features and installation.
+* New package: **SimpleWindowsAuth**.
+  It contains the existing Windows authentication and authorization subsystem, extracted from Rhetos core framework and CommonConcepts package.
+* New concept: **RegisteredImplementation**,
+  for exposing repositories of an entity that implements a given interface.
+  It helps to keep algorithm implementations out of DSL scripts by providing statically-typed querying and saving of generated object model entities without referencing the generated assembly.
+
+### Internal improvements
+
+* Bugfix: Absolute URI (localhost Rhetos server) removed from *Web.config*.
+* Bugfix: **DenyUserEdit** and **SystemRequired** concepts denied saving valid data entries when using automatic value initialization.
+* Bugfix: `SetupRhetosServer.bat` sometimes reported incorrect error "IIS Express is not installed".
+* Performance: First call of the *DownloadReport* server command sometimes takes more time.
+* New plugin type: *IHomePageSnippet*, for adding development and administration content to Rhetos homepage.
+* New plugin type: *ICommandObserver*, for extending server's command handling.
+
+## 0.9.13 (2013-11-28)
+
+### Internal improvements
+
+* Bugfix: **RegExMatch** did not escape C# special characters when generating object model. Matching values are now tested for exact match, not substring match.
+* Added custom error message property to **RegExMatch**.
+* Bugfix: Without a network access to the Active Directory server, every command throws an exception (even with BuiltinAdminOverride).
+* Bugfix: GenericFilter throws an exception when filtering for null reference value.
+* Bugfix: **Decimal** precision was limited to 5 instead of 10 for decimal(28,10).
+* Bugfix: Editing an entity with **History** does not create a new history record when using web API.
+* Bugfix: Escaping special characters in C# string in **HierarchyWithPathInfo**, **MinValueInfo** and **MaxValueInfo**.
+* Bugfix: Renaming a claim resource by changing letter case would cause an exception at DeployPackages.
+* Bugfix: Removed a reference from core framework (Rhetos.Security) to CommonConcepts package.
+
+## 0.9.12 (2013-11-06)
+
+### New features
+
+* Tracking of related items for *Common.Log* allows searching for all logged events of a given entity, including events of its detail entities and extensions.
+
+### Internal improvements
+
+* Bugfix: Saving an entity with Lock or History concept sometimes resulted with an NHibernate.LazyInitializationException error.
+* Bugfix: Updating ActiveItem in history should not create new entry in Changes table.
+* Bugfix: DeployPackages sometimes uses old migration data in DataMigrationRestore.
+* Bugfix: FK_AppliedConceptDependsOn_DependsOn error on DeployPackages.
+* NHibernate updated to version 3.3.3 SP1 (HqlTreeBuilder.Constant `IList<T>` issue).
+* Improved ORM DateTime precision from seconds to milliseconds.
+
+## 0.9.11 (2013-09-25)
+
+### New features
+
+* New concept: **AutodetectSqlDependencies** automatically detects and generates dependencies (**SqlDependsOn**) for SqlQueryable, SqlView, SqlFunction, SqlProcedure, SqlTrigger and LegacyEntity view. It may be applied to any of those objects or to a whole module.
+
+### Internal improvements
+
+* Improved performance of `DeployPackaged.exe`. Optimized update of concepts' metadata in database generator.
+* Bugfix: **DenySave** that uses **SqlQueryable** sometimes caused an error "Could not initialize proxy" on save.
+* Bugfix: Web query that combines **ItemFilter** or **ComposableFilter** with *GenericFilter* sometimes caused case insensitive string filtering or NullReferenceException. Filter was executed in C# instead of the SQL.
+* Bugfix: Rhetos REST service bindings were not loaded from *Web.config*.
+* Bugfix: On some systems the PUT method on Rhetos REST service caused HTTP error 405. Removed WebDAVModule.
+* Bugfix: InvalidCastException (OracleDataReader.GetInt32) on some systems while upgrading database.
+* Improved error handling in build batch scripts. Use `/NOPAUSE` parameter for automated builds to avoid pause on error.
+
+## 0.9.10 (2013-09-12)
+
+### Breaking changes
+
+* REST interface (DomainService.svc) is moved from Rhetos core to a separate repository: *LegacyRestGenerator*. A faster version of REST interface is implemented in *RestGenerator* repository.
+* Modified implementation of **History** concept: Generated `_FullHistory` data structure is renamed to `_History`, old `_History` to `_Changes` and `_History_ActiveUntil` to `_ChangesActiveUntil`.
+
+### New features
+
+* When using **SqlDependsOn** for property or entity, the concept will automatically add s dependency to the property's unique index if one exists.
+
+### Internal improvements
+
+* Bugfix: Concept info property 'LegacyPropertySimpleInfo.LegacyEntityWithAutoCreatedView' is not initialized.
+* Bugfix: ArgumentNullException when loading Common.Claim or Common.Principal.
+* Bugfix: Generated dlls moved to bin\Generated, to avoid locking during execution of DeployPackages.exe.
+
+## 0.9.9 (2013-09-04)
+
+### New features
+
+* Writeable **EntityHistory**. FullHistory data structure now allows insert/update/delete commands by automatically updating history entries and current entry.
+
+### Internal improvements
+
+* New concept: **Write** allows creating a Save function and corresponding WEB methods for data structure that is not writeable by default.
+* Bugfix: Trace log should be disabled by default for better performance.
+* Bugfix: DeployPackages did not generate claims for new entities.
+* Bugfix: DeployPackages.exe and CleanupOldData.exe could not remove old tables and columns whose names are no longer supported by Rhetos (identifiers that need to be quoted).
+
+## 0.9.8 (2013-08-30)
+
+### Breaking changes
+
+* The C# code snippet in **QueryableExtension** must assign both ID and Base property of the created instance. Previously it was enough to assign only the Base property in certain situations.
+* Uninitialized **ShortString** property has null value, previously it was empty string. Uninitialized **ID** property is Guid.Empty, previously it was Guid.NewGuid(). Note that when saving an entity, the ID value will still be automatically generated if it was not set in advance.
+* Modified interface of *Tag* class (used by code generator plugins).
+
+### New features
+
+* New concept: **SystemRequired**, for a property that must be computed by the server. Note that the existing **Required** concept should be used to enforce a business rule when a user must enter the property's value.
+* New concept: **DenyUserEdit**, for a property that may only be changed by the server, not by a client Save request. It may also be applied to an entity with hardcoded system data.
+
+### Internal improvements
+
+* Helper classes *CsTag*, *SqlTag* and *XmlTag* provided a simplified creation of code tags (for code generator plugins).
+* Bugfix: **LongString** and **Binary** properties were limited to 8000 bytes.
+* DSL packages may contain custom web service registration.
+* Implicit transactions with NHibernatePersistenceTransaction allow late query evaluation that is required for OData service.
+* Removed *TypeFactory*, *AspectFactory*, *InterceptorFactory* and *DynamicProxyFactory*. TypeFactory was a wrapper around Autofac, but it did not provide a useful abstraction layer. Other components were planned for AOP, but they were not used in practice. AOP principles are already fully supported by code generators for the final application. These features were not used for internal framework components.
+* More flexible plugins registration using *PluginsUtility* and *PluginsContainer*.
+* Removed backing fields for properties in server object model.
+* **FullHistory** data structure implementation changed to SqlQueryable instead of generated view and legacy entity, so that other concepts may use the SqlQueryable with **SqlDependsOn**.
+* **Computed** data structure is now available through REST interface.
+* Better handling of null values and derived property types in **MinLength**, **MinValue**, **MaxLength** and **MaxValue**.
+* Enabled use of **UseExecutionContext** concept on **Action**.
+* Bugfix: Recursive updates with KeepSynchronized could cause infinite loop even if there is nothing to update.
+* **CreationTime** implementation moved from database to object model (data import should not change the migrated creation time even if the value is not specified).
+
+## 0.9.7 (2013-08-02)
+
+### New features
+
+* New concept: **Deactivatable** allows records to be deactivated instead of deleted.
+* Improved **History** concept: *ActiveUntil* property computed for each history record. FullHistory available through REST interface. Better validations.
+
+### Internal improvements
+
+* Added ability to extend Rhetos with custom file generators.
+* Removed end-of-line normalization of git repository.
+
+## 0.9.6 (2013-07-12)
+
+### Breaking changes
+
+* REST error result was previously a JSON string. Now the result is an object with string properties *UserMessage* and *SystemMessage*. UserMessage should be reported to the end user. SystemMessage contains additional system information, such as entity or property that caused an error.
+* REST method for inserting an entity record (POST) previously returned the generated ID as a string. Now the command returns an object with GUID property named *ID*.
+
+### New features
+
+* New concepts for simplified validations: **MaxLength**, **MinLength**, **MaxValue**, **MinValue**, **RegExMatch**, **Range**, **IntegerRange**, **DateRange** and **DateTimeRange**.
+* New version of concepts **DenySave**, **LockItems** and **LockProperty** with additional reference to the property that is being validated. That property will be reported to the client in case of an error during Save.
+
+### Internal improvements
+
+* New concept: **ComputedFrom** is a more flexible version of **Persisted**. It allows a property-level recomputing instead of entity-level. It is intended to be used as an internal concept for building simpler macro concepts.
+* Better handling of plugins: allowed non-default constructors for all plugins, simplified plugin registration and retrieval.
+* Bugfix: Set default git repository configuration to use CRLF for end-of-line.
+* Bugfix: Using AllPropertiesFrom to copy properties with an SqlIndex to a data structure that does not support SqlIndex will throw an error.
+* Bugfix: NHibernate mapping for properties did not apply to derivations of the existing property types.
+* An IMacroConcept may create an IAlternativeInitializationConcept without setting non-parsable properties.
+
+## 0.9.5 (2013-06-28)
+
+### Breaking changes
+
+* Changed SOAP interface of the server: *ServerProcessingResult* property *enum State* changed to *bool Success*.
+
+### New features
+
+* Rhetos is an open source software under AGPL licence!
+* New concept: **SimpleReferencePropertyInfo** simplifies writing a DSL script when a reference property name is the same as the referenced entity.
+* Improved DSL parser: IAlternativeInitializationConcept allows a DSL concept to simplify its syntax or its internal design when depending on other automatically created concepts.
+
+### Internal improvements
+
+* Bugfix: Added buffering in FilterByReferenced concept.
+* Refactoring of unit tests: private accessors are no longer used.
+
+## 0.9.4 (2013-06-18)
+
+### Breaking changes
+
+* Concept **Snowflake** renamed to **Browse**.
+
+### New features
+
+* New concept: **Take**, for easier modelling of the Snowflake.
+* Improved error handling on Snowflake.
+
+## 0.9.3 (2013-06-13)
+
+### Internal improvements
+
+* Bugfix: Filtering by ID (Guid[]) could not load more than 1000 items.
+* Bugfix: Local admin override did not work correctly while UAC is enabled and VisualStudio is not started as Administrator.
+* Bugfix: Fixed Rhetos project dependencies needed for GetServerFiles.bat.
+* Bugfix: Snowflake returned 0 records when used on a QueryableExtension.
+* Bugfix: Filter by DateTime did not work on an Entity with partial History (subset of it's properties).
+* Bugfix: Creating _FullHistory view sometimes failed because of undefined dependencies.
+
+## 0.9.2 (2013-06-13)
+
+### Breaking changes
+
+* Renamed concept **All** to **AllProperties** (used with **Logging**).
+
+### New features
+
+* New concept: **History**, for automatic management of older versions of a record (some or all properties).
+  It also provides a functions for retrieving the record's state at a given time.
+* **Detail** concept automatically includes SqlIndex.
+* New concepts for copying properties from another data structure: **PropertyFrom** and **AllPropertiesWithCascadeDeleteFrom**.
+  Existing **AllPropertiesFrom** modified to not include cloning CascadeDelete concepts.
+
+### Internal improvements
+
+* Modifies DSL parser to allow disambiguation of similar concepts with the same name (AllProperties, e.g.) depending on the context (Logging, Persisted, History, e.g.).
+
+## 0.9.1 (2013-06-05)
+
+### Breaking changes
+
+* Removed obsolete SOAP command *VerifyAuthorizationCommand*.
+
+### New features
+
+* New concept: **ModificationTimeOf**. It automatically updates the modification time of the given property.
+* New concept: **CreationTime**. It automatically sets the record's creation time.
+* New concept: **SqlObject**, for clean creation and deletion of any type for SQL object (such as an SQL Server job) through a DSL script.
+  Use SqlDependsOn to set dependencies to other entities or properties.
+  Use SqlDependsOnSqlObject to set dependencies of other DSL objects to an SqlObject.
+* New concept: **ComputeForNewBaseItemsWithFilterInfo**, similar to KeepSynchronizedWithFilteredSaveInfo.
+
+### Internal improvements
+
+* Better performance of permission checking.
+* Bugfix: Installation package did not contain Global.asax.
+* Bugfix: KeepSynchronizedInfo sometimes caused redundant updates for new items.