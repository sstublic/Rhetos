--- conflicted
+++ resolved
@@ -1,163 +1,158 @@
-﻿/*
-    Copyright (C) 2014 Omega software d.o.o.
-
-    This file is part of Rhetos.
-
-    This program is free software: you can redistribute it and/or modify
-    it under the terms of the GNU Affero General Public License as
-    published by the Free Software Foundation, either version 3 of the
-    License, or (at your option) any later version.
-
-    This program is distributed in the hope that it will be useful,
-    but WITHOUT ANY WARRANTY; without even the implied warranty of
-    MERCHANTABILITY or FITNESS FOR A PARTICULAR PURPOSE.  See the
-    GNU Affero General Public License for more details.
-
-    You should have received a copy of the GNU Affero General Public License
-    along with this program.  If not, see <http://www.gnu.org/licenses/>.
-*/
-
-using Rhetos.Configuration.Autofac;
-using Rhetos.Logging;
-using Rhetos.Utilities;
-using Rhetos.Utilities.ApplicationConfiguration;
-using System;
-using System.Collections.Generic;
-using System.IO;
-using System.Linq;
-using System.Reflection;
-
-namespace DeployPackages
-{
-    public static class Program
-    {
-        private readonly static Dictionary<string, string> _validArguments =  new Dictionary<string, string>()
-        {
-            { "/StartPaused", "Use for debugging with Visual Studio (Attach to Process)." },
-            { "/Debug", "Generates unoptimized dlls (ServerDom.*.dll, e.g.) for debugging." },
-            { "/NoPause", "Don't pause on error. Use this switch for build automation." },
-            { "/IgnoreDependencies", "Allow installing incompatible versions of Rhetos packages." },
-            { "/ShortTransactions", "Commit transaction after creating or dropping each database object." },
-            { "/DatabaseOnly", "Keep old plugins and files in bin\\Generated." },
-            { "/SkipRecompute", "Use this if you want to skip all computed data." }
-        };
-
-        public static int Main(string[] args)
-        {
-            var logProvider = new NLogProvider();
-            var logger = logProvider.GetLogger("DeployPackages");
-            var pauseOnError = true;
-
-            logger.Trace(() => "Logging configured.");
-
-            try
-            {
-                if (!ValidateArguments(args))
-                    return 1;
-
-                var configurationProvider = BuildConfigurationProvider(args);
-                var deployOptions = configurationProvider.GetOptions<DeployOptions>();
-
-                pauseOnError = !deployOptions.NoPause;
-
-                if (deployOptions.StartPaused)
-                    StartPaused();
-
-                
-                var packageManager = new PackageManager(configurationProvider, logProvider);
-                packageManager.InitialCleanup();
-                packageManager.DownloadPackages();
-                
-                var deployManager = new ApplicationDeployment(configurationProvider, logProvider);
-                deployManager.GenerateApplication();
-                deployManager.InitializeGeneratedApplication();
-
-                logger.Trace("Done.");
-            }
-            catch (Exception e)
-            {
-                logger.Error(e.ToString());
-
-<<<<<<< HEAD
-                if (e is ReflectionTypeLoadException reflectionTypeLoadException)
-                    logger.Error(CsUtility.ReportTypeLoadException(reflectionTypeLoadException));
-=======
-                string typeLoadReport = CsUtility.ReportTypeLoadException(ex);
-                if (typeLoadReport != null)
-                    logger.Error(typeLoadReport);
->>>>>>> 610ba72f
-
-                if (Environment.UserInteractive)
-                    InteractiveExceptionInfo(e, pauseOnError);
-
-                return 1;
-            }
-
-            return 0;
-        }
-
-        private static IConfigurationProvider BuildConfigurationProvider(string[] args)
-        {
-            var rhetosAppRootPath = Path.Combine(AppDomain.CurrentDomain.BaseDirectory, "..");
-            return new ConfigurationBuilder()
-                .AddRhetosAppConfiguration(rhetosAppRootPath)
-                .AddConfigurationManagerConfiguration()
-                .AddCommandLineArguments(args, "/")
-                .Build();
-        }
-
-        private static void StartPaused()
-        {
-            if (!Environment.UserInteractive)
-                throw new Rhetos.UserException("DeployPackages parameter 'StartPaused' must not be set, because the application is executed in a non-interactive environment.");
-
-            Console.WriteLine("Press any key to continue . . .");
-            Console.ReadKey(true);
-        }
-
-        private static bool ValidateArguments(string[] args)
-        {
-            if (args.Contains("/?"))
-            {
-                ShowHelp();
-                return false;
-            }
-
-            var invalidArgument = args.FirstOrDefault(a => !_validArguments.Keys.Contains(a, StringComparer.InvariantCultureIgnoreCase));
-            if (invalidArgument != null)
-            {
-                ShowHelp();
-                throw new ApplicationException($"Unexpected command-line argument: '{invalidArgument}'.");
-            }
-            return true;
-        }
-
-        private static void ShowHelp()
-        {
-            Console.WriteLine("Command-line arguments:");
-            foreach (var argument in _validArguments)
-                Console.WriteLine($"{argument.Key.PadRight(20)} {argument.Value}");
-        }
-
-        private static void InteractiveExceptionInfo(Exception e, bool pauseOnError)
-        {
-            PrintSummary(e);
-
-            if (pauseOnError)
-            {
-                Console.WriteLine("Press any key to continue . . .  (use /NoPause switch to avoid pause on error)");
-                Console.ReadKey(true);
-            }
-        }
-
-        private static void PrintSummary(Exception ex)
-        {
-            Console.WriteLine();
-            Console.WriteLine("=============== ERROR SUMMARY ===============");
-            Console.WriteLine(ex.GetType().Name + ": " + ExceptionsUtility.SafeFormatUserMessage(ex));
-            Console.WriteLine("=============================================");
-            Console.WriteLine();
-            Console.WriteLine("See DeployPackages.log for more information on error. Enable TraceLog in DeployPackages.exe.config for even more details.");
-        }
-    }
-}
+﻿/*
+    Copyright (C) 2014 Omega software d.o.o.
+
+    This file is part of Rhetos.
+
+    This program is free software: you can redistribute it and/or modify
+    it under the terms of the GNU Affero General Public License as
+    published by the Free Software Foundation, either version 3 of the
+    License, or (at your option) any later version.
+
+    This program is distributed in the hope that it will be useful,
+    but WITHOUT ANY WARRANTY; without even the implied warranty of
+    MERCHANTABILITY or FITNESS FOR A PARTICULAR PURPOSE.  See the
+    GNU Affero General Public License for more details.
+
+    You should have received a copy of the GNU Affero General Public License
+    along with this program.  If not, see <http://www.gnu.org/licenses/>.
+*/
+
+using Rhetos.Configuration.Autofac;
+using Rhetos.Logging;
+using Rhetos.Utilities;
+using Rhetos.Utilities.ApplicationConfiguration;
+using System;
+using System.Collections.Generic;
+using System.IO;
+using System.Linq;
+using System.Reflection;
+
+namespace DeployPackages
+{
+    public static class Program
+    {
+        private readonly static Dictionary<string, string> _validArguments =  new Dictionary<string, string>()
+        {
+            { "/StartPaused", "Use for debugging with Visual Studio (Attach to Process)." },
+            { "/Debug", "Generates unoptimized dlls (ServerDom.*.dll, e.g.) for debugging." },
+            { "/NoPause", "Don't pause on error. Use this switch for build automation." },
+            { "/IgnoreDependencies", "Allow installing incompatible versions of Rhetos packages." },
+            { "/ShortTransactions", "Commit transaction after creating or dropping each database object." },
+            { "/DatabaseOnly", "Keep old plugins and files in bin\\Generated." },
+            { "/SkipRecompute", "Use this if you want to skip all computed data." }
+        };
+
+        public static int Main(string[] args)
+        {
+            var logProvider = new NLogProvider();
+            var logger = logProvider.GetLogger("DeployPackages");
+            var pauseOnError = true;
+
+            logger.Trace(() => "Logging configured.");
+
+            try
+            {
+                if (!ValidateArguments(args))
+                    return 1;
+
+                var configurationProvider = BuildConfigurationProvider(args);
+                var deployOptions = configurationProvider.GetOptions<DeployOptions>();
+
+                pauseOnError = !deployOptions.NoPause;
+
+                if (deployOptions.StartPaused)
+                    StartPaused();
+
+                
+                var packageManager = new PackageManager(configurationProvider, logProvider);
+                packageManager.InitialCleanup();
+                packageManager.DownloadPackages();
+                
+                var deployManager = new ApplicationDeployment(configurationProvider, logProvider);
+                deployManager.GenerateApplication();
+                deployManager.InitializeGeneratedApplication();
+
+                logger.Trace("Done.");
+            }
+            catch (Exception e)
+            {
+                logger.Error(e.ToString());
+
+                string typeLoadReport = CsUtility.ReportTypeLoadException(ex);
+                if (typeLoadReport != null)
+                    logger.Error(typeLoadReport);
+
+                if (Environment.UserInteractive)
+                    InteractiveExceptionInfo(e, pauseOnError);
+
+                return 1;
+            }
+
+            return 0;
+        }
+
+        private static IConfigurationProvider BuildConfigurationProvider(string[] args)
+        {
+            var rhetosAppRootPath = Path.Combine(AppDomain.CurrentDomain.BaseDirectory, "..");
+            return new ConfigurationBuilder()
+                .AddRhetosAppConfiguration(rhetosAppRootPath)
+                .AddConfigurationManagerConfiguration()
+                .AddCommandLineArguments(args, "/")
+                .Build();
+        }
+
+        private static void StartPaused()
+        {
+            if (!Environment.UserInteractive)
+                throw new Rhetos.UserException("DeployPackages parameter 'StartPaused' must not be set, because the application is executed in a non-interactive environment.");
+
+            Console.WriteLine("Press any key to continue . . .");
+            Console.ReadKey(true);
+        }
+
+        private static bool ValidateArguments(string[] args)
+        {
+            if (args.Contains("/?"))
+            {
+                ShowHelp();
+                return false;
+            }
+
+            var invalidArgument = args.FirstOrDefault(a => !_validArguments.Keys.Contains(a, StringComparer.InvariantCultureIgnoreCase));
+            if (invalidArgument != null)
+            {
+                ShowHelp();
+                throw new ApplicationException($"Unexpected command-line argument: '{invalidArgument}'.");
+            }
+            return true;
+        }
+
+        private static void ShowHelp()
+        {
+            Console.WriteLine("Command-line arguments:");
+            foreach (var argument in _validArguments)
+                Console.WriteLine($"{argument.Key.PadRight(20)} {argument.Value}");
+        }
+
+        private static void InteractiveExceptionInfo(Exception e, bool pauseOnError)
+        {
+            PrintSummary(e);
+
+            if (pauseOnError)
+            {
+                Console.WriteLine("Press any key to continue . . .  (use /NoPause switch to avoid pause on error)");
+                Console.ReadKey(true);
+            }
+        }
+
+        private static void PrintSummary(Exception ex)
+        {
+            Console.WriteLine();
+            Console.WriteLine("=============== ERROR SUMMARY ===============");
+            Console.WriteLine(ex.GetType().Name + ": " + ExceptionsUtility.SafeFormatUserMessage(ex));
+            Console.WriteLine("=============================================");
+            Console.WriteLine();
+            Console.WriteLine("See DeployPackages.log for more information on error. Enable TraceLog in DeployPackages.exe.config for even more details.");
+        }
+    }
+}