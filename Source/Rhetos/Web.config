--- conflicted
+++ resolved
@@ -1,136 +1,133 @@
-﻿<?xml version="1.0" encoding="utf-8"?>
-<configuration>
-  <configSections>
-    <section name="autofacComponents" type="Autofac.Configuration.SectionHandler, Autofac.Configuration" />
-    <section name="nlog" type="NLog.Config.ConfigSectionHandler, NLog" />
-  </configSections>
-  <appSettings>
-    <add key="BuiltinAdminOverride" value="True" />
-    <add key="SqlCommandTimeout" value="30" />
-    <add key="AuthorizationCacheExpirationSeconds" value="30" />
-<<<<<<< HEAD
-    <add key="CommonConcepts.LazyLoadAll" value="True" />
-=======
-    <add key="AuthorizationAddUnregisteredPrincipals" value="False" />
-    <add key="Security.LookupClientHostname" value="False" />
->>>>>>> c8cda01c
-  </appSettings>
-  <connectionStrings configSource="bin\ConnectionStrings.config" />
-  <autofacComponents>
-    <modules>
-      <module type="Rhetos.DefaultAutofacConfiguration, Rhetos" />
-    </modules>
-  </autofacComponents>
-  <nlog throwExceptions="true" xmlns="http://www.nlog-project.org/schemas/NLog.xsd" xmlns:xsi="http://www.w3.org/2001/XMLSchema-instance">
-    <targets>
-      <target xsi:type="AsyncWrapper" name="asyncWrapper" timeToSleepBetweenBatches="200" batchSize="200" overflowAction="Block">
-        <target name="TraceLog" xsi:type="File" fileName="${basedir}\RhetosServerTrace.log" encoding="utf-8" />
-      </target>
-      <target name="MainLog" xsi:type="File" fileName="${basedir}\RhetosServer.log" encoding="utf-8" />
-      <target name="TraceCommandsXml" xsi:type="File" fileName="${basedir}\RhetosServerCommandsTrace.xml" encoding="utf-16" layout="&lt;!--${longdate} ${logger}--&gt;${newline}${message}" />
-      <target name="PerformanceLog" xsi:type="File" fileName="${basedir}\RhetosServerPerformance.log" encoding="utf-8" />
-      <target name="ConsoleLog" xsi:type="Console" />
-    </targets>
-    <rules>
-      <logger name="*" minLevel="Info" writeTo="MainLog" />
-      <!-- <logger name="*" minLevel="Info" writeTo="ConsoleLog" /> -->
-      <!-- <logger name="ProcessingEngine Request" minLevel="Trace" writeTo="ConsoleLog" /> -->
-      <!-- <logger name="*" minLevel="Trace" writeTo="TraceLog" /> -->
-      <!-- <logger name="ProcessingEngine Request" minLevel="Trace" writeTo="TraceLog" /> -->
-      <!-- <logger name="ProcessingEngine Commands" minLevel="Trace" writeTo="TraceCommandsXml" /> -->
-      <!-- <logger name="ProcessingEngine CommandsResult" minLevel="Trace" writeTo="TraceCommandsXml" /> -->
-      <!-- <logger name="Performance" minLevel="Trace" writeTo="PerformanceLog" /> -->
-    </rules>
-  </nlog>
-  <runtime>
-    <assemblyBinding xmlns="urn:schemas-microsoft-com:asm.v1">
-      <probing privatePath="bin;bin\Plugins;bin\Generated" />
-      <dependentAssembly>
-        <assemblyIdentity name="Autofac" publicKeyToken="17863af14b0044da" culture="neutral" />
-        <bindingRedirect oldVersion="0.0.0.0-3.5.0.0" newVersion="3.5.0.0" />
-      </dependentAssembly>
-    </assemblyBinding>
-  </runtime>
-  <system.web>
-    <httpRuntime targetFramework="4.5.1" maxUrlLength="2097151" maxRequestLength="2097151" maxQueryStringLength="2097151" />
-    <compilation debug="true" targetFramework="4.5.1" />
-    <authentication mode="Windows" />
-    <machineKey validationKey="C8F581A874F154E9E281922D09801A65F09387AEC223813B894B78CAECED67DDAC7051748F97B44669BAD9C5D33B337DEECF6A51364664FAEAFE60E5F4435E9B,IsolateApps" decryptionKey="82D9A54C881A682EEC16903733903F50A3FAB34DDEC384D2,IsolateApps" />
-    <pages controlRenderingCompatibilityVersion="4.5" />
-  </system.web>
-  <system.serviceModel>
-    <extensions>
-      <behaviorExtensions>
-        <add name="ErrorLogging" type="Rhetos.Web.ErrorHandlerBehavior, Rhetos.Web" />
-        <add name="JsonError" type="Rhetos.Web.JsonErrorBehaviorExtension, Rhetos.Web" />
-      </behaviorExtensions>
-    </extensions>
-    <services>
-      <service name="Rhetos.RhetosService">
-        <clear />
-        <endpoint address="" binding="basicHttpBinding" bindingConfiguration="rhetosBasicHttpBinding" name="basic" contract="Rhetos.IServerApplication" listenUriMode="Explicit">
-          <identity>
-            <dns value="localhost" />
-            <certificateReference storeName="My" storeLocation="LocalMachine" x509FindType="FindBySubjectDistinguishedName" />
-          </identity>
-        </endpoint>
-      </service>
-    </services>
-    <bindings>
-      <basicHttpBinding>
-        <binding name="rhetosBasicHttpBinding" maxReceivedMessageSize="104857600">
-          <readerQuotas maxArrayLength="104857600" maxStringContentLength="104857600" />
-          <security mode="TransportCredentialOnly">
-            <transport clientCredentialType="Windows" />
-          </security>
-        </binding>
-      </basicHttpBinding>
-      <webHttpBinding>
-        <binding name="rhetosWebHttpBinding" maxReceivedMessageSize="104857600">
-          <readerQuotas maxArrayLength="104857600" maxStringContentLength="104857600" />
-          <security mode="TransportCredentialOnly">
-            <transport clientCredentialType="Windows" />
-          </security>
-        </binding>
-      </webHttpBinding>
-    </bindings>
-    <behaviors>
-      <serviceBehaviors>
-        <behavior>
-          <serviceMetadata httpGetEnabled="true" />
-          <serviceDebug includeExceptionDetailInFaults="true" />
-          <ErrorLogging />
-        </behavior>
-      </serviceBehaviors>
-      <endpointBehaviors>
-        <behavior name="webHttp">
-          <webHttp />
-        </behavior>
-      </endpointBehaviors>
-    </behaviors>
-    <serviceHostingEnvironment multipleSiteBindingsEnabled="false" aspNetCompatibilityEnabled="true" />
-  </system.serviceModel>
-  <system.webServer>
-    <modules runAllManagedModulesForAllRequests="true">
-      <remove name="WebDAVModule" />
-    </modules>
-    <directoryBrowse enabled="false" />
-    <handlers>
-      <remove name="WebDAV" />
-    </handlers>
-    <security>
-      <requestFiltering>
-        <requestLimits maxUrl="2097151" maxQueryString="2097151" />
-      </requestFiltering>
-    </security>
-    <!--Uncomment elements bellow to enable Cross Origin Resource Sharing and set domain name in Access-Control-Allow-Origin-->
-    <!--<httpProtocol>
-      <customHeaders>
-        <add name="Access-Control-Allow-Origin" value="http://localhost" />
-        <add name="Access-Control-Allow-Methods" value="POST, GET, PUT, DELETE, OPTIONS" />
-        <add name="Access-Control-Allow-Headers" value="Content-Type, Authorization, Accept" />
-        <add name="Access-Control-Allow-Credentials" value="true" />
-      </customHeaders>
-    </httpProtocol>-->
-  </system.webServer>
+﻿<?xml version="1.0" encoding="utf-8"?>
+<configuration>
+  <configSections>
+    <section name="autofacComponents" type="Autofac.Configuration.SectionHandler, Autofac.Configuration" />
+    <section name="nlog" type="NLog.Config.ConfigSectionHandler, NLog" />
+  </configSections>
+  <appSettings>
+    <add key="BuiltinAdminOverride" value="True" />
+    <add key="SqlCommandTimeout" value="30" />
+    <add key="AuthorizationCacheExpirationSeconds" value="30" />
+    <add key="AuthorizationAddUnregisteredPrincipals" value="False" />
+    <add key="Security.LookupClientHostname" value="False" />
+    <add key="CommonConcepts.LazyLoadAll" value="True" />
+  </appSettings>
+  <connectionStrings configSource="bin\ConnectionStrings.config" />
+  <autofacComponents>
+    <modules>
+      <module type="Rhetos.DefaultAutofacConfiguration, Rhetos" />
+    </modules>
+  </autofacComponents>
+  <nlog throwExceptions="true" xmlns="http://www.nlog-project.org/schemas/NLog.xsd" xmlns:xsi="http://www.w3.org/2001/XMLSchema-instance">
+    <targets>
+      <target xsi:type="AsyncWrapper" name="asyncWrapper" timeToSleepBetweenBatches="200" batchSize="200" overflowAction="Block">
+        <target name="TraceLog" xsi:type="File" fileName="${basedir}\RhetosServerTrace.log" encoding="utf-8" />
+      </target>
+      <target name="MainLog" xsi:type="File" fileName="${basedir}\RhetosServer.log" encoding="utf-8" />
+      <target name="TraceCommandsXml" xsi:type="File" fileName="${basedir}\RhetosServerCommandsTrace.xml" encoding="utf-16" layout="&lt;!--${longdate} ${logger}--&gt;${newline}${message}" />
+      <target name="PerformanceLog" xsi:type="File" fileName="${basedir}\RhetosServerPerformance.log" encoding="utf-8" />
+      <target name="ConsoleLog" xsi:type="Console" />
+    </targets>
+    <rules>
+      <logger name="*" minLevel="Info" writeTo="MainLog" />
+      <!-- <logger name="*" minLevel="Info" writeTo="ConsoleLog" /> -->
+      <!-- <logger name="ProcessingEngine Request" minLevel="Trace" writeTo="ConsoleLog" /> -->
+      <!-- <logger name="*" minLevel="Trace" writeTo="TraceLog" /> -->
+      <!-- <logger name="ProcessingEngine Request" minLevel="Trace" writeTo="TraceLog" /> -->
+      <!-- <logger name="ProcessingEngine Commands" minLevel="Trace" writeTo="TraceCommandsXml" /> -->
+      <!-- <logger name="ProcessingEngine CommandsResult" minLevel="Trace" writeTo="TraceCommandsXml" /> -->
+      <!-- <logger name="Performance" minLevel="Trace" writeTo="PerformanceLog" /> -->
+    </rules>
+  </nlog>
+  <runtime>
+    <assemblyBinding xmlns="urn:schemas-microsoft-com:asm.v1">
+      <probing privatePath="bin;bin\Plugins;bin\Generated" />
+      <dependentAssembly>
+        <assemblyIdentity name="Autofac" publicKeyToken="17863af14b0044da" culture="neutral" />
+        <bindingRedirect oldVersion="0.0.0.0-3.5.0.0" newVersion="3.5.0.0" />
+      </dependentAssembly>
+    </assemblyBinding>
+  </runtime>
+  <system.web>
+    <httpRuntime targetFramework="4.5.1" maxUrlLength="2097151" maxRequestLength="2097151" maxQueryStringLength="2097151" />
+    <compilation debug="true" targetFramework="4.5.1" />
+    <authentication mode="Windows" />
+    <machineKey validationKey="C8F581A874F154E9E281922D09801A65F09387AEC223813B894B78CAECED67DDAC7051748F97B44669BAD9C5D33B337DEECF6A51364664FAEAFE60E5F4435E9B,IsolateApps" decryptionKey="82D9A54C881A682EEC16903733903F50A3FAB34DDEC384D2,IsolateApps" />
+    <pages controlRenderingCompatibilityVersion="4.5" />
+  </system.web>
+  <system.serviceModel>
+    <extensions>
+      <behaviorExtensions>
+        <add name="ErrorLogging" type="Rhetos.Web.ErrorHandlerBehavior, Rhetos.Web" />
+        <add name="JsonError" type="Rhetos.Web.JsonErrorBehaviorExtension, Rhetos.Web" />
+      </behaviorExtensions>
+    </extensions>
+    <services>
+      <service name="Rhetos.RhetosService">
+        <clear />
+        <endpoint address="" binding="basicHttpBinding" bindingConfiguration="rhetosBasicHttpBinding" name="basic" contract="Rhetos.IServerApplication" listenUriMode="Explicit">
+          <identity>
+            <dns value="localhost" />
+            <certificateReference storeName="My" storeLocation="LocalMachine" x509FindType="FindBySubjectDistinguishedName" />
+          </identity>
+        </endpoint>
+      </service>
+    </services>
+    <bindings>
+      <basicHttpBinding>
+        <binding name="rhetosBasicHttpBinding" maxReceivedMessageSize="104857600">
+          <readerQuotas maxArrayLength="104857600" maxStringContentLength="104857600" />
+          <security mode="TransportCredentialOnly">
+            <transport clientCredentialType="Windows" />
+          </security>
+        </binding>
+      </basicHttpBinding>
+      <webHttpBinding>
+        <binding name="rhetosWebHttpBinding" maxReceivedMessageSize="104857600">
+          <readerQuotas maxArrayLength="104857600" maxStringContentLength="104857600" />
+          <security mode="TransportCredentialOnly">
+            <transport clientCredentialType="Windows" />
+          </security>
+        </binding>
+      </webHttpBinding>
+    </bindings>
+    <behaviors>
+      <serviceBehaviors>
+        <behavior>
+          <serviceMetadata httpGetEnabled="true" />
+          <serviceDebug includeExceptionDetailInFaults="true" />
+          <ErrorLogging />
+        </behavior>
+      </serviceBehaviors>
+      <endpointBehaviors>
+        <behavior name="webHttp">
+          <webHttp />
+        </behavior>
+      </endpointBehaviors>
+    </behaviors>
+    <serviceHostingEnvironment multipleSiteBindingsEnabled="false" aspNetCompatibilityEnabled="true" />
+  </system.serviceModel>
+  <system.webServer>
+    <modules runAllManagedModulesForAllRequests="true">
+      <remove name="WebDAVModule" />
+    </modules>
+    <directoryBrowse enabled="false" />
+    <handlers>
+      <remove name="WebDAV" />
+    </handlers>
+    <security>
+      <requestFiltering>
+        <requestLimits maxUrl="2097151" maxQueryString="2097151" />
+      </requestFiltering>
+    </security>
+    <!--Uncomment elements bellow to enable Cross Origin Resource Sharing and set domain name in Access-Control-Allow-Origin-->
+    <!--<httpProtocol>
+      <customHeaders>
+        <add name="Access-Control-Allow-Origin" value="http://localhost" />
+        <add name="Access-Control-Allow-Methods" value="POST, GET, PUT, DELETE, OPTIONS" />
+        <add name="Access-Control-Allow-Headers" value="Content-Type, Authorization, Accept" />
+        <add name="Access-Control-Allow-Credentials" value="true" />
+      </customHeaders>
+    </httpProtocol>-->
+  </system.webServer>
 </configuration>