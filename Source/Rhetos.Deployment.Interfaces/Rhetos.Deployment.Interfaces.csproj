--- conflicted
+++ resolved
@@ -1,82 +1,21 @@
-﻿<Project Sdk="Microsoft.NET.Sdk">
-
-  <PropertyGroup>
-    <TargetFramework>netstandard2.0</TargetFramework>
-  </PropertyGroup>
-<<<<<<< HEAD
-  <PropertyGroup Condition=" '$(Configuration)|$(Platform)' == 'Debug|AnyCPU' ">
-    <DebugSymbols>true</DebugSymbols>
-    <DebugType>full</DebugType>
-    <Optimize>false</Optimize>
-    <OutputPath>bin\Debug\</OutputPath>
-    <DefineConstants>DEBUG;TRACE</DefineConstants>
-    <ErrorReport>prompt</ErrorReport>
-    <WarningLevel>4</WarningLevel>
-    <Prefer32Bit>false</Prefer32Bit>
-    <DocumentationFile>bin\Debug\Rhetos.Deployment.Interfaces.xml</DocumentationFile>
-    <NoWarn>1591,1573</NoWarn>
-  </PropertyGroup>
-  <PropertyGroup Condition=" '$(Configuration)|$(Platform)' == 'Release|AnyCPU' ">
-    <DebugType>pdbonly</DebugType>
-    <Optimize>true</Optimize>
-    <OutputPath>bin\Release\</OutputPath>
-    <DefineConstants>TRACE</DefineConstants>
-    <ErrorReport>prompt</ErrorReport>
-    <WarningLevel>4</WarningLevel>
-    <Prefer32Bit>false</Prefer32Bit>
-    <DocumentationFile>bin\Release\Rhetos.Deployment.Interfaces.xml</DocumentationFile>
-    <NoWarn>1591,1573</NoWarn>
-  </PropertyGroup>
-  <ItemGroup>
-    <Reference Include="System" />
-    <Reference Include="System.Core" />
-    <Reference Include="System.Xml.Linq" />
-    <Reference Include="System.Data.DataSetExtensions" />
-    <Reference Include="Microsoft.CSharp" />
-    <Reference Include="System.Data" />
-    <Reference Include="System.Xml" />
-  </ItemGroup>
-  <ItemGroup>
-    <Compile Include="ContentFile.cs" />
-    <Compile Include="IInstalledPackages.cs" />
-    <Compile Include="InstalledPackage.cs" />
-    <Compile Include="InstalledPackages.cs" />
-    <Compile Include="PackageRequest.cs" />
-    <Compile Include="Properties\AssemblyInfo.cs" />
-    <Compile Include="..\Rhetos\Properties\GlobalAssemblyInfo.cs">
-      <Link>Properties\GlobalAssemblyInfo.cs</Link>
-    </Compile>
-    <Compile Include="RhetosProjectAssets.cs" />
-    <Compile Include="RhetosProjectAssetsFileProvider.cs" />
-  </ItemGroup>
-  <ItemGroup>
-    <ProjectReference Include="..\Rhetos.Logging.Interfaces\Rhetos.Logging.Interfaces.csproj">
-      <Project>{BB7E5668-1B43-4FCE-A832-444CC57FEE80}</Project>
-      <Name>Rhetos.Logging.Interfaces</Name>
-    </ProjectReference>
-    <ProjectReference Include="..\Rhetos.Utilities\Rhetos.Utilities.csproj">
-      <Project>{71e63722-57bc-41df-9ff5-57ecc67e4bc1}</Project>
-      <Name>Rhetos.Utilities</Name>
-    </ProjectReference>
-  </ItemGroup>
-  <ItemGroup>
-    <PackageReference Include="Newtonsoft.Json">
-      <Version>12.0.2</Version>
-    </PackageReference>
-  </ItemGroup>
-  <Import Project="$(MSBuildToolsPath)\Microsoft.CSharp.targets" />
-  <!-- To modify your build process, add your task inside one of the targets below and uncomment it. 
-       Other similar extension points exist, see Microsoft.Common.targets.
-  <Target Name="BeforeBuild">
-  </Target>
-  <Target Name="AfterBuild">
-  </Target>
-  -->
-=======
-
-  <ItemGroup>
-    <ProjectReference Include="..\Rhetos.Utilities\Rhetos.Utilities.csproj" />
-  </ItemGroup>
-
->>>>>>> e5c715d1
+﻿<Project Sdk="Microsoft.NET.Sdk">
+
+  <PropertyGroup>
+    <TargetFramework>netstandard2.0</TargetFramework>
+  </PropertyGroup>
+
+  <ItemGroup>
+    <ProjectReference Include="..\Rhetos.Utilities\Rhetos.Utilities.csproj" />
+  </ItemGroup>
+  <ItemGroup>
+    <Compile Include="RhetosProjectAssets.cs" />
+    <Compile Include="RhetosProjectAssetsFileProvider.cs" />
+    <ProjectReference Include="..\Rhetos.Logging.Interfaces\Rhetos.Logging.Interfaces.csproj" />
+  </ItemGroup>
+  <ItemGroup>
+    <PackageReference Include="Newtonsoft.Json">
+      <Version>12.0.2</Version>
+    </PackageReference>
+  </ItemGroup>
+
 </Project>