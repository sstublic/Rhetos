--- conflicted
+++ resolved
@@ -1,93 +1,81 @@
-<Project>
-    <UsingTask AssemblyFile="RhetosVSIntegration.dll" TaskName="RhetosVSIntegration.ResolveRhetosProjectAssets" />
-
-    <Target Name="ResolveRhetosBuildItems" BeforeTargets="ResolveRhetosProjectAssets;CollectUpToDateCheckInputDesignTime">
-        <Message Text="ResolveRhetosBuildItems" />
-        <ItemGroup>
-            <RhetosBuild Include="DslScripts\**\*" />
-            <RhetosBuild Include="DataMigration\**\*" />
-            <RhetosBuild Include="Resources\Rhetos\**\*" />
-            <RhetosBuildSettings Include="$(RhetosBuildSettingsFile)" Condition="Exists('$(RhetosBuildSettingsFile)')" />
-        </ItemGroup>
-        <ItemGroup>
-            <UpToDateCheckInput Include="@(RhetosBuild);@(RhetosBuildSettings)" Set="RhetosBuild"/>
-        </ItemGroup>
-    </Target>
-
-    <Target Name="ResolveRhetosProjectAssets" DependsOnTargets="ResolveLockFileReferences;ResolveAssemblyReferences;ResolveReferences" BeforeTargets="CoreCompile">
-        <Message Text="ResolveRhetosProjectAssets" />
-        <ResolveRhetosProjectAssets
-            ProjectDirectory="$(ProjectDir)."
-            ProjectContentFiles="@(RhetosBuild)"
-            Assemblies="@(ReferencePath)"
-            AssemblyName="$(AssemblyName)"
-            GeneratedAssetsFolder="obj\Rhetos\Assets"
-            IntermediateOutputFolder="$(BaseIntermediateOutputPath)Rhetos"
-            TargetPath="$(TargetPath)"
-            TargetAssetsFolder="$(TargetDir)RhetosAssets" />
-        <WriteLinesToFile Lines="@(RhetosBuild);@(RhetosBuildSettings)" Overwrite="True" WriteOnlyWhenDifferent="True" File="$(RhetosBuildItemsFile)"/>
-    </Target>
-
-    <Target Name="ResolveBuildRhetosAppTargetInput">
-        <Message Text="ResolveBuildRhetosAppTargetInput" /> 
-        <ItemGroup>
-            <RhetosInput Include="$(RhetosBuildItemsFile)" />
-            <RhetosInput Include="$(BaseIntermediateOutputPath)project.assets.json" />
-            <RhetosInput Include="@(RhetosBuildSettings)" />
-        </ItemGroup>
-    </Target>
-
-    <Target Name="BuildRhetosApp" DependsOnTargets="ResolveRhetosProjectAssets;ResolveBuildRhetosAppTargetInput" BeforeTargets="CoreCompile" Condition="'$(RhetosBuild)'=='True' and $(BuildingProject)=='True'" Inputs="@(RhetosInput);@(RhetosBuild);@(ReferencePath)" Outputs="@(RhetosOutput)">
-        <Message Text="BuildRhetosApp" />
-        <Delete Files="$(RhetosBuildCompleteFile)" />
-        <Exec Command="&quot;$(RhetosCliExecutablePath)&quot; build &quot;$(ProjectDir).&quot; --msbuild-format" CustomErrorRegularExpression="\[Error\]" CustomWarningRegularExpression="\[(Warn|Warning)\]" />
-        <WriteLinesToFile File="$(RhetosBuildCompleteFile)" Lines="" Overwrite="true" />
-    </Target>
-
-    <Target Name="AddRhetosSourceFiles" DependsOnTargets="BuildRhetosApp" BeforeTargets="CoreCompile">
-        <Message Text="AddRhetosSourceFiles" />
-        <ItemGroup>
-            <RhetosSourceFiles Include="obj\Rhetos\Source\**\*.cs" />
-            <Compile Include="@(RhetosSourceFiles)" />
-        </ItemGroup>
-        <WriteLinesToFile Lines="@(RhetosSourceFiles -> '%(FullPath)')" Overwrite="True" WriteOnlyWhenDifferent="True" File="$(BaseIntermediateOutputPath)Rhetos\RhetosGeneratedSourceFiles.txt"/>
-    </Target>
-
-    <Target Name="MarkRhetosGeneratedFilesToCopyToOutput" BeforeTargets="AssignTargetPaths" DependsOnTargets="BuildRhetosApp">
-        <Message Text="MarkRhetosGeneratedFilesToCopyToOutput" />
-
-<<<<<<< HEAD
-=======
-        <!--Assets folder-->
-        <ItemGroup>
-            <_RhetosAssetsFilesToCopy Include="obj\Rhetos\Assets\**" />
-        </ItemGroup>        
-        <Copy SourceFiles="@(_RhetosAssetsFilesToCopy)" Retries="$(CopyRetryCount)" RetryDelayMilliseconds="$(CopyRetryDelayMilliseconds)"
-            DestinationFiles="@(_RhetosAssetsFilesToCopy->'$(TargetDir)RhetosAssets\%(RecursiveDir)%(Filename)%(Extension)')" 
-            SkipUnchangedFiles="True">
-            <Output TaskParameter="CopiedFiles" ItemName="_CopiedRhetosAssetsFiles" />
-        </Copy>
->>>>>>> 7d5aacae
-        <ItemGroup>
-            <RhetosAssets Include="obj\Rhetos\RhetosAssets\**" />
-            <None Include="@(RhetosAssets)" CopyToOutputDirectory="PreserveNewest" Link="RhetosAssets\%(RecursiveDir)%(Filename)%(Extension)"/>
-
-            <!-- The generated source is kept with binaries because in some cases we cannot guarantee that the newly generated code would be identical to the one in production. Some internal caching build optimizations may result with different ordering of the generated features. -->
-            <RhetosDebugSources Include="obj\Rhetos\RhetosSource\**\*.cs" />
-            <None Include="@(RhetosDebugSources)" CopyToOutputDirectory="PreserveNewest" Link="RhetosDebugSource\%(RecursiveDir)%(Filename)%(Extension)"/>
-
-            <PluginScannerJson Include="$(BaseIntermediateOutputPath)Rhetos\PluginScanner.json" />
-            <None Include="@(PluginScannerJson)" CopyToOutputDirectory="PreserveNewest" Link="%(Filename)%(Extension)"/>
-        </ItemGroup>
-
-    </Target>
-
-    <!-- Checking for Rhetos.Utilities.dll is a simple heuristics to determine if the project output is executable and can be used for dbupdate command.
-    Libraries don't output dependencies by default. More complex cases should be configured manually by $(RhetosDeploy) property. -->
-    <Target Name="DeployRhetosApp" DependsOnTargets="BuildRhetosApp;CopyFilesToOutputDirectory" AfterTargets="Build" Condition="'$(RhetosDeploy)'=='True' And Exists('$(RhetosBuildCompleteFile)') And Exists('$(TargetDir)\Rhetos.Utilities.dll')"
-        Inputs="$(RhetosBuildCompleteFile)" Outputs="$(RhetosDatabaseUpdated)">
-        <Message Text="DeployRhetosApp" />
-        <Exec Command="&quot;$(TargetDir)rhetos.exe&quot; dbupdate &quot;$(TargetDir)\$(AssemblyName).dll&quot;" CustomErrorRegularExpression="\[Error\]" CustomWarningRegularExpression="\[(Warn|Warning)\]" />
-        <WriteLinesToFile File="$(RhetosDatabaseUpdated)" Lines="" Overwrite="true" />
-    </Target>
-</Project>
+<Project>
+    <UsingTask AssemblyFile="RhetosVSIntegration.dll" TaskName="RhetosVSIntegration.ResolveRhetosProjectAssets" />
+
+    <Target Name="ResolveRhetosBuildItems" BeforeTargets="ResolveRhetosProjectAssets;CollectUpToDateCheckInputDesignTime">
+        <Message Text="ResolveRhetosBuildItems" />
+        <ItemGroup>
+            <RhetosBuild Include="DslScripts\**\*" />
+            <RhetosBuild Include="DataMigration\**\*" />
+            <RhetosBuild Include="Resources\Rhetos\**\*" />
+            <RhetosBuildSettings Include="$(RhetosBuildSettingsFile)" Condition="Exists('$(RhetosBuildSettingsFile)')" />
+        </ItemGroup>
+        <ItemGroup>
+            <UpToDateCheckInput Include="@(RhetosBuild);@(RhetosBuildSettings)" Set="RhetosBuild"/>
+        </ItemGroup>
+    </Target>
+
+    <Target Name="ResolveRhetosProjectAssets" DependsOnTargets="ResolveLockFileReferences;ResolveAssemblyReferences;ResolveReferences" BeforeTargets="CoreCompile">
+        <Message Text="ResolveRhetosProjectAssets" />
+        <ResolveRhetosProjectAssets
+            ProjectDirectory="$(ProjectDir)."
+            ProjectContentFiles="@(RhetosBuild)"
+            Assemblies="@(ReferencePath)"
+            AssemblyName="$(AssemblyName)"
+            GeneratedAssetsFolder="obj\Rhetos\Assets"
+            IntermediateOutputFolder="$(BaseIntermediateOutputPath)Rhetos"
+            TargetPath="$(TargetPath)"
+            TargetAssetsFolder="$(TargetDir)RhetosAssets" />
+        <WriteLinesToFile Lines="@(RhetosBuild);@(RhetosBuildSettings)" Overwrite="True" WriteOnlyWhenDifferent="True" File="$(RhetosBuildItemsFile)"/>
+    </Target>
+
+    <Target Name="ResolveBuildRhetosAppTargetInput">
+        <Message Text="ResolveBuildRhetosAppTargetInput" /> 
+        <ItemGroup>
+            <RhetosInput Include="$(RhetosBuildItemsFile)" />
+            <RhetosInput Include="$(BaseIntermediateOutputPath)project.assets.json" />
+            <RhetosInput Include="@(RhetosBuildSettings)" />
+        </ItemGroup>
+    </Target>
+
+    <Target Name="BuildRhetosApp" DependsOnTargets="ResolveRhetosProjectAssets;ResolveBuildRhetosAppTargetInput" BeforeTargets="CoreCompile" Condition="'$(RhetosBuild)'=='True' and $(BuildingProject)=='True'" Inputs="@(RhetosInput);@(RhetosBuild);@(ReferencePath)" Outputs="@(RhetosOutput)">
+        <Message Text="BuildRhetosApp" />
+        <Delete Files="$(RhetosBuildCompleteFile)" />
+        <Exec Command="&quot;$(RhetosCliExecutablePath)&quot; build &quot;$(ProjectDir).&quot; --msbuild-format" CustomErrorRegularExpression="\[Error\]" CustomWarningRegularExpression="\[(Warn|Warning)\]" />
+        <WriteLinesToFile File="$(RhetosBuildCompleteFile)" Lines="" Overwrite="true" />
+    </Target>
+
+    <Target Name="AddRhetosSourceFiles" DependsOnTargets="BuildRhetosApp" BeforeTargets="CoreCompile">
+        <Message Text="AddRhetosSourceFiles" />
+        <ItemGroup>
+            <RhetosSourceFiles Include="obj\Rhetos\Source\**\*.cs" />
+            <Compile Include="@(RhetosSourceFiles)" />
+        </ItemGroup>
+        <WriteLinesToFile Lines="@(RhetosSourceFiles -> '%(FullPath)')" Overwrite="True" WriteOnlyWhenDifferent="True" File="$(BaseIntermediateOutputPath)Rhetos\RhetosGeneratedSourceFiles.txt"/>
+    </Target>
+
+    <Target Name="MarkRhetosGeneratedFilesToCopyToOutput" BeforeTargets="AssignTargetPaths" DependsOnTargets="BuildRhetosApp">
+        <Message Text="MarkRhetosGeneratedFilesToCopyToOutput" />
+
+        <ItemGroup>
+            <RhetosAssets Include="obj\Rhetos\Assets\**" />
+            <None Include="@(RhetosAssets)" CopyToOutputDirectory="PreserveNewest" Link="RhetosAssets\%(RecursiveDir)%(Filename)%(Extension)"/>
+
+            <!-- The generated source is kept with binaries because in some cases we cannot guarantee that the newly generated code would be identical to the one in production. Some internal caching build optimizations may result with different ordering of the generated features. -->
+            <RhetosDebugSources Include="obj\Rhetos\Source\**\*.cs" />
+            <None Include="@(RhetosDebugSources)" CopyToOutputDirectory="PreserveNewest" Link="RhetosDebugSource\%(RecursiveDir)%(Filename)%(Extension)"/>
+
+            <PluginScannerJson Include="$(BaseIntermediateOutputPath)Rhetos\PluginScanner.json" />
+            <None Include="@(PluginScannerJson)" CopyToOutputDirectory="PreserveNewest" Link="%(Filename)%(Extension)"/>
+        </ItemGroup>
+
+    </Target>
+
+    <!-- Checking for Rhetos.Utilities.dll is a simple heuristics to determine if the project output is executable and can be used for dbupdate command.
+    Libraries don't output dependencies by default. More complex cases should be configured manually by $(RhetosDeploy) property. -->
+    <Target Name="DeployRhetosApp" DependsOnTargets="BuildRhetosApp;CopyFilesToOutputDirectory" AfterTargets="Build" Condition="'$(RhetosDeploy)'=='True' And Exists('$(RhetosBuildCompleteFile)') And Exists('$(TargetDir)\Rhetos.Utilities.dll')"
+        Inputs="$(RhetosBuildCompleteFile)" Outputs="$(RhetosDatabaseUpdated)">
+        <Message Text="DeployRhetosApp" />
+        <Exec Command="&quot;$(TargetDir)rhetos.exe&quot; dbupdate &quot;$(TargetDir)\$(AssemblyName).dll&quot;" CustomErrorRegularExpression="\[Error\]" CustomWarningRegularExpression="\[(Warn|Warning)\]" />
+        <WriteLinesToFile File="$(RhetosDatabaseUpdated)" Lines="" Overwrite="true" />
+    </Target>
+</Project>