﻿<Project Sdk="Microsoft.NET.Sdk">

  <PropertyGroup>
    <TargetFramework>netstandard2.0</TargetFramework>
  </PropertyGroup>
<<<<<<< HEAD
  <PropertyGroup Condition=" '$(Configuration)|$(Platform)' == 'Debug|AnyCPU' ">
    <DebugSymbols>true</DebugSymbols>
    <DebugType>full</DebugType>
    <Optimize>false</Optimize>
    <OutputPath>bin\Debug\</OutputPath>
    <DefineConstants>DEBUG;TRACE</DefineConstants>
    <ErrorReport>prompt</ErrorReport>
    <WarningLevel>4</WarningLevel>
    <CodeAnalysisRuleSet>AllRules.ruleset</CodeAnalysisRuleSet>
    <CodeContractsEnableRuntimeChecking>False</CodeContractsEnableRuntimeChecking>
    <CodeContractsRuntimeOnlyPublicSurface>False</CodeContractsRuntimeOnlyPublicSurface>
    <CodeContractsRuntimeThrowOnFailure>False</CodeContractsRuntimeThrowOnFailure>
    <CodeContractsRuntimeCallSiteRequires>False</CodeContractsRuntimeCallSiteRequires>
    <CodeContractsRunCodeAnalysis>False</CodeContractsRunCodeAnalysis>
    <CodeContractsNonNullObligations>True</CodeContractsNonNullObligations>
    <CodeContractsBoundsObligations>True</CodeContractsBoundsObligations>
    <CodeContractsArithmeticObligations>True</CodeContractsArithmeticObligations>
    <CodeContractsRedundantAssumptions>True</CodeContractsRedundantAssumptions>
    <CodeContractsRunInBackground>True</CodeContractsRunInBackground>
    <CodeContractsShowSquigglies>True</CodeContractsShowSquigglies>
    <CodeContractsUseBaseLine>False</CodeContractsUseBaseLine>
    <CodeContractsEmitXMLDocs>False</CodeContractsEmitXMLDocs>
    <CodeContractsCustomRewriterAssembly />
    <CodeContractsCustomRewriterClass />
    <CodeContractsLibPaths />
    <CodeContractsPlatformPath />
    <CodeContractsExtraAnalysisOptions />
    <CodeContractsBaseLineFile />
    <CodeContractsRuntimeCheckingLevel>Full</CodeContractsRuntimeCheckingLevel>
    <CodeContractsReferenceAssembly>%28none%29</CodeContractsReferenceAssembly>
    <Prefer32Bit>false</Prefer32Bit>
    <DocumentationFile>bin\Debug\Rhetos.Extensibility.xml</DocumentationFile>
    <NoWarn>1591,1573</NoWarn>
  </PropertyGroup>
  <PropertyGroup Condition=" '$(Configuration)|$(Platform)' == 'Release|AnyCPU' ">
    <DebugType>pdbonly</DebugType>
    <Optimize>true</Optimize>
    <OutputPath>bin\Release\</OutputPath>
    <DefineConstants>TRACE</DefineConstants>
    <ErrorReport>prompt</ErrorReport>
    <WarningLevel>4</WarningLevel>
    <Prefer32Bit>false</Prefer32Bit>
    <DocumentationFile>bin\Release\Rhetos.Extensibility.xml</DocumentationFile>
    <NoWarn>1591,1573</NoWarn>
  </PropertyGroup>
  <PropertyGroup Condition="'$(Configuration)|$(Platform)' == 'CodeAnalysis|AnyCPU'">
    <DebugSymbols>true</DebugSymbols>
    <OutputPath>bin\CodeAnalysis\</OutputPath>
    <DefineConstants>DEBUG;TRACE</DefineConstants>
    <DebugType>full</DebugType>
    <PlatformTarget>AnyCPU</PlatformTarget>
    <CodeAnalysisLogFile>bin\Debug\Rhetos.Extensibility.dll.CodeAnalysisLog.xml</CodeAnalysisLogFile>
    <CodeAnalysisInputAssembly>bin\CodeAnalysis\Rhetos.Extensibility.dll</CodeAnalysisInputAssembly>
    <CodeAnalysisUseTypeNameInSuppression>true</CodeAnalysisUseTypeNameInSuppression>
    <CodeAnalysisModuleSuppressionsFile>GlobalSuppressions.cs</CodeAnalysisModuleSuppressionsFile>
    <ErrorReport>prompt</ErrorReport>
    <CodeAnalysisRuleSet>AllRules.ruleset</CodeAnalysisRuleSet>
    <CodeAnalysisRuleSetDirectories>;C:\Program Files\Microsoft Visual Studio 10.0\Team Tools\Static Analysis Tools\\Rule Sets</CodeAnalysisRuleSetDirectories>
    <CodeAnalysisIgnoreBuiltInRuleSets>true</CodeAnalysisIgnoreBuiltInRuleSets>
    <CodeAnalysisRuleDirectories>;C:\Program Files\Microsoft Visual Studio 10.0\Team Tools\Static Analysis Tools\FxCop\\Rules</CodeAnalysisRuleDirectories>
    <CodeAnalysisIgnoreBuiltInRules>true</CodeAnalysisIgnoreBuiltInRules>
    <CodeContractsEnableRuntimeChecking>False</CodeContractsEnableRuntimeChecking>
    <CodeContractsRuntimeOnlyPublicSurface>False</CodeContractsRuntimeOnlyPublicSurface>
    <CodeContractsRuntimeThrowOnFailure>False</CodeContractsRuntimeThrowOnFailure>
    <CodeContractsRuntimeCallSiteRequires>False</CodeContractsRuntimeCallSiteRequires>
    <CodeContractsRunCodeAnalysis>True</CodeContractsRunCodeAnalysis>
    <CodeContractsNonNullObligations>True</CodeContractsNonNullObligations>
    <CodeContractsBoundsObligations>True</CodeContractsBoundsObligations>
    <CodeContractsArithmeticObligations>True</CodeContractsArithmeticObligations>
    <CodeContractsRedundantAssumptions>True</CodeContractsRedundantAssumptions>
    <CodeContractsRunInBackground>True</CodeContractsRunInBackground>
    <CodeContractsShowSquigglies>True</CodeContractsShowSquigglies>
    <CodeContractsUseBaseLine>False</CodeContractsUseBaseLine>
    <CodeContractsEmitXMLDocs>False</CodeContractsEmitXMLDocs>
    <CodeContractsCustomRewriterAssembly />
    <CodeContractsCustomRewriterClass />
    <CodeContractsLibPaths />
    <CodeContractsPlatformPath />
    <CodeContractsExtraAnalysisOptions />
    <CodeContractsBaseLineFile />
    <CodeContractsRuntimeCheckingLevel>Full</CodeContractsRuntimeCheckingLevel>
    <CodeContractsReferenceAssembly>Build</CodeContractsReferenceAssembly>
    <Prefer32Bit>false</Prefer32Bit>
  </PropertyGroup>
  <ItemGroup>
    <Reference Include="Autofac">
      <HintPath>..\..\packages\Autofac.4.9.4\lib\net45\Autofac.dll</HintPath>
    </Reference>
    <Reference Include="Newtonsoft.Json, Version=12.0.0.0, Culture=neutral, PublicKeyToken=30ad4fe6b2a6aeed, processorArchitecture=MSIL">
      <HintPath>..\..\packages\Newtonsoft.Json.12.0.2\lib\net45\Newtonsoft.Json.dll</HintPath>
    </Reference>
    <Reference Include="System" />
    <Reference Include="System.ComponentModel.Composition" />
    <Reference Include="System.configuration" />
    <Reference Include="System.Core" />
    <Reference Include="System.Xml.Linq" />
    <Reference Include="System.Data.DataSetExtensions" />
    <Reference Include="Microsoft.CSharp" />
    <Reference Include="System.Data" />
    <Reference Include="System.Xml" />
  </ItemGroup>
  <ItemGroup>
    <Compile Include="PluginScannerCache.cs" />
    <Compile Include="PluginScanner.cs" />
    <Compile Include="PluginsCacheData.cs" />
    <Compile Include="IPluginScanner.cs" />
    <Compile Include="PluginInfo.cs" />
    <Compile Include="NamedPlugins.cs" />
    <Compile Include="PluginScannerOptions.cs" />
    <Compile Include="PluginsContainer.cs" />
    <Compile Include="PluginsMetadataCache.cs" />
    <Compile Include="ContainerBuilderPluginRegistration.cs" />
    <Compile Include="Properties\AssemblyInfo.cs" />
    <Compile Include="..\Rhetos\Properties\GlobalAssemblyInfo.cs">
      <Link>Properties\GlobalAssemblyInfo.cs</Link>
    </Compile>
    <Compile Include="Plugins.cs" />
    <Compile Include="SuppressPlugin.cs" />
  </ItemGroup>
=======

>>>>>>> e5c715d1
  <ItemGroup>
    <PackageReference Include="Autofac" Version="4.9.4" />
    <PackageReference Include="Newtonsoft.Json" Version="12.0.2" />
    <PackageReference Include="System.ComponentModel.Composition" Version="4.7.0" />
  </ItemGroup>

  <ItemGroup>
    <ProjectReference Include="..\Rhetos.Extensibility.Interfaces\Rhetos.Extensibility.Interfaces.csproj" />
    <ProjectReference Include="..\Rhetos.Logging.Interfaces\Rhetos.Logging.Interfaces.csproj" />
    <ProjectReference Include="..\Rhetos.Utilities\Rhetos.Utilities.csproj" />
  </ItemGroup>

</Project><|MERGE_RESOLUTION|>--- conflicted
+++ resolved
@@ -1,141 +1,19 @@
-﻿<Project Sdk="Microsoft.NET.Sdk">
-
-  <PropertyGroup>
-    <TargetFramework>netstandard2.0</TargetFramework>
-  </PropertyGroup>
-<<<<<<< HEAD
-  <PropertyGroup Condition=" '$(Configuration)|$(Platform)' == 'Debug|AnyCPU' ">
-    <DebugSymbols>true</DebugSymbols>
-    <DebugType>full</DebugType>
-    <Optimize>false</Optimize>
-    <OutputPath>bin\Debug\</OutputPath>
-    <DefineConstants>DEBUG;TRACE</DefineConstants>
-    <ErrorReport>prompt</ErrorReport>
-    <WarningLevel>4</WarningLevel>
-    <CodeAnalysisRuleSet>AllRules.ruleset</CodeAnalysisRuleSet>
-    <CodeContractsEnableRuntimeChecking>False</CodeContractsEnableRuntimeChecking>
-    <CodeContractsRuntimeOnlyPublicSurface>False</CodeContractsRuntimeOnlyPublicSurface>
-    <CodeContractsRuntimeThrowOnFailure>False</CodeContractsRuntimeThrowOnFailure>
-    <CodeContractsRuntimeCallSiteRequires>False</CodeContractsRuntimeCallSiteRequires>
-    <CodeContractsRunCodeAnalysis>False</CodeContractsRunCodeAnalysis>
-    <CodeContractsNonNullObligations>True</CodeContractsNonNullObligations>
-    <CodeContractsBoundsObligations>True</CodeContractsBoundsObligations>
-    <CodeContractsArithmeticObligations>True</CodeContractsArithmeticObligations>
-    <CodeContractsRedundantAssumptions>True</CodeContractsRedundantAssumptions>
-    <CodeContractsRunInBackground>True</CodeContractsRunInBackground>
-    <CodeContractsShowSquigglies>True</CodeContractsShowSquigglies>
-    <CodeContractsUseBaseLine>False</CodeContractsUseBaseLine>
-    <CodeContractsEmitXMLDocs>False</CodeContractsEmitXMLDocs>
-    <CodeContractsCustomRewriterAssembly />
-    <CodeContractsCustomRewriterClass />
-    <CodeContractsLibPaths />
-    <CodeContractsPlatformPath />
-    <CodeContractsExtraAnalysisOptions />
-    <CodeContractsBaseLineFile />
-    <CodeContractsRuntimeCheckingLevel>Full</CodeContractsRuntimeCheckingLevel>
-    <CodeContractsReferenceAssembly>%28none%29</CodeContractsReferenceAssembly>
-    <Prefer32Bit>false</Prefer32Bit>
-    <DocumentationFile>bin\Debug\Rhetos.Extensibility.xml</DocumentationFile>
-    <NoWarn>1591,1573</NoWarn>
-  </PropertyGroup>
-  <PropertyGroup Condition=" '$(Configuration)|$(Platform)' == 'Release|AnyCPU' ">
-    <DebugType>pdbonly</DebugType>
-    <Optimize>true</Optimize>
-    <OutputPath>bin\Release\</OutputPath>
-    <DefineConstants>TRACE</DefineConstants>
-    <ErrorReport>prompt</ErrorReport>
-    <WarningLevel>4</WarningLevel>
-    <Prefer32Bit>false</Prefer32Bit>
-    <DocumentationFile>bin\Release\Rhetos.Extensibility.xml</DocumentationFile>
-    <NoWarn>1591,1573</NoWarn>
-  </PropertyGroup>
-  <PropertyGroup Condition="'$(Configuration)|$(Platform)' == 'CodeAnalysis|AnyCPU'">
-    <DebugSymbols>true</DebugSymbols>
-    <OutputPath>bin\CodeAnalysis\</OutputPath>
-    <DefineConstants>DEBUG;TRACE</DefineConstants>
-    <DebugType>full</DebugType>
-    <PlatformTarget>AnyCPU</PlatformTarget>
-    <CodeAnalysisLogFile>bin\Debug\Rhetos.Extensibility.dll.CodeAnalysisLog.xml</CodeAnalysisLogFile>
-    <CodeAnalysisInputAssembly>bin\CodeAnalysis\Rhetos.Extensibility.dll</CodeAnalysisInputAssembly>
-    <CodeAnalysisUseTypeNameInSuppression>true</CodeAnalysisUseTypeNameInSuppression>
-    <CodeAnalysisModuleSuppressionsFile>GlobalSuppressions.cs</CodeAnalysisModuleSuppressionsFile>
-    <ErrorReport>prompt</ErrorReport>
-    <CodeAnalysisRuleSet>AllRules.ruleset</CodeAnalysisRuleSet>
-    <CodeAnalysisRuleSetDirectories>;C:\Program Files\Microsoft Visual Studio 10.0\Team Tools\Static Analysis Tools\\Rule Sets</CodeAnalysisRuleSetDirectories>
-    <CodeAnalysisIgnoreBuiltInRuleSets>true</CodeAnalysisIgnoreBuiltInRuleSets>
-    <CodeAnalysisRuleDirectories>;C:\Program Files\Microsoft Visual Studio 10.0\Team Tools\Static Analysis Tools\FxCop\\Rules</CodeAnalysisRuleDirectories>
-    <CodeAnalysisIgnoreBuiltInRules>true</CodeAnalysisIgnoreBuiltInRules>
-    <CodeContractsEnableRuntimeChecking>False</CodeContractsEnableRuntimeChecking>
-    <CodeContractsRuntimeOnlyPublicSurface>False</CodeContractsRuntimeOnlyPublicSurface>
-    <CodeContractsRuntimeThrowOnFailure>False</CodeContractsRuntimeThrowOnFailure>
-    <CodeContractsRuntimeCallSiteRequires>False</CodeContractsRuntimeCallSiteRequires>
-    <CodeContractsRunCodeAnalysis>True</CodeContractsRunCodeAnalysis>
-    <CodeContractsNonNullObligations>True</CodeContractsNonNullObligations>
-    <CodeContractsBoundsObligations>True</CodeContractsBoundsObligations>
-    <CodeContractsArithmeticObligations>True</CodeContractsArithmeticObligations>
-    <CodeContractsRedundantAssumptions>True</CodeContractsRedundantAssumptions>
-    <CodeContractsRunInBackground>True</CodeContractsRunInBackground>
-    <CodeContractsShowSquigglies>True</CodeContractsShowSquigglies>
-    <CodeContractsUseBaseLine>False</CodeContractsUseBaseLine>
-    <CodeContractsEmitXMLDocs>False</CodeContractsEmitXMLDocs>
-    <CodeContractsCustomRewriterAssembly />
-    <CodeContractsCustomRewriterClass />
-    <CodeContractsLibPaths />
-    <CodeContractsPlatformPath />
-    <CodeContractsExtraAnalysisOptions />
-    <CodeContractsBaseLineFile />
-    <CodeContractsRuntimeCheckingLevel>Full</CodeContractsRuntimeCheckingLevel>
-    <CodeContractsReferenceAssembly>Build</CodeContractsReferenceAssembly>
-    <Prefer32Bit>false</Prefer32Bit>
-  </PropertyGroup>
-  <ItemGroup>
-    <Reference Include="Autofac">
-      <HintPath>..\..\packages\Autofac.4.9.4\lib\net45\Autofac.dll</HintPath>
-    </Reference>
-    <Reference Include="Newtonsoft.Json, Version=12.0.0.0, Culture=neutral, PublicKeyToken=30ad4fe6b2a6aeed, processorArchitecture=MSIL">
-      <HintPath>..\..\packages\Newtonsoft.Json.12.0.2\lib\net45\Newtonsoft.Json.dll</HintPath>
-    </Reference>
-    <Reference Include="System" />
-    <Reference Include="System.ComponentModel.Composition" />
-    <Reference Include="System.configuration" />
-    <Reference Include="System.Core" />
-    <Reference Include="System.Xml.Linq" />
-    <Reference Include="System.Data.DataSetExtensions" />
-    <Reference Include="Microsoft.CSharp" />
-    <Reference Include="System.Data" />
-    <Reference Include="System.Xml" />
-  </ItemGroup>
-  <ItemGroup>
-    <Compile Include="PluginScannerCache.cs" />
-    <Compile Include="PluginScanner.cs" />
-    <Compile Include="PluginsCacheData.cs" />
-    <Compile Include="IPluginScanner.cs" />
-    <Compile Include="PluginInfo.cs" />
-    <Compile Include="NamedPlugins.cs" />
-    <Compile Include="PluginScannerOptions.cs" />
-    <Compile Include="PluginsContainer.cs" />
-    <Compile Include="PluginsMetadataCache.cs" />
-    <Compile Include="ContainerBuilderPluginRegistration.cs" />
-    <Compile Include="Properties\AssemblyInfo.cs" />
-    <Compile Include="..\Rhetos\Properties\GlobalAssemblyInfo.cs">
-      <Link>Properties\GlobalAssemblyInfo.cs</Link>
-    </Compile>
-    <Compile Include="Plugins.cs" />
-    <Compile Include="SuppressPlugin.cs" />
-  </ItemGroup>
-=======
-
->>>>>>> e5c715d1
-  <ItemGroup>
-    <PackageReference Include="Autofac" Version="4.9.4" />
-    <PackageReference Include="Newtonsoft.Json" Version="12.0.2" />
-    <PackageReference Include="System.ComponentModel.Composition" Version="4.7.0" />
-  </ItemGroup>
-
-  <ItemGroup>
-    <ProjectReference Include="..\Rhetos.Extensibility.Interfaces\Rhetos.Extensibility.Interfaces.csproj" />
-    <ProjectReference Include="..\Rhetos.Logging.Interfaces\Rhetos.Logging.Interfaces.csproj" />
-    <ProjectReference Include="..\Rhetos.Utilities\Rhetos.Utilities.csproj" />
-  </ItemGroup>
-
+﻿<Project Sdk="Microsoft.NET.Sdk">
+
+  <PropertyGroup>
+    <TargetFramework>netstandard2.0</TargetFramework>
+  </PropertyGroup>
+
+  <ItemGroup>
+    <PackageReference Include="Autofac" Version="4.9.4" />
+    <PackageReference Include="Newtonsoft.Json" Version="12.0.2" />
+    <PackageReference Include="System.ComponentModel.Composition" Version="4.7.0" />
+  </ItemGroup>
+
+  <ItemGroup>
+    <ProjectReference Include="..\Rhetos.Extensibility.Interfaces\Rhetos.Extensibility.Interfaces.csproj" />
+    <ProjectReference Include="..\Rhetos.Logging.Interfaces\Rhetos.Logging.Interfaces.csproj" />
+    <ProjectReference Include="..\Rhetos.Utilities\Rhetos.Utilities.csproj" />
+  </ItemGroup>
+
 </Project>