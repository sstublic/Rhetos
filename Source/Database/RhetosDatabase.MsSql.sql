--- conflicted
+++ resolved
@@ -1,709 +1,695 @@
---=================================================
--- ANY CHANGES IN THIS SCRIPT MUST ALLOW:
--- 1. UPGRADE FROM ANY PREVIOUS VERSION OF RHETOS DATABASE (IT IS SAFEST TO ONLY *APPEND* CHANGES AT THE END OF THIS SCRIPT).
--- 2. DOWNGRADE FROM CURRENT VERSION TO THE PREVIOUS MAJOR VERSION.
---=================================================
-
-IF NOT EXISTS (SELECT * FROM sys.schemas WHERE name = 'Rhetos')
-	EXEC ('CREATE SCHEMA Rhetos AUTHORIZATION dbo');
-
-IF OBJECT_ID(N'[Rhetos].[DatabaseGeneratorAppliedConcept]') IS NULL AND OBJECT_ID(N'[Rhetos].[AppliedConcept]') IS NULL
-CREATE TABLE Rhetos.DatabaseGeneratorAppliedConcept
-(
-	ID uniqueidentifier NOT NULL CONSTRAINT PK_DatabaseGeneratorAppliedConcept PRIMARY KEY NONCLUSTERED, -- Later changes to nonclustered.
-	InfoType nvarchar(max) NOT NULL,
-	ImplementationType nvarchar(max) NOT NULL,
-	SerializedInfo nvarchar(max) NOT NULL,
-	LastModified datetime NOT NULL,
-	AppliedBy nvarchar(200) NULL,
-	Client nvarchar(200) NULL,
-	Server nvarchar(200) NULL,
-	ModificationOrder int IDENTITY(1,1) NOT NULL,
-	CreateQuery nvarchar(max) NOT NULL,
-	DependsOn nvarchar(max) NOT NULL,
-	ConceptImplementationVersion nvarchar(200) NOT NULL
-);
-
-IF OBJECT_ID(N'[Rhetos].[DF_DatabaseGeneratorAppliedConcept_LastModified]') IS NULL AND OBJECT_ID(N'[Rhetos].[AppliedConcept]') IS NULL
-ALTER TABLE Rhetos.DatabaseGeneratorAppliedConcept ADD CONSTRAINT DF_DatabaseGeneratorAppliedConcept_LastModified DEFAULT (getdate()) FOR LastModified;
-
-IF OBJECT_ID(N'[Rhetos].[DF_DatabaseGeneratorAppliedConcept_AppliedBy]') IS NULL AND OBJECT_ID(N'[Rhetos].[AppliedConcept]') IS NULL
-ALTER TABLE Rhetos.DatabaseGeneratorAppliedConcept ADD CONSTRAINT DF_DatabaseGeneratorAppliedConcept_AppliedBy DEFAULT (upper(isnull(suser_sname(),user_name()))) FOR AppliedBy;
-
-IF OBJECT_ID(N'[Rhetos].[DF_DatabaseGeneratorAppliedConcept_Client]') IS NULL AND OBJECT_ID(N'[Rhetos].[AppliedConcept]') IS NULL
-ALTER TABLE Rhetos.DatabaseGeneratorAppliedConcept ADD CONSTRAINT DF_DatabaseGeneratorAppliedConcept_Client DEFAULT (upper(host_name())) FOR Client;
-
-IF OBJECT_ID(N'[Rhetos].[DF_DatabaseGeneratorAppliedConcept_Server]') IS NULL AND OBJECT_ID(N'[Rhetos].[AppliedConcept]') IS NULL
-ALTER TABLE Rhetos.DatabaseGeneratorAppliedConcept ADD CONSTRAINT DF_DatabaseGeneratorAppliedConcept_Server DEFAULT (upper(@@servername)) FOR Server;
-
-IF INDEXPROPERTY(OBJECT_ID(N'[Rhetos].[DatabaseGeneratorAppliedConcept]'), 'PK_DatabaseGeneratorAppliedConcept','IsClustered') = 1 AND OBJECT_ID(N'[Rhetos].[AppliedConcept]') IS NULL
-BEGIN
-	ALTER TABLE Rhetos.DatabaseGeneratorAppliedConcept DROP CONSTRAINT PK_DatabaseGeneratorAppliedConcept;
-	ALTER TABLE Rhetos.DatabaseGeneratorAppliedConcept ADD CONSTRAINT PK_DatabaseGeneratorAppliedConcept PRIMARY KEY NONCLUSTERED (ID);
-END
-
-IF OBJECT_ID(N'[Rhetos].[DataMigrationScript]') IS NULL
-CREATE TABLE Rhetos.DataMigrationScript
-(
-	ID uniqueidentifier NOT NULL CONSTRAINT PK_DataMigrationScript PRIMARY KEY NONCLUSTERED CONSTRAINT DF_DataMigrationScript_ID DEFAULT (newid()),
-	Tag nvarchar(200) NOT NULL,
-	Path nvarchar(200) NOT NULL,
-	Content nvarchar(max) NOT NULL,
-	DateExecuted datetime NOT NULL CONSTRAINT DF_DataMigrationScript_LastModified DEFAULT (getdate()),
-	ExecutedBy nvarchar(200) NULL CONSTRAINT DF_DataMigrationScript_AppliedBy DEFAULT (upper(isnull(suser_sname(),user_name()))),
-	Client nvarchar(200) NULL CONSTRAINT DF_DataMigrationScript_Client DEFAULT (upper(host_name())),
-	Server nvarchar(200) NULL CONSTRAINT DF_DataMigrationScript_Server DEFAULT (upper(@@servername)),
-	OrderExecuted int IDENTITY(1,1) NOT NULL
-);
-
-IF NOT EXISTS (SELECT * FROM sys.indexes WHERE object_id = OBJECT_ID(N'[Rhetos].[DataMigrationScript]') AND name = 'IX_DataMigrationScript_Tag')
-CREATE UNIQUE INDEX IX_DataMigrationScript_Tag ON Rhetos.DataMigrationScript(Tag);
-
-<<<<<<< HEAD
-IF EXISTS (SELECT * FROM INFORMATION_SCHEMA.COLUMNS c WHERE c.TABLE_SCHEMA = 'Rhetos' AND DATA_TYPE = 'nvarchar' AND CHARACTER_MAXIMUM_LENGTH = 200)
-BEGIN
-
-=======
-IF EXISTS (SELECT * FROM INFORMATION_SCHEMA.COLUMNS c WHERE c.TABLE_SCHEMA = 'Rhetos' AND c.TABLE_NAME = 'DslScript' AND DATA_TYPE = 'nvarchar' AND CHARACTER_MAXIMUM_LENGTH > 0 AND CHARACTER_MAXIMUM_LENGTH <> 256)
-BEGIN
-	ALTER TABLE Rhetos.DslScript ALTER COLUMN Name nvarchar(256) NOT NULL;
-	ALTER TABLE Rhetos.DslScript ALTER COLUMN AppliedBy nvarchar(256) NOT NULL;
-	ALTER TABLE Rhetos.DslScript ALTER COLUMN Client nvarchar(256) NOT NULL;
-	ALTER TABLE Rhetos.DslScript ALTER COLUMN Server nvarchar(256) NOT NULL;
-END
-
-IF EXISTS (SELECT * FROM INFORMATION_SCHEMA.COLUMNS c WHERE c.TABLE_SCHEMA = 'Rhetos' AND c.TABLE_NAME = 'DatabaseGeneratorAppliedConcept' AND DATA_TYPE = 'nvarchar' AND CHARACTER_MAXIMUM_LENGTH > 0 AND CHARACTER_MAXIMUM_LENGTH <> 256)
-BEGIN
->>>>>>> 1e91dcbf
-	ALTER TABLE Rhetos.DatabaseGeneratorAppliedConcept ALTER COLUMN AppliedBy nvarchar(256) NULL;
-	ALTER TABLE Rhetos.DatabaseGeneratorAppliedConcept ALTER COLUMN Client nvarchar(256) NULL;
-	ALTER TABLE Rhetos.DatabaseGeneratorAppliedConcept ALTER COLUMN Server nvarchar(256) NULL;
-	ALTER TABLE Rhetos.DatabaseGeneratorAppliedConcept ALTER COLUMN ConceptImplementationVersion nvarchar(256) NOT NULL;
-END
-
-IF EXISTS (SELECT * FROM INFORMATION_SCHEMA.COLUMNS c WHERE c.TABLE_SCHEMA = 'Rhetos' AND c.TABLE_NAME = 'DataMigrationScript' AND DATA_TYPE = 'nvarchar' AND CHARACTER_MAXIMUM_LENGTH > 0 AND CHARACTER_MAXIMUM_LENGTH <> 256)
-BEGIN
-	ALTER TABLE Rhetos.DataMigrationScript ALTER COLUMN Tag nvarchar(256) NOT NULL;
-	ALTER TABLE Rhetos.DataMigrationScript ALTER COLUMN Path nvarchar(256) NOT NULL;
-	ALTER TABLE Rhetos.DataMigrationScript ALTER COLUMN ExecutedBy nvarchar(256) NULL;
-	ALTER TABLE Rhetos.DataMigrationScript ALTER COLUMN Client nvarchar(256) NULL;
-	ALTER TABLE Rhetos.DataMigrationScript ALTER COLUMN Server nvarchar(256) NULL;
-END
-
-IF OBJECT_ID(N'Rhetos.AppliedConcept') IS NULL
-BEGIN
-	EXEC sp_rename 'Rhetos.DatabaseGeneratorAppliedConcept', 'AppliedConcept';
-	EXEC sp_rename 'Rhetos.AppliedConcept.PK_DatabaseGeneratorAppliedConcept', 'PK_AppliedConcept';
-	EXEC sp_rename 'Rhetos.DF_DatabaseGeneratorAppliedConcept_LastModified', 'DF_AppliedConcept_LastModified';
-	EXEC sp_rename 'Rhetos.DF_DatabaseGeneratorAppliedConcept_AppliedBy', 'DF_AppliedConcept_AppliedBy';
-	EXEC sp_rename 'Rhetos.DF_DatabaseGeneratorAppliedConcept_Client', 'DF_AppliedConcept_Client';
-	EXEC sp_rename 'Rhetos.DF_DatabaseGeneratorAppliedConcept_Server', 'DF_AppliedConcept_Server';
-END
-
-GO
-
-IF OBJECT_ID('Rhetos.GetColumnType') IS NULL
-EXEC ('CREATE FUNCTION Rhetos.GetColumnType
-    (@SchemaName NVARCHAR(256), @TableName NVARCHAR(256), @ColumnName NVARCHAR(256))
-RETURNS NVARCHAR(256)
-AS
-BEGIN
-RETURN
-    (SELECT CASE
-        WHEN DATA_TYPE IN (''decimal'', ''numeric'')
-            THEN DATA_TYPE + ''('' + CONVERT(nvarchar(100), NUMERIC_PRECISION) + '', '' + CONVERT(nvarchar(100), NUMERIC_PRECISION_RADIX) + '')''
-        WHEN DATA_TYPE IN (''varbinary'', ''varchar'', ''binary'', ''char'', ''nvarchar'', ''nchar'')
-            THEN CASE WHEN CHARACTER_MAXIMUM_LENGTH > 0
-                THEN DATA_TYPE + ''('' + CONVERT(nvarchar(100), CHARACTER_MAXIMUM_LENGTH) + '')''
-                ELSE DATA_TYPE + ''(MAX)''
-            END
-        ELSE DATA_TYPE END
-    FROM
-        INFORMATION_SCHEMA.COLUMNS
-    WHERE
-        TABLE_SCHEMA = @SchemaName AND TABLE_NAME = @TableName AND COLUMN_NAME = @ColumnName)
-END')
-
-IF OBJECT_ID('Rhetos.DataMigrationApply') IS NULL
-	EXEC ('CREATE PROCEDURE Rhetos.DataMigrationApply AS SET NOCOUNT ON RAISERROR (''Procedure creation has not finished.'', 16, 62)')
-GO
-ALTER PROCEDURE Rhetos.DataMigrationApply
-	@SchemaName NVARCHAR(256), @TableName NVARCHAR(256), @ColumnName NVARCHAR(256)
-AS
-	-- Standard error-handling header
-	DECLARE @InitialTranCount INT
-	SET @InitialTranCount = @@TRANCOUNT
-	DECLARE @TranName VARCHAR(38)
-	SET @TranName = NEWID()
-	IF @InitialTranCount = 0 BEGIN TRANSACTION @TranName
-	ELSE SAVE TRANSACTION @TranName
-	DECLARE @Error INT
-	SET @Error = 0
-
-	IF CHARINDEX(']', @SchemaName) > 0 OR CHARINDEX('''', @SchemaName) > 0
-	BEGIN ROLLBACK TRANSACTION @TranName RAISERROR('Invalid character in @SchemaName %s', 16, 10, @SchemaName) RETURN 50000 END
-
-	IF CHARINDEX(']', @TableName) > 0 OR CHARINDEX('''', @TableName) > 0
-	BEGIN ROLLBACK TRANSACTION @TranName RAISERROR('Invalid character in @TableName %s', 16, 10, @TableName) RETURN 50000 END
-
-	IF CHARINDEX(']', @ColumnName) > 0 OR CHARINDEX('''', @ColumnName) > 0
-	BEGIN ROLLBACK TRANSACTION @TranName RAISERROR('Invalid character in @ColumnName %s', 16, 10, @ColumnName) RETURN 50000 END
-
-	DECLARE @MigrationSchemaName NVARCHAR(256)
-	SET @MigrationSchemaName = '_' + @SchemaName
-    
-    DECLARE @ColumnType NVARCHAR(256)
-    SET @ColumnType = Rhetos.GetColumnType(@SchemaName, @TableName, @ColumnName)
-    DECLARE @ExistingMigrationColumnType NVARCHAR(256)
-    SET @ExistingMigrationColumnType = Rhetos.GetColumnType(@MigrationSchemaName, @TableName, @ColumnName)
-
-	IF @ColumnType IS NULL
-        PRINT 'Column ' + @SchemaName + '.' + @TableName + '.' + @ColumnName + ' does not exist. It will be safely ignored.'
-    ELSE IF @ExistingMigrationColumnType IS NULL
-        PRINT 'Data-migration column ' + @MigrationSchemaName + '.' + @TableName + '.' + @ColumnName + ' does not exist. It will be safely ignored.'
-	ELSE IF @ColumnName = 'ID'
-	BEGIN
-
-		EXEC ('
-            DELETE FROM
-                [' + @SchemaName + '].[' + @TableName + ']
-            WHERE
-                ID NOT IN (SELECT ID FROM [' + @MigrationSchemaName + '].[' + @TableName + '])');
-		SET @Error = @@ERROR IF @Error > 0 BEGIN ROLLBACK TRANSACTION @TranName RETURN @Error END
-        
-        EXEC ('
-            INSERT INTO
-                [' + @SchemaName + '].[' + @TableName + '] (ID)
-            SELECT
-                ID
-            FROM
-                [' + @MigrationSchemaName + '].[' + @TableName + ']
-            WHERE
-                ID NOT IN (SELECT ID FROM [' + @SchemaName + '].[' + @TableName + '])');
-		SET @Error = @@ERROR IF @Error > 0 BEGIN ROLLBACK TRANSACTION @TranName RETURN @Error END
-        
-	END
-	ELSE
-	BEGIN
-    
-		IF @ColumnType <> @ExistingMigrationColumnType
-        BEGIN
-            PRINT 'Automatically changing data-migration column type from ' + @ExistingMigrationColumnType + ' to ' + @ColumnType + ' for column ' + @SchemaName + '.' + @TableName + '.'  + @ColumnName+ '.'
-            EXEC ('ALTER TABLE [' + @MigrationSchemaName + '].[' + @TableName + '] ALTER COLUMN [' + @ColumnName + '] ' + @ColumnType);
-            SET @Error = @@ERROR IF @Error > 0 BEGIN ROLLBACK TRANSACTION @TranName RETURN @Error END
-        END
-	
-        EXEC ('
-            UPDATE
-                original
-            SET
-                [' + @ColumnName + '] = migration.[' + @ColumnName + ']
-            FROM
-                [' + @SchemaName + '].[' + @TableName + '] original
-                INNER JOIN [' + @MigrationSchemaName + '].[' + @TableName + '] migration ON migration.ID = original.ID
-            WHERE
-                original.[' + @ColumnName + '] <> migration.[' + @ColumnName + ']
-                OR original.[' + @ColumnName + '] IS NULL AND migration.[' + @ColumnName + '] IS NOT NULL
-                OR original.[' + @ColumnName + '] IS NOT NULL AND migration.[' + @ColumnName + '] IS NULL');
-		SET @Error = @@ERROR IF @Error > 0 BEGIN ROLLBACK TRANSACTION @TranName RETURN @Error END
-        
-	END
-
-	-- Standard error-handling footer
-	IF @InitialTranCount = 0 COMMIT TRANSACTION @TranName
-	RETURN 0
-GO
-
-IF OBJECT_ID('Rhetos.HelpDataMigration') IS NULL
-	EXEC ('CREATE PROCEDURE Rhetos.HelpDataMigration AS SET NOCOUNT ON RAISERROR (''Procedure creation has not finished.'', 16, 62)')
-GO
-ALTER PROCEDURE Rhetos.HelpDataMigration
-	@SchemaName NVARCHAR(256), @TableName NVARCHAR(256)
-AS
-    SET NOCOUNT ON
-    
-    IF LEFT(@SchemaName, 1) = '_'
-      BEGIN RAISERROR('User a regular table, not a data-migration table %s.%s.', 16, 10, @SchemaName, @TableName) RETURN 50000 END
-    
-    SELECT columnName = COLUMN_NAME, columnType = Rhetos.GetColumnType(TABLE_SCHEMA, TABLE_NAME, COLUMN_NAME), sort = IDENTITY(INT)
-        INTO #columns
-        FROM INFORMATION_SCHEMA.COLUMNS
-        WHERE TABLE_SCHEMA = @SchemaName AND TABLE_NAME = @TableName
-        ORDER BY CASE WHEN COLUMN_NAME = 'ID' THEN -1 ELSE ORDINAL_POSITION END
-    
-    DECLARE @columnList VARCHAR(MAX)
-    SET @columnList = ''
-    SELECT @columnList = @columnList + CASE WHEN @columnList <> '' THEN ', ' ELSE '' END + columnName
-    FROM #columns
-    ORDER BY sort
-    
-    SELECT '/*DATAMIGRATION ' + CAST(NEWID() AS VARCHAR(40)) + '*/ -- Change the script''s code only if it needs to be executed again.'
-    UNION ALL SELECT ''
-    UNION ALL SELECT '-- The following lines are generated by: EXEC Rhetos.HelpDataMigration ''' + @SchemaName + ''', ''' + @TableName + ''';'
-    UNION ALL
-        SELECT 'EXEC Rhetos.DataMigrationUse ''' + @SchemaName + ''', ''' + @TableName + ''', ''' + columnName + ''', ''' + columnType + ''';'
-        FROM #columns
-    UNION ALL SELECT 'GO'
-    UNION ALL SELECT ''
-    UNION ALL SELECT '-- ... write the data migration queries here (don''t forget to use the underscore ''_'' in schema name) ...'
-    UNION ALL SELECT ''
-    UNION ALL SELECT 'EXEC Rhetos.DataMigrationApplyMultiple ''' + @SchemaName + ''', ''' + @TableName + ''', ''' + @columnList + ''';'
-GO
-
-IF OBJECT_ID('Rhetos.DataMigrationApplyMultiple') IS NULL
-	EXEC ('CREATE PROCEDURE Rhetos.DataMigrationApplyMultiple AS SET NOCOUNT ON RAISERROR (''Procedure creation has not finished.'', 16, 62)')
-GO
-ALTER PROCEDURE Rhetos.DataMigrationApplyMultiple
-    @SchemaName NVARCHAR(256), @TableName NVARCHAR(256), @ColumnNames NVARCHAR(MAX)
-AS
-    -- Standard error-handling header
-    DECLARE @InitialTranCount INT
-    SET @InitialTranCount = @@TRANCOUNT
-    DECLARE @TranName VARCHAR(38)
-    SET @TranName = NEWID()
-    IF @InitialTranCount = 0 BEGIN TRANSACTION @TranName
-    ELSE SAVE TRANSACTION @TranName
-    DECLARE @Error INT
-    SET @Error = 0
-    
-    SET NOCOUNT ON
-
-    IF CHARINDEX(']', @SchemaName) > 0 OR CHARINDEX('''', @SchemaName) > 0
-    BEGIN ROLLBACK TRANSACTION @TranName RAISERROR('Invalid character in @SchemaName %s', 16, 10, @SchemaName) RETURN 50000 END
-
-    IF CHARINDEX(']', @TableName) > 0 OR CHARINDEX('''', @TableName) > 0
-    BEGIN ROLLBACK TRANSACTION @TranName RAISERROR('Invalid character in @TableName %s', 16, 10, @TableName) RETURN 50000 END
-
-    IF CHARINDEX(']', @ColumnNames) > 0 OR CHARINDEX('''', @ColumnNames) > 0
-    BEGIN ROLLBACK TRANSACTION @TranName RAISERROR('Invalid character in @ColumnNames %s', 16, 10, @ColumnNames) RETURN 50000 END
-
-    DECLARE @MigrationSchemaName NVARCHAR(256)
-    SET @MigrationSchemaName = '_' + @SchemaName
-    
-    -- Rhetos.DataMigrationApplyMultiple will not automatically change the column type (unlike Rhetos.DataMigrationApply). That is good enough for use in data migration scripts, but cannot be used in DatabaseGenerator plugins.
-    
-    IF NOT EXISTS (SELECT TOP 1 1 FROM INFORMATION_SCHEMA.TABLES WHERE TABLE_SCHEMA = @SchemaName AND TABLE_NAME = @TableName AND TABLE_TYPE = 'BASE TABLE')
-        PRINT 'Nothing to migrate. Table "' + @SchemaName + '.' + @TableName + '"" does not exist. It is expected to be created later during this upgrade.'
-    ELSE IF NOT EXISTS (SELECT TOP 1 1 FROM INFORMATION_SCHEMA.TABLES WHERE TABLE_SCHEMA = @MigrationSchemaName AND TABLE_NAME = @TableName)
-        PRINT 'Nothing to migrate. Data-migration table "' + @MigrationSchemaName + '.' + @TableName + '"" is not prepared. Execute "Rhetos.DataMigrationUse" to prepare the migration table.'
-    ELSE
-    BEGIN
-
-        -- Parse column names to @columns:
-        
-        SET @ColumnNames = REPLACE(REPLACE(REPLACE(@ColumnNames, CHAR(13), ' '), CHAR(10), ' '), CHAR(9), ' ');
-        SET @ColumnNames = '<c>' + REPLACE(@ColumnNames, ',', '</c><c>') + '</c>'
-        DECLARE @x XML
-        SET @x = @ColumnNames
-        DECLARE @columns TABLE (name NVARCHAR(256))
-        INSERT INTO @columns SELECT RTRIM(LTRIM(x.col.value('.', 'nvarchar(256)'))) FROM @x.nodes('/c') AS x(col)
-        IF NOT EXISTS (SELECT TOP 1 1 FROM @columns WHERE name = 'ID')
-        BEGIN ROLLBACK TRANSACTION @TranName RAISERROR('Column "ID" must be listed in @ColumnNames.', 16, 10) RETURN 50000 END
-        
-        -- Remove columns that are not prepared for migration:
-        
-        DECLARE @killList TABLE (columnName NVARCHAR(256))
-        
-        INSERT INTO @killList SELECT name FROM @columns WHERE name NOT IN (SELECT COLUMN_NAME FROM INFORMATION_SCHEMA.COLUMNS WHERE TABLE_SCHEMA = @SchemaName AND TABLE_NAME = @TableName)
-        IF EXISTS (SELECT TOP 1 1 FROM @killList)
-        BEGIN
-            SELECT 'Column ' + @SchemaName + '.' + @TableName + '.' + columnName + ' does not exist. It will be safely ignored.' FROM @killList
-            DELETE FROM @columns WHERE name IN (SELECT columnName FROM @killList)
-            DELETE FROM @killList
-        END
-        
-        INSERT INTO @killList SELECT name FROM @columns WHERE name NOT IN (SELECT COLUMN_NAME FROM INFORMATION_SCHEMA.COLUMNS WHERE TABLE_SCHEMA = @MigrationSchemaName AND TABLE_NAME = @TableName)
-        IF EXISTS (SELECT TOP 1 1 FROM @killList)
-        BEGIN
-            SELECT 'Data-migration column ' + @MigrationSchemaName + '.' + @TableName + '.' + columnName + ' does not exist. It will be safely ignored.' FROM @killList
-            DELETE FROM @columns WHERE name IN (SELECT columnName FROM @killList)
-            DELETE FROM @killList
-        END
-        
-        -- Migrate data:
-        
-        DELETE FROM @columns WHERE name = 'ID'
-        
-        DECLARE @sqlDelete VARCHAR(MAX)
-        DECLARE @sqlUpdate VARCHAR(MAX)
-        DECLARE @sqlInsert VARCHAR(MAX)
-        DECLARE @columns1sql VARCHAR(MAX)
-        DECLARE @columns2sql VARCHAR(MAX)
-        
-        SET @sqlDelete = '
-            DELETE FROM
-                [' + @SchemaName + '].[' + @TableName + ']
-            WHERE
-                ID NOT IN (SELECT ID FROM [' + @MigrationSchemaName + '].[' + @TableName + '])'
-        SET @Error = @@ERROR IF @Error > 0 BEGIN ROLLBACK TRANSACTION @TranName RETURN @Error END
-        
-        IF EXISTS (SELECT TOP 1 1 FROM @columns)
-        BEGIN
-
-            SET @columns1sql = ''
-            SET @columns2sql = ''
-            SELECT -- Generating 2 SQL parts at the same time to ensure same order of columns
-                @columns1sql = @columns1sql + CASE WHEN @columns1sql <> '' THEN ',' ELSE '' END + '
-                    [' + name + '] = migration.[' + name + ']',
-                @columns2sql = @columns2sql + '
-                    ' + CASE WHEN @columns2sql <> '' THEN 'OR ' ELSE '' END
-                    + '(original.[' + name + '] <> migration.[' + name + '] OR original.[' + name + '] IS NULL AND migration.[' + name + '] IS NOT NULL OR original.[' + name + '] IS NOT NULL AND migration.[' + name + '] IS NULL)'
-            FROM
-                @columns
-            SET @Error = @@ERROR IF @Error > 0 BEGIN ROLLBACK TRANSACTION @TranName RETURN @Error END
-            
-            SET @sqlUpdate = '
-                UPDATE
-                    original
-                SET' + @columns1sql + '
-                FROM
-                    [' + @SchemaName + '].[' + @TableName + '] original
-                    INNER JOIN [' + @MigrationSchemaName + '].[' + @TableName + '] migration ON migration.ID = original.ID
-                WHERE' + @columns2sql
-            SET @Error = @@ERROR IF @Error > 0 BEGIN ROLLBACK TRANSACTION @TranName RETURN @Error END
-        
-        END
-        
-        SET @columns1sql = ''
-        SELECT
-            @columns1sql = @columns1sql + ', ' + name
-        FROM
-            @columns
-        SET @Error = @@ERROR IF @Error > 0 BEGIN ROLLBACK TRANSACTION @TranName RETURN @Error END
-        
-        SET @sqlInsert = '
-            INSERT INTO
-                [' + @SchemaName + '].[' + @TableName + '] (ID' + @columns1sql + ')
-            SELECT
-                ID' + @columns1sql + '
-            FROM
-                [' + @MigrationSchemaName + '].[' + @TableName + ']
-            WHERE
-                ID NOT IN (SELECT ID FROM [' + @SchemaName + '].[' + @TableName + '])'
-        SET @Error = @@ERROR IF @Error > 0 BEGIN ROLLBACK TRANSACTION @TranName RETURN @Error END
-        
-        SET NOCOUNT OFF
-        
-        EXEC (@sqlDelete)
-        SET @Error = @@ERROR IF @Error > 0 BEGIN ROLLBACK TRANSACTION @TranName RETURN @Error END
-        
-        IF @sqlUpdate IS NOT NULL EXEC (@sqlUpdate)
-        SET @Error = @@ERROR IF @Error > 0 BEGIN ROLLBACK TRANSACTION @TranName RETURN @Error END
-        
-        EXEC (@sqlInsert)
-        SET @Error = @@ERROR IF @Error > 0 BEGIN ROLLBACK TRANSACTION @TranName RETURN @Error END
-        
-    END
-
-    -- Standard error-handling footer
-    IF @InitialTranCount = 0 COMMIT TRANSACTION @TranName
-    RETURN 0
-GO
-
-IF OBJECT_ID(N'[Rhetos].[AppliedConceptDependsOn]') IS NULL
-BEGIN
-	CREATE TABLE Rhetos.AppliedConceptDependsOn
-	(
-		ID uniqueidentifier NOT NULL CONSTRAINT PK_AppliedConceptDependsOn PRIMARY KEY NONCLUSTERED CONSTRAINT DF_AppliedConceptDependsOn_ID DEFAULT (newid()),
-		DependentID uniqueidentifier NOT NULL CONSTRAINT FK_AppliedConceptDependsOn_Dependent FOREIGN KEY REFERENCES Rhetos.AppliedConcept (ID) ON DELETE CASCADE,
-		DependsOnID uniqueidentifier NOT NULL CONSTRAINT FK_AppliedConceptDependsOn_DependsOn FOREIGN KEY REFERENCES Rhetos.AppliedConcept (ID),
-		CONSTRAINT UQ_AppliedConceptDependsOn_DependentID_DependsOnID UNIQUE (DependentID, DependsOnID)
-	);
-END
-
-IF EXISTS (SELECT TOP 1 1 FROM INFORMATION_SCHEMA.COLUMNS WHERE TABLE_SCHEMA = 'Rhetos' AND TABLE_NAME = 'AppliedConcept' AND COLUMN_NAME = 'DependsOn')
-BEGIN
-	EXEC('INSERT INTO Rhetos.AppliedConceptDependsOn
-		(DependentID, DependsOnID)
-	SELECT
-		DependentID = acXml.ID,
-		DependsOnID = acSplit.dependsOnValue
-	FROM
-		(
-			SELECT
-				ID,
-				xmlList = CONVERT(XML, ''<X>'' + REPLACE(DependsOn,'' '',''</X><X>'') + ''</X>'')
-			FROM
-				Rhetos.AppliedConcept
-			WHERE
-				DependsOn <> ''''
-		) acXml
-		CROSS APPLY
-		(
-			SELECT fdata.dependsOnElement.value(''.'',''uniqueidentifier'') as dependsOnValue
-			FROM acXml.xmlList.nodes(''X'') as fdata(dependsOnElement)
-		) acSplit
-	WHERE
-		acXml.ID IN (SELECT ID FROM Rhetos.AppliedConcept)
-		AND acSplit.dependsOnValue IN (SELECT ID FROM Rhetos.AppliedConcept)');
-	
-	ALTER TABLE Rhetos.AppliedConcept DROP COLUMN DependsOn;
-END
-
-IF NOT EXISTS (SELECT * FROM sys.columns WHERE object_id = OBJECT_ID(N'[Rhetos].[AppliedConcept]') AND name = N'RemoveQuery')
-BEGIN
-	ALTER TABLE Rhetos.AppliedConcept
-		ADD	RemoveQuery nvarchar(max) NOT NULL
-		CONSTRAINT DF_AppliedConcept_RemoveQuery DEFAULT ('/*UNKNOWN*/');
-
-	ALTER TABLE Rhetos.AppliedConcept
-		DROP CONSTRAINT DF_AppliedConcept_RemoveQuery;
-END
-
-IF NOT EXISTS (SELECT * FROM sys.columns WHERE object_id = OBJECT_ID(N'[Rhetos].[AppliedConcept]') AND name = N'ConceptInfoKey')
-BEGIN
-	ALTER TABLE Rhetos.AppliedConcept
-		ADD	ConceptInfoKey nvarchar(max) NOT NULL
-		CONSTRAINT DF_AppliedConcept_ConceptInfoKey DEFAULT ('/*UNKNOWN*/');
-
-	ALTER TABLE Rhetos.AppliedConcept
-		DROP CONSTRAINT DF_AppliedConcept_ConceptInfoKey;
-END
-
-IF OBJECT_ID('Rhetos.DataMigrationFreshRows') IS NULL
-CREATE TABLE Rhetos.DataMigrationFreshRows
-(
-	ID UNIQUEIDENTIFIER NOT NULL
-		CONSTRAINT PK_DataMigrationFreshRows PRIMARY KEY NONCLUSTERED
-		CONSTRAINT DF_DataMigrationFreshRows_ID DEFAULT (NEWID()),
-	OriginalSchemaName NVARCHAR(256) NOT NULL,
-	TableName NVARCHAR(256) NOT NULL,
-	CONSTRAINT UQ_DataMigrationFreshRows_Table UNIQUE (OriginalSchemaName, TableName)
-);
-
-IF OBJECT_ID('Rhetos.DataMigrationInitializeRows') IS NULL
-	EXEC ('CREATE PROCEDURE Rhetos.DataMigrationInitializeRows AS SET NOCOUNT ON RAISERROR (''Procedure creation has not finished.'', 16, 62)')
-GO
-ALTER PROCEDURE Rhetos.DataMigrationInitializeRows (@OriginalSchemaName NVARCHAR(256), @TableName NVARCHAR(256))
-AS
-	-- Standard error-handling header
-	DECLARE @InitialTranCount INT
-	SET @InitialTranCount = @@TRANCOUNT
-	DECLARE @TranName VARCHAR(38)
-	SET @TranName = NEWID()
-	IF @InitialTranCount = 0 BEGIN TRANSACTION @TranName
-	ELSE SAVE TRANSACTION @TranName
-	DECLARE @Error INT
-	SET @Error = 0
-
-	IF CHARINDEX(']', @OriginalSchemaName) > 0 OR CHARINDEX('''', @OriginalSchemaName) > 0
-	BEGIN ROLLBACK TRANSACTION @TranName RAISERROR('Invalid character in @@OriginalSchemaName %s', 16, 10, @OriginalSchemaName) RETURN 50000 END
-
-	IF CHARINDEX(']', @TableName) > 0 OR CHARINDEX('''', @TableName) > 0
-	BEGIN ROLLBACK TRANSACTION @TranName RAISERROR('Invalid character in @TableName %s', 16, 10, @TableName) RETURN 50000 END
-
-	IF EXISTS (SELECT * FROM INFORMATION_SCHEMA.COLUMNS WHERE TABLE_SCHEMA = @OriginalSchemaName AND TABLE_NAME = @TableName AND COLUMN_NAME = 'ID')
-		AND EXISTS (SELECT * FROM INFORMATION_SCHEMA.COLUMNS WHERE TABLE_SCHEMA = '_' + @OriginalSchemaName AND TABLE_NAME = @TableName AND COLUMN_NAME = 'ID')
-		AND NOT EXISTS(SELECT * FROM Rhetos.DataMigrationFreshRows WHERE OriginalSchemaName = @OriginalSchemaName AND TableName = @TableName)
-	BEGIN
-		DECLARE @commonColumns NVARCHAR(max);
-		SET @commonColumns = 'ID';
-
-		SELECT
-			@commonColumns = @commonColumns + N', ' + QUOTENAME(mig.COLUMN_NAME)
-		FROM
-			INFORMATION_SCHEMA.COLUMNS orig
-			INNER JOIN INFORMATION_SCHEMA.COLUMNS mig
-				ON mig.TABLE_SCHEMA = '_' + orig.TABLE_SCHEMA
-				AND mig.TABLE_NAME = orig.TABLE_NAME
-				AND mig.COLUMN_NAME = orig.COLUMN_NAME
-		WHERE
-			mig.COLUMN_NAME <> 'ID'
-			AND orig.TABLE_SCHEMA = @OriginalSchemaName
-			AND orig.TABLE_NAME = @TableName
-		ORDER BY
-			mig.TABLE_SCHEMA, mig.TABLE_NAME, mig.ORDINAL_POSITION;
-
-		DECLARE @sql NVARCHAR(max);
-
-		SET @sql = N'DELETE FROM ' + QUOTENAME(N'_' + @OriginalSchemaName) + N'.' + QUOTENAME(@TableName) + N'
-WHERE ID NOT IN (SELECT ID FROM ' + QUOTENAME(@OriginalSchemaName) + N'.' + QUOTENAME(@TableName) + N');
-
-INSERT INTO ' + QUOTENAME(N'_' + @OriginalSchemaName) + N'.' + QUOTENAME(@TableName) + N' (' + @commonColumns + N')
-SELECT ' + @commonColumns + N' FROM ' + QUOTENAME(@OriginalSchemaName) + N'.' + QUOTENAME(@TableName) + N'
-WHERE ' + QUOTENAME(@OriginalSchemaName) + N'.' + QUOTENAME(@TableName) + N'.ID NOT IN (SELECT ID FROM ' + QUOTENAME(N'_' + @OriginalSchemaName) + N'.' + QUOTENAME(@TableName) + N');
-
-INSERT INTO Rhetos.DataMigrationFreshRows (OriginalSchemaName, TableName) VALUES (''' + @OriginalSchemaName + ''', ''' + @TableName + ''')';
-
-		IF @commonColumns <> 'ID'
-		BEGIN
-			DECLARE @commonColumnsAssignment NVARCHAR(max);
-			SET @commonColumnsAssignment = NULL;
-
-			SELECT
-				@commonColumnsAssignment = ISNULL(@commonColumnsAssignment + N', ', '')
-					+ QUOTENAME(mig.COLUMN_NAME) + N' = orig.' + QUOTENAME(mig.COLUMN_NAME)
-			FROM
-				INFORMATION_SCHEMA.COLUMNS orig
-				INNER JOIN INFORMATION_SCHEMA.COLUMNS mig
-					ON mig.TABLE_SCHEMA = '_' + orig.TABLE_SCHEMA
-					AND mig.TABLE_NAME = orig.TABLE_NAME
-					AND mig.COLUMN_NAME = orig.COLUMN_NAME
-			WHERE
-				mig.COLUMN_NAME <> 'ID'
-				AND orig.TABLE_SCHEMA = @OriginalSchemaName
-				AND orig.TABLE_NAME = @TableName
-			ORDER BY
-				mig.TABLE_SCHEMA, mig.TABLE_NAME, mig.ORDINAL_POSITION;
-
-			SET @sql = @sql + N'
-
-UPDATE mig
-SET ' + @commonColumnsAssignment + N'
-FROM ' + QUOTENAME(@OriginalSchemaName) + N'.' + QUOTENAME(@TableName) + N' orig
-	INNER JOIN ' + QUOTENAME(N'_' + @OriginalSchemaName) + N'.' + QUOTENAME(@TableName) + N' mig ON orig.ID = mig.ID';
-
-		END
-	
-		PRINT @sql;
-		EXEC (@sql);
-		SET @Error = @@ERROR IF @Error > 0 BEGIN ROLLBACK TRANSACTION @TranName RETURN @Error END
-	END
-
-	-- Standard error-handling footer
-	IF @InitialTranCount = 0 COMMIT TRANSACTION @TranName
-	RETURN 0
-GO
-
-IF OBJECT_ID('Rhetos.DataMigrationUse') IS NULL
-	EXEC ('CREATE PROCEDURE Rhetos.DataMigrationUse AS SET NOCOUNT ON RAISERROR (''Procedure creation has not finished.'', 16, 62)')
-GO
-ALTER PROCEDURE Rhetos.DataMigrationUse
-	@SchemaName NVARCHAR(256), @TableName NVARCHAR(256), @ColumnName NVARCHAR(256), @ColumnType NVARCHAR(256)
-AS
-	-- Data-migration SQL scripts must provide a valid @ColumnType argument (use Rhetos.HelpDataMigration for help).
-	-- @ColumnType may be null (auto-detect) only when the procedure is called by server application during automatic column backup/restore process.
-    
-	-- Standard error-handling header
-	DECLARE @InitialTranCount INT
-	SET @InitialTranCount = @@TRANCOUNT
-	DECLARE @TranName VARCHAR(38)
-	SET @TranName = NEWID()
-	IF @InitialTranCount = 0 BEGIN TRANSACTION @TranName
-	ELSE SAVE TRANSACTION @TranName
-	DECLARE @Error INT
-	SET @Error = 0
-
-	IF CHARINDEX(']', @SchemaName) > 0 OR CHARINDEX('''', @SchemaName) > 0
-	BEGIN ROLLBACK TRANSACTION @TranName RAISERROR('Invalid character in @SchemaName %s', 16, 10, @SchemaName) RETURN 50000 END
-
-	IF CHARINDEX(']', @TableName) > 0 OR CHARINDEX('''', @TableName) > 0
-	BEGIN ROLLBACK TRANSACTION @TranName RAISERROR('Invalid character in @TableName %s', 16, 10, @TableName) RETURN 50000 END
-
-	IF CHARINDEX(']', @ColumnName) > 0 OR CHARINDEX('''', @ColumnName) > 0
-	BEGIN ROLLBACK TRANSACTION @TranName RAISERROR('Invalid character in @ColumnName %s', 16, 10, @ColumnName) RETURN 50000 END
-    
-	DECLARE @MigrationSchemaName NVARCHAR(256)
-	SET @MigrationSchemaName = '_' + @SchemaName
-    
-    DECLARE @ExistingMigrationColumnType NVARCHAR(256)
-    SET @ExistingMigrationColumnType = Rhetos.GetColumnType(@MigrationSchemaName, @TableName, @ColumnName)
-    
-    DECLARE @OriginalType NVARCHAR(256)
-    SET @OriginalType = Rhetos.GetColumnType(@SchemaName, @TableName, @ColumnName)
-    
-    IF @ColumnName = 'ID'
-    BEGIN
-
-		IF @ExistingMigrationColumnType IS NULL
-		BEGIN
-        
-			IF @ColumnType <> 'UNIQUEIDENTIFIER'
-			BEGIN ROLLBACK TRANSACTION @TranName RAISERROR('Column "ID" must have ColumnType "UNIQUEIDENTIFIER".', 16, 10) RETURN 50000 END
-
-			IF NOT EXISTS(SELECT * FROM INFORMATION_SCHEMA.SCHEMATA WHERE SCHEMA_NAME = @MigrationSchemaName)
-				EXEC ('CREATE SCHEMA [' + @MigrationSchemaName + ']');
-			SET @Error = @@ERROR IF @Error > 0 BEGIN ROLLBACK TRANSACTION @TranName RETURN @Error END
-
-			DECLARE @PKName SYSNAME = LEFT('PK_' + @TableName, 128);
-            EXEC ('CREATE TABLE [' + @MigrationSchemaName + '].[' + @TableName + '] (ID UNIQUEIDENTIFIER NOT NULL CONSTRAINT [' + @PKName + '] PRIMARY KEY NONCLUSTERED)');
-			SET @Error = @@ERROR IF @Error > 0 BEGIN ROLLBACK TRANSACTION @TranName RETURN @Error END
-
-			DELETE FROM Rhetos.DataMigrationFreshRows WHERE OriginalSchemaName = @SchemaName AND TableName = @TableName;
-			SET @Error = @@ERROR IF @Error > 0 BEGIN ROLLBACK TRANSACTION @TranName RETURN @Error END
-		END
-
-		EXEC @Error = Rhetos.DataMigrationInitializeRows @SchemaName, @TableName;
-		SET @Error = ISNULL(NULLIF(@Error, 0), @@ERROR) IF @Error > 0 BEGIN ROLLBACK TRANSACTION @TranName RAISERROR('Error executing DataMigrationInitializeRows.',16,10) RETURN @Error END
-
-    END
-	ELSE IF @ColumnName <> 'ID'
-	BEGIN
-    
-        IF @ColumnType IS NULL AND @OriginalType IS NULL
-            BEGIN ROLLBACK TRANSACTION @TranName RAISERROR('Column type must be explicitly defined when executing DataMigrationUse. There is no column %s.%s.%s.', 16, 10, @SchemaName, @TableName, @ColumnName) RETURN 50000 END
-
-        EXEC @Error = Rhetos.DataMigrationUse @SchemaName, @TableName, 'ID', 'UNIQUEIDENTIFIER';
-        SET @Error = ISNULL(NULLIF(@Error, 0), @@ERROR) IF @Error > 0 BEGIN ROLLBACK TRANSACTION @TranName RAISERROR('Error executing DataMigrationUse ID.',16,10) RETURN @Error END
-        
-        IF @ExistingMigrationColumnType IS NULL
-        BEGIN
-            DECLARE @CreateType NVARCHAR(256)
-            SET @CreateType = COALESCE(@OriginalType, @ColumnType)
-
-            EXEC ('ALTER TABLE [' + @MigrationSchemaName + '].[' + @TableName + '] ADD [' + @ColumnName + '] ' + @CreateType);
-            SET @Error = @@ERROR IF @Error > 0 BEGIN ROLLBACK TRANSACTION @TranName RETURN @Error END
-            
-            SET @ExistingMigrationColumnType = @CreateType
-        
-            IF @OriginalType IS NOT NULL
-            BEGIN
-                EXEC ('
-                    UPDATE
-                        migration
-                    SET
-                        [' + @ColumnName + '] = original.[' + @ColumnName + ']
-                    FROM
-                        [' + @MigrationSchemaName + '].[' + @TableName + '] migration
-                        LEFT JOIN [' + @SchemaName + '].[' + @TableName + '] original ON original.ID = migration.ID');
-                SET @Error = @@ERROR IF @Error > 0 BEGIN ROLLBACK TRANSACTION @TranName RETURN @Error END
-            END
-        END
-    
-        IF @ColumnType <> @ExistingMigrationColumnType
-        BEGIN
-            PRINT 'Automatically changing data-migration column type from ' + @ExistingMigrationColumnType + ' to ' + @ColumnType + ' for column ' + @SchemaName + '.' + @TableName + '.'  + @ColumnName+ '.'
-            EXEC ('ALTER TABLE [' + @MigrationSchemaName + '].[' + @TableName + '] ALTER COLUMN [' + @ColumnName + '] ' + @ColumnType);
-            SET @Error = @@ERROR IF @Error > 0 BEGIN ROLLBACK TRANSACTION @TranName RETURN @Error END
-        END
-        
-	END
-
-	-- Standard error-handling footer
-	IF @InitialTranCount = 0 COMMIT TRANSACTION @TranName
-	RETURN 0
-GO
-
-IF OBJECT_ID(N'[Rhetos].[MacroEvaluatorOrder]') IS NOT NULL
-BEGIN
-	DROP TABLE Rhetos.MacroEvaluatorOrder;
-END
-GO
-
-IF NOT EXISTS (SELECT * FROM sys.columns WHERE object_id = OBJECT_ID(N'[Rhetos].[DataMigrationScript]') AND name = N'Active')
-BEGIN
-    ALTER TABLE Rhetos.DataMigrationScript
-        ADD Active bit NOT NULL
-        CONSTRAINT DF_DataMigrationScript_Active DEFAULT (1);
-
-    ALTER TABLE Rhetos.DataMigrationScript
-        DROP CONSTRAINT DF_DataMigrationScript_Active;
-END
-GO
-
--- Keeping the old columns for now, to avoid errors in existing applications' data-migration scripts.
-
-ALTER TABLE Rhetos.AppliedConcept ALTER COLUMN SerializedInfo nvarchar(max) NULL;
-ALTER TABLE Rhetos.AppliedConcept ALTER COLUMN ConceptImplementationVersion nvarchar(256) NULL;
-
-UPDATE
-	Rhetos.AppliedConcept
-SET
-	SerializedInfo = NULL,
-	ConceptImplementationVersion = NULL
-WHERE
-	SerializedInfo IS NOT NULL
-	OR ConceptImplementationVersion IS NOT NULL;
-
-IF OBJECT_ID(N'Rhetos.DslScript') IS NOT NULL
-	DROP TABLE Rhetos.DslScript;
+--=================================================
+-- ANY CHANGES IN THIS SCRIPT MUST ALLOW:
+-- 1. UPGRADE FROM ANY PREVIOUS VERSION OF RHETOS DATABASE (IT IS SAFEST TO ONLY *APPEND* CHANGES AT THE END OF THIS SCRIPT).
+-- 2. DOWNGRADE FROM CURRENT VERSION TO THE PREVIOUS MAJOR VERSION.
+--=================================================
+
+IF NOT EXISTS (SELECT * FROM sys.schemas WHERE name = 'Rhetos')
+	EXEC ('CREATE SCHEMA Rhetos AUTHORIZATION dbo');
+
+IF OBJECT_ID(N'[Rhetos].[DatabaseGeneratorAppliedConcept]') IS NULL AND OBJECT_ID(N'[Rhetos].[AppliedConcept]') IS NULL
+CREATE TABLE Rhetos.DatabaseGeneratorAppliedConcept
+(
+	ID uniqueidentifier NOT NULL CONSTRAINT PK_DatabaseGeneratorAppliedConcept PRIMARY KEY NONCLUSTERED, -- Later changes to nonclustered.
+	InfoType nvarchar(max) NOT NULL,
+	ImplementationType nvarchar(max) NOT NULL,
+	SerializedInfo nvarchar(max) NOT NULL,
+	LastModified datetime NOT NULL,
+	AppliedBy nvarchar(200) NULL,
+	Client nvarchar(200) NULL,
+	Server nvarchar(200) NULL,
+	ModificationOrder int IDENTITY(1,1) NOT NULL,
+	CreateQuery nvarchar(max) NOT NULL,
+	DependsOn nvarchar(max) NOT NULL,
+	ConceptImplementationVersion nvarchar(200) NOT NULL
+);
+
+IF OBJECT_ID(N'[Rhetos].[DF_DatabaseGeneratorAppliedConcept_LastModified]') IS NULL AND OBJECT_ID(N'[Rhetos].[AppliedConcept]') IS NULL
+ALTER TABLE Rhetos.DatabaseGeneratorAppliedConcept ADD CONSTRAINT DF_DatabaseGeneratorAppliedConcept_LastModified DEFAULT (getdate()) FOR LastModified;
+
+IF OBJECT_ID(N'[Rhetos].[DF_DatabaseGeneratorAppliedConcept_AppliedBy]') IS NULL AND OBJECT_ID(N'[Rhetos].[AppliedConcept]') IS NULL
+ALTER TABLE Rhetos.DatabaseGeneratorAppliedConcept ADD CONSTRAINT DF_DatabaseGeneratorAppliedConcept_AppliedBy DEFAULT (upper(isnull(suser_sname(),user_name()))) FOR AppliedBy;
+
+IF OBJECT_ID(N'[Rhetos].[DF_DatabaseGeneratorAppliedConcept_Client]') IS NULL AND OBJECT_ID(N'[Rhetos].[AppliedConcept]') IS NULL
+ALTER TABLE Rhetos.DatabaseGeneratorAppliedConcept ADD CONSTRAINT DF_DatabaseGeneratorAppliedConcept_Client DEFAULT (upper(host_name())) FOR Client;
+
+IF OBJECT_ID(N'[Rhetos].[DF_DatabaseGeneratorAppliedConcept_Server]') IS NULL AND OBJECT_ID(N'[Rhetos].[AppliedConcept]') IS NULL
+ALTER TABLE Rhetos.DatabaseGeneratorAppliedConcept ADD CONSTRAINT DF_DatabaseGeneratorAppliedConcept_Server DEFAULT (upper(@@servername)) FOR Server;
+
+IF INDEXPROPERTY(OBJECT_ID(N'[Rhetos].[DatabaseGeneratorAppliedConcept]'), 'PK_DatabaseGeneratorAppliedConcept','IsClustered') = 1 AND OBJECT_ID(N'[Rhetos].[AppliedConcept]') IS NULL
+BEGIN
+	ALTER TABLE Rhetos.DatabaseGeneratorAppliedConcept DROP CONSTRAINT PK_DatabaseGeneratorAppliedConcept;
+	ALTER TABLE Rhetos.DatabaseGeneratorAppliedConcept ADD CONSTRAINT PK_DatabaseGeneratorAppliedConcept PRIMARY KEY NONCLUSTERED (ID);
+END
+
+IF OBJECT_ID(N'[Rhetos].[DataMigrationScript]') IS NULL
+CREATE TABLE Rhetos.DataMigrationScript
+(
+	ID uniqueidentifier NOT NULL CONSTRAINT PK_DataMigrationScript PRIMARY KEY NONCLUSTERED CONSTRAINT DF_DataMigrationScript_ID DEFAULT (newid()),
+	Tag nvarchar(200) NOT NULL,
+	Path nvarchar(200) NOT NULL,
+	Content nvarchar(max) NOT NULL,
+	DateExecuted datetime NOT NULL CONSTRAINT DF_DataMigrationScript_LastModified DEFAULT (getdate()),
+	ExecutedBy nvarchar(200) NULL CONSTRAINT DF_DataMigrationScript_AppliedBy DEFAULT (upper(isnull(suser_sname(),user_name()))),
+	Client nvarchar(200) NULL CONSTRAINT DF_DataMigrationScript_Client DEFAULT (upper(host_name())),
+	Server nvarchar(200) NULL CONSTRAINT DF_DataMigrationScript_Server DEFAULT (upper(@@servername)),
+	OrderExecuted int IDENTITY(1,1) NOT NULL
+);
+
+IF NOT EXISTS (SELECT * FROM sys.indexes WHERE object_id = OBJECT_ID(N'[Rhetos].[DataMigrationScript]') AND name = 'IX_DataMigrationScript_Tag')
+CREATE UNIQUE INDEX IX_DataMigrationScript_Tag ON Rhetos.DataMigrationScript(Tag);
+
+IF EXISTS (SELECT * FROM INFORMATION_SCHEMA.COLUMNS c WHERE c.TABLE_SCHEMA = 'Rhetos' AND c.TABLE_NAME = 'DatabaseGeneratorAppliedConcept' AND DATA_TYPE = 'nvarchar' AND CHARACTER_MAXIMUM_LENGTH > 0 AND CHARACTER_MAXIMUM_LENGTH <> 256)
+BEGIN
+	ALTER TABLE Rhetos.DatabaseGeneratorAppliedConcept ALTER COLUMN AppliedBy nvarchar(256) NULL;
+	ALTER TABLE Rhetos.DatabaseGeneratorAppliedConcept ALTER COLUMN Client nvarchar(256) NULL;
+	ALTER TABLE Rhetos.DatabaseGeneratorAppliedConcept ALTER COLUMN Server nvarchar(256) NULL;
+	ALTER TABLE Rhetos.DatabaseGeneratorAppliedConcept ALTER COLUMN ConceptImplementationVersion nvarchar(256) NOT NULL;
+END
+
+IF EXISTS (SELECT * FROM INFORMATION_SCHEMA.COLUMNS c WHERE c.TABLE_SCHEMA = 'Rhetos' AND c.TABLE_NAME = 'DataMigrationScript' AND DATA_TYPE = 'nvarchar' AND CHARACTER_MAXIMUM_LENGTH > 0 AND CHARACTER_MAXIMUM_LENGTH <> 256)
+BEGIN
+	ALTER TABLE Rhetos.DataMigrationScript ALTER COLUMN Tag nvarchar(256) NOT NULL;
+	ALTER TABLE Rhetos.DataMigrationScript ALTER COLUMN Path nvarchar(256) NOT NULL;
+	ALTER TABLE Rhetos.DataMigrationScript ALTER COLUMN ExecutedBy nvarchar(256) NULL;
+	ALTER TABLE Rhetos.DataMigrationScript ALTER COLUMN Client nvarchar(256) NULL;
+	ALTER TABLE Rhetos.DataMigrationScript ALTER COLUMN Server nvarchar(256) NULL;
+END
+
+IF OBJECT_ID(N'Rhetos.AppliedConcept') IS NULL
+BEGIN
+	EXEC sp_rename 'Rhetos.DatabaseGeneratorAppliedConcept', 'AppliedConcept';
+	EXEC sp_rename 'Rhetos.AppliedConcept.PK_DatabaseGeneratorAppliedConcept', 'PK_AppliedConcept';
+	EXEC sp_rename 'Rhetos.DF_DatabaseGeneratorAppliedConcept_LastModified', 'DF_AppliedConcept_LastModified';
+	EXEC sp_rename 'Rhetos.DF_DatabaseGeneratorAppliedConcept_AppliedBy', 'DF_AppliedConcept_AppliedBy';
+	EXEC sp_rename 'Rhetos.DF_DatabaseGeneratorAppliedConcept_Client', 'DF_AppliedConcept_Client';
+	EXEC sp_rename 'Rhetos.DF_DatabaseGeneratorAppliedConcept_Server', 'DF_AppliedConcept_Server';
+END
+
+GO
+
+IF OBJECT_ID('Rhetos.GetColumnType') IS NULL
+EXEC ('CREATE FUNCTION Rhetos.GetColumnType
+    (@SchemaName NVARCHAR(256), @TableName NVARCHAR(256), @ColumnName NVARCHAR(256))
+RETURNS NVARCHAR(256)
+AS
+BEGIN
+RETURN
+    (SELECT CASE
+        WHEN DATA_TYPE IN (''decimal'', ''numeric'')
+            THEN DATA_TYPE + ''('' + CONVERT(nvarchar(100), NUMERIC_PRECISION) + '', '' + CONVERT(nvarchar(100), NUMERIC_PRECISION_RADIX) + '')''
+        WHEN DATA_TYPE IN (''varbinary'', ''varchar'', ''binary'', ''char'', ''nvarchar'', ''nchar'')
+            THEN CASE WHEN CHARACTER_MAXIMUM_LENGTH > 0
+                THEN DATA_TYPE + ''('' + CONVERT(nvarchar(100), CHARACTER_MAXIMUM_LENGTH) + '')''
+                ELSE DATA_TYPE + ''(MAX)''
+            END
+        ELSE DATA_TYPE END
+    FROM
+        INFORMATION_SCHEMA.COLUMNS
+    WHERE
+        TABLE_SCHEMA = @SchemaName AND TABLE_NAME = @TableName AND COLUMN_NAME = @ColumnName)
+END')
+
+IF OBJECT_ID('Rhetos.DataMigrationApply') IS NULL
+	EXEC ('CREATE PROCEDURE Rhetos.DataMigrationApply AS SET NOCOUNT ON RAISERROR (''Procedure creation has not finished.'', 16, 62)')
+GO
+ALTER PROCEDURE Rhetos.DataMigrationApply
+	@SchemaName NVARCHAR(256), @TableName NVARCHAR(256), @ColumnName NVARCHAR(256)
+AS
+	-- Standard error-handling header
+	DECLARE @InitialTranCount INT
+	SET @InitialTranCount = @@TRANCOUNT
+	DECLARE @TranName VARCHAR(38)
+	SET @TranName = NEWID()
+	IF @InitialTranCount = 0 BEGIN TRANSACTION @TranName
+	ELSE SAVE TRANSACTION @TranName
+	DECLARE @Error INT
+	SET @Error = 0
+
+	IF CHARINDEX(']', @SchemaName) > 0 OR CHARINDEX('''', @SchemaName) > 0
+	BEGIN ROLLBACK TRANSACTION @TranName RAISERROR('Invalid character in @SchemaName %s', 16, 10, @SchemaName) RETURN 50000 END
+
+	IF CHARINDEX(']', @TableName) > 0 OR CHARINDEX('''', @TableName) > 0
+	BEGIN ROLLBACK TRANSACTION @TranName RAISERROR('Invalid character in @TableName %s', 16, 10, @TableName) RETURN 50000 END
+
+	IF CHARINDEX(']', @ColumnName) > 0 OR CHARINDEX('''', @ColumnName) > 0
+	BEGIN ROLLBACK TRANSACTION @TranName RAISERROR('Invalid character in @ColumnName %s', 16, 10, @ColumnName) RETURN 50000 END
+
+	DECLARE @MigrationSchemaName NVARCHAR(256)
+	SET @MigrationSchemaName = '_' + @SchemaName
+    
+    DECLARE @ColumnType NVARCHAR(256)
+    SET @ColumnType = Rhetos.GetColumnType(@SchemaName, @TableName, @ColumnName)
+    DECLARE @ExistingMigrationColumnType NVARCHAR(256)
+    SET @ExistingMigrationColumnType = Rhetos.GetColumnType(@MigrationSchemaName, @TableName, @ColumnName)
+
+	IF @ColumnType IS NULL
+        PRINT 'Column ' + @SchemaName + '.' + @TableName + '.' + @ColumnName + ' does not exist. It will be safely ignored.'
+    ELSE IF @ExistingMigrationColumnType IS NULL
+        PRINT 'Data-migration column ' + @MigrationSchemaName + '.' + @TableName + '.' + @ColumnName + ' does not exist. It will be safely ignored.'
+	ELSE IF @ColumnName = 'ID'
+	BEGIN
+
+		EXEC ('
+            DELETE FROM
+                [' + @SchemaName + '].[' + @TableName + ']
+            WHERE
+                ID NOT IN (SELECT ID FROM [' + @MigrationSchemaName + '].[' + @TableName + '])');
+		SET @Error = @@ERROR IF @Error > 0 BEGIN ROLLBACK TRANSACTION @TranName RETURN @Error END
+        
+        EXEC ('
+            INSERT INTO
+                [' + @SchemaName + '].[' + @TableName + '] (ID)
+            SELECT
+                ID
+            FROM
+                [' + @MigrationSchemaName + '].[' + @TableName + ']
+            WHERE
+                ID NOT IN (SELECT ID FROM [' + @SchemaName + '].[' + @TableName + '])');
+		SET @Error = @@ERROR IF @Error > 0 BEGIN ROLLBACK TRANSACTION @TranName RETURN @Error END
+        
+	END
+	ELSE
+	BEGIN
+    
+		IF @ColumnType <> @ExistingMigrationColumnType
+        BEGIN
+            PRINT 'Automatically changing data-migration column type from ' + @ExistingMigrationColumnType + ' to ' + @ColumnType + ' for column ' + @SchemaName + '.' + @TableName + '.'  + @ColumnName+ '.'
+            EXEC ('ALTER TABLE [' + @MigrationSchemaName + '].[' + @TableName + '] ALTER COLUMN [' + @ColumnName + '] ' + @ColumnType);
+            SET @Error = @@ERROR IF @Error > 0 BEGIN ROLLBACK TRANSACTION @TranName RETURN @Error END
+        END
+	
+        EXEC ('
+            UPDATE
+                original
+            SET
+                [' + @ColumnName + '] = migration.[' + @ColumnName + ']
+            FROM
+                [' + @SchemaName + '].[' + @TableName + '] original
+                INNER JOIN [' + @MigrationSchemaName + '].[' + @TableName + '] migration ON migration.ID = original.ID
+            WHERE
+                original.[' + @ColumnName + '] <> migration.[' + @ColumnName + ']
+                OR original.[' + @ColumnName + '] IS NULL AND migration.[' + @ColumnName + '] IS NOT NULL
+                OR original.[' + @ColumnName + '] IS NOT NULL AND migration.[' + @ColumnName + '] IS NULL');
+		SET @Error = @@ERROR IF @Error > 0 BEGIN ROLLBACK TRANSACTION @TranName RETURN @Error END
+        
+	END
+
+	-- Standard error-handling footer
+	IF @InitialTranCount = 0 COMMIT TRANSACTION @TranName
+	RETURN 0
+GO
+
+IF OBJECT_ID('Rhetos.HelpDataMigration') IS NULL
+	EXEC ('CREATE PROCEDURE Rhetos.HelpDataMigration AS SET NOCOUNT ON RAISERROR (''Procedure creation has not finished.'', 16, 62)')
+GO
+ALTER PROCEDURE Rhetos.HelpDataMigration
+	@SchemaName NVARCHAR(256), @TableName NVARCHAR(256)
+AS
+    SET NOCOUNT ON
+    
+    IF LEFT(@SchemaName, 1) = '_'
+      BEGIN RAISERROR('User a regular table, not a data-migration table %s.%s.', 16, 10, @SchemaName, @TableName) RETURN 50000 END
+    
+    SELECT columnName = COLUMN_NAME, columnType = Rhetos.GetColumnType(TABLE_SCHEMA, TABLE_NAME, COLUMN_NAME), sort = IDENTITY(INT)
+        INTO #columns
+        FROM INFORMATION_SCHEMA.COLUMNS
+        WHERE TABLE_SCHEMA = @SchemaName AND TABLE_NAME = @TableName
+        ORDER BY CASE WHEN COLUMN_NAME = 'ID' THEN -1 ELSE ORDINAL_POSITION END
+    
+    DECLARE @columnList VARCHAR(MAX)
+    SET @columnList = ''
+    SELECT @columnList = @columnList + CASE WHEN @columnList <> '' THEN ', ' ELSE '' END + columnName
+    FROM #columns
+    ORDER BY sort
+    
+    SELECT '/*DATAMIGRATION ' + CAST(NEWID() AS VARCHAR(40)) + '*/ -- Change the script''s code only if it needs to be executed again.'
+    UNION ALL SELECT ''
+    UNION ALL SELECT '-- The following lines are generated by: EXEC Rhetos.HelpDataMigration ''' + @SchemaName + ''', ''' + @TableName + ''';'
+    UNION ALL
+        SELECT 'EXEC Rhetos.DataMigrationUse ''' + @SchemaName + ''', ''' + @TableName + ''', ''' + columnName + ''', ''' + columnType + ''';'
+        FROM #columns
+    UNION ALL SELECT 'GO'
+    UNION ALL SELECT ''
+    UNION ALL SELECT '-- ... write the data migration queries here (don''t forget to use the underscore ''_'' in schema name) ...'
+    UNION ALL SELECT ''
+    UNION ALL SELECT 'EXEC Rhetos.DataMigrationApplyMultiple ''' + @SchemaName + ''', ''' + @TableName + ''', ''' + @columnList + ''';'
+GO
+
+IF OBJECT_ID('Rhetos.DataMigrationApplyMultiple') IS NULL
+	EXEC ('CREATE PROCEDURE Rhetos.DataMigrationApplyMultiple AS SET NOCOUNT ON RAISERROR (''Procedure creation has not finished.'', 16, 62)')
+GO
+ALTER PROCEDURE Rhetos.DataMigrationApplyMultiple
+    @SchemaName NVARCHAR(256), @TableName NVARCHAR(256), @ColumnNames NVARCHAR(MAX)
+AS
+    -- Standard error-handling header
+    DECLARE @InitialTranCount INT
+    SET @InitialTranCount = @@TRANCOUNT
+    DECLARE @TranName VARCHAR(38)
+    SET @TranName = NEWID()
+    IF @InitialTranCount = 0 BEGIN TRANSACTION @TranName
+    ELSE SAVE TRANSACTION @TranName
+    DECLARE @Error INT
+    SET @Error = 0
+    
+    SET NOCOUNT ON
+
+    IF CHARINDEX(']', @SchemaName) > 0 OR CHARINDEX('''', @SchemaName) > 0
+    BEGIN ROLLBACK TRANSACTION @TranName RAISERROR('Invalid character in @SchemaName %s', 16, 10, @SchemaName) RETURN 50000 END
+
+    IF CHARINDEX(']', @TableName) > 0 OR CHARINDEX('''', @TableName) > 0
+    BEGIN ROLLBACK TRANSACTION @TranName RAISERROR('Invalid character in @TableName %s', 16, 10, @TableName) RETURN 50000 END
+
+    IF CHARINDEX(']', @ColumnNames) > 0 OR CHARINDEX('''', @ColumnNames) > 0
+    BEGIN ROLLBACK TRANSACTION @TranName RAISERROR('Invalid character in @ColumnNames %s', 16, 10, @ColumnNames) RETURN 50000 END
+
+    DECLARE @MigrationSchemaName NVARCHAR(256)
+    SET @MigrationSchemaName = '_' + @SchemaName
+    
+    -- Rhetos.DataMigrationApplyMultiple will not automatically change the column type (unlike Rhetos.DataMigrationApply). That is good enough for use in data migration scripts, but cannot be used in DatabaseGenerator plugins.
+    
+    IF NOT EXISTS (SELECT TOP 1 1 FROM INFORMATION_SCHEMA.TABLES WHERE TABLE_SCHEMA = @SchemaName AND TABLE_NAME = @TableName AND TABLE_TYPE = 'BASE TABLE')
+        PRINT 'Nothing to migrate. Table "' + @SchemaName + '.' + @TableName + '"" does not exist. It is expected to be created later during this upgrade.'
+    ELSE IF NOT EXISTS (SELECT TOP 1 1 FROM INFORMATION_SCHEMA.TABLES WHERE TABLE_SCHEMA = @MigrationSchemaName AND TABLE_NAME = @TableName)
+        PRINT 'Nothing to migrate. Data-migration table "' + @MigrationSchemaName + '.' + @TableName + '"" is not prepared. Execute "Rhetos.DataMigrationUse" to prepare the migration table.'
+    ELSE
+    BEGIN
+
+        -- Parse column names to @columns:
+        
+        SET @ColumnNames = REPLACE(REPLACE(REPLACE(@ColumnNames, CHAR(13), ' '), CHAR(10), ' '), CHAR(9), ' ');
+        SET @ColumnNames = '<c>' + REPLACE(@ColumnNames, ',', '</c><c>') + '</c>'
+        DECLARE @x XML
+        SET @x = @ColumnNames
+        DECLARE @columns TABLE (name NVARCHAR(256))
+        INSERT INTO @columns SELECT RTRIM(LTRIM(x.col.value('.', 'nvarchar(256)'))) FROM @x.nodes('/c') AS x(col)
+        IF NOT EXISTS (SELECT TOP 1 1 FROM @columns WHERE name = 'ID')
+        BEGIN ROLLBACK TRANSACTION @TranName RAISERROR('Column "ID" must be listed in @ColumnNames.', 16, 10) RETURN 50000 END
+        
+        -- Remove columns that are not prepared for migration:
+        
+        DECLARE @killList TABLE (columnName NVARCHAR(256))
+        
+        INSERT INTO @killList SELECT name FROM @columns WHERE name NOT IN (SELECT COLUMN_NAME FROM INFORMATION_SCHEMA.COLUMNS WHERE TABLE_SCHEMA = @SchemaName AND TABLE_NAME = @TableName)
+        IF EXISTS (SELECT TOP 1 1 FROM @killList)
+        BEGIN
+            SELECT 'Column ' + @SchemaName + '.' + @TableName + '.' + columnName + ' does not exist. It will be safely ignored.' FROM @killList
+            DELETE FROM @columns WHERE name IN (SELECT columnName FROM @killList)
+            DELETE FROM @killList
+        END
+        
+        INSERT INTO @killList SELECT name FROM @columns WHERE name NOT IN (SELECT COLUMN_NAME FROM INFORMATION_SCHEMA.COLUMNS WHERE TABLE_SCHEMA = @MigrationSchemaName AND TABLE_NAME = @TableName)
+        IF EXISTS (SELECT TOP 1 1 FROM @killList)
+        BEGIN
+            SELECT 'Data-migration column ' + @MigrationSchemaName + '.' + @TableName + '.' + columnName + ' does not exist. It will be safely ignored.' FROM @killList
+            DELETE FROM @columns WHERE name IN (SELECT columnName FROM @killList)
+            DELETE FROM @killList
+        END
+        
+        -- Migrate data:
+        
+        DELETE FROM @columns WHERE name = 'ID'
+        
+        DECLARE @sqlDelete VARCHAR(MAX)
+        DECLARE @sqlUpdate VARCHAR(MAX)
+        DECLARE @sqlInsert VARCHAR(MAX)
+        DECLARE @columns1sql VARCHAR(MAX)
+        DECLARE @columns2sql VARCHAR(MAX)
+        
+        SET @sqlDelete = '
+            DELETE FROM
+                [' + @SchemaName + '].[' + @TableName + ']
+            WHERE
+                ID NOT IN (SELECT ID FROM [' + @MigrationSchemaName + '].[' + @TableName + '])'
+        SET @Error = @@ERROR IF @Error > 0 BEGIN ROLLBACK TRANSACTION @TranName RETURN @Error END
+        
+        IF EXISTS (SELECT TOP 1 1 FROM @columns)
+        BEGIN
+
+            SET @columns1sql = ''
+            SET @columns2sql = ''
+            SELECT -- Generating 2 SQL parts at the same time to ensure same order of columns
+                @columns1sql = @columns1sql + CASE WHEN @columns1sql <> '' THEN ',' ELSE '' END + '
+                    [' + name + '] = migration.[' + name + ']',
+                @columns2sql = @columns2sql + '
+                    ' + CASE WHEN @columns2sql <> '' THEN 'OR ' ELSE '' END
+                    + '(original.[' + name + '] <> migration.[' + name + '] OR original.[' + name + '] IS NULL AND migration.[' + name + '] IS NOT NULL OR original.[' + name + '] IS NOT NULL AND migration.[' + name + '] IS NULL)'
+            FROM
+                @columns
+            SET @Error = @@ERROR IF @Error > 0 BEGIN ROLLBACK TRANSACTION @TranName RETURN @Error END
+            
+            SET @sqlUpdate = '
+                UPDATE
+                    original
+                SET' + @columns1sql + '
+                FROM
+                    [' + @SchemaName + '].[' + @TableName + '] original
+                    INNER JOIN [' + @MigrationSchemaName + '].[' + @TableName + '] migration ON migration.ID = original.ID
+                WHERE' + @columns2sql
+            SET @Error = @@ERROR IF @Error > 0 BEGIN ROLLBACK TRANSACTION @TranName RETURN @Error END
+        
+        END
+        
+        SET @columns1sql = ''
+        SELECT
+            @columns1sql = @columns1sql + ', ' + name
+        FROM
+            @columns
+        SET @Error = @@ERROR IF @Error > 0 BEGIN ROLLBACK TRANSACTION @TranName RETURN @Error END
+        
+        SET @sqlInsert = '
+            INSERT INTO
+                [' + @SchemaName + '].[' + @TableName + '] (ID' + @columns1sql + ')
+            SELECT
+                ID' + @columns1sql + '
+            FROM
+                [' + @MigrationSchemaName + '].[' + @TableName + ']
+            WHERE
+                ID NOT IN (SELECT ID FROM [' + @SchemaName + '].[' + @TableName + '])'
+        SET @Error = @@ERROR IF @Error > 0 BEGIN ROLLBACK TRANSACTION @TranName RETURN @Error END
+        
+        SET NOCOUNT OFF
+        
+        EXEC (@sqlDelete)
+        SET @Error = @@ERROR IF @Error > 0 BEGIN ROLLBACK TRANSACTION @TranName RETURN @Error END
+        
+        IF @sqlUpdate IS NOT NULL EXEC (@sqlUpdate)
+        SET @Error = @@ERROR IF @Error > 0 BEGIN ROLLBACK TRANSACTION @TranName RETURN @Error END
+        
+        EXEC (@sqlInsert)
+        SET @Error = @@ERROR IF @Error > 0 BEGIN ROLLBACK TRANSACTION @TranName RETURN @Error END
+        
+    END
+
+    -- Standard error-handling footer
+    IF @InitialTranCount = 0 COMMIT TRANSACTION @TranName
+    RETURN 0
+GO
+
+IF OBJECT_ID(N'[Rhetos].[AppliedConceptDependsOn]') IS NULL
+BEGIN
+	CREATE TABLE Rhetos.AppliedConceptDependsOn
+	(
+		ID uniqueidentifier NOT NULL CONSTRAINT PK_AppliedConceptDependsOn PRIMARY KEY NONCLUSTERED CONSTRAINT DF_AppliedConceptDependsOn_ID DEFAULT (newid()),
+		DependentID uniqueidentifier NOT NULL CONSTRAINT FK_AppliedConceptDependsOn_Dependent FOREIGN KEY REFERENCES Rhetos.AppliedConcept (ID) ON DELETE CASCADE,
+		DependsOnID uniqueidentifier NOT NULL CONSTRAINT FK_AppliedConceptDependsOn_DependsOn FOREIGN KEY REFERENCES Rhetos.AppliedConcept (ID),
+		CONSTRAINT UQ_AppliedConceptDependsOn_DependentID_DependsOnID UNIQUE (DependentID, DependsOnID)
+	);
+END
+
+IF EXISTS (SELECT TOP 1 1 FROM INFORMATION_SCHEMA.COLUMNS WHERE TABLE_SCHEMA = 'Rhetos' AND TABLE_NAME = 'AppliedConcept' AND COLUMN_NAME = 'DependsOn')
+BEGIN
+	EXEC('INSERT INTO Rhetos.AppliedConceptDependsOn
+		(DependentID, DependsOnID)
+	SELECT
+		DependentID = acXml.ID,
+		DependsOnID = acSplit.dependsOnValue
+	FROM
+		(
+			SELECT
+				ID,
+				xmlList = CONVERT(XML, ''<X>'' + REPLACE(DependsOn,'' '',''</X><X>'') + ''</X>'')
+			FROM
+				Rhetos.AppliedConcept
+			WHERE
+				DependsOn <> ''''
+		) acXml
+		CROSS APPLY
+		(
+			SELECT fdata.dependsOnElement.value(''.'',''uniqueidentifier'') as dependsOnValue
+			FROM acXml.xmlList.nodes(''X'') as fdata(dependsOnElement)
+		) acSplit
+	WHERE
+		acXml.ID IN (SELECT ID FROM Rhetos.AppliedConcept)
+		AND acSplit.dependsOnValue IN (SELECT ID FROM Rhetos.AppliedConcept)');
+	
+	ALTER TABLE Rhetos.AppliedConcept DROP COLUMN DependsOn;
+END
+
+IF NOT EXISTS (SELECT * FROM sys.columns WHERE object_id = OBJECT_ID(N'[Rhetos].[AppliedConcept]') AND name = N'RemoveQuery')
+BEGIN
+	ALTER TABLE Rhetos.AppliedConcept
+		ADD	RemoveQuery nvarchar(max) NOT NULL
+		CONSTRAINT DF_AppliedConcept_RemoveQuery DEFAULT ('/*UNKNOWN*/');
+
+	ALTER TABLE Rhetos.AppliedConcept
+		DROP CONSTRAINT DF_AppliedConcept_RemoveQuery;
+END
+
+IF NOT EXISTS (SELECT * FROM sys.columns WHERE object_id = OBJECT_ID(N'[Rhetos].[AppliedConcept]') AND name = N'ConceptInfoKey')
+BEGIN
+	ALTER TABLE Rhetos.AppliedConcept
+		ADD	ConceptInfoKey nvarchar(max) NOT NULL
+		CONSTRAINT DF_AppliedConcept_ConceptInfoKey DEFAULT ('/*UNKNOWN*/');
+
+	ALTER TABLE Rhetos.AppliedConcept
+		DROP CONSTRAINT DF_AppliedConcept_ConceptInfoKey;
+END
+
+IF OBJECT_ID('Rhetos.DataMigrationFreshRows') IS NULL
+CREATE TABLE Rhetos.DataMigrationFreshRows
+(
+	ID UNIQUEIDENTIFIER NOT NULL
+		CONSTRAINT PK_DataMigrationFreshRows PRIMARY KEY NONCLUSTERED
+		CONSTRAINT DF_DataMigrationFreshRows_ID DEFAULT (NEWID()),
+	OriginalSchemaName NVARCHAR(256) NOT NULL,
+	TableName NVARCHAR(256) NOT NULL,
+	CONSTRAINT UQ_DataMigrationFreshRows_Table UNIQUE (OriginalSchemaName, TableName)
+);
+
+IF OBJECT_ID('Rhetos.DataMigrationInitializeRows') IS NULL
+	EXEC ('CREATE PROCEDURE Rhetos.DataMigrationInitializeRows AS SET NOCOUNT ON RAISERROR (''Procedure creation has not finished.'', 16, 62)')
+GO
+ALTER PROCEDURE Rhetos.DataMigrationInitializeRows (@OriginalSchemaName NVARCHAR(256), @TableName NVARCHAR(256))
+AS
+	-- Standard error-handling header
+	DECLARE @InitialTranCount INT
+	SET @InitialTranCount = @@TRANCOUNT
+	DECLARE @TranName VARCHAR(38)
+	SET @TranName = NEWID()
+	IF @InitialTranCount = 0 BEGIN TRANSACTION @TranName
+	ELSE SAVE TRANSACTION @TranName
+	DECLARE @Error INT
+	SET @Error = 0
+
+	IF CHARINDEX(']', @OriginalSchemaName) > 0 OR CHARINDEX('''', @OriginalSchemaName) > 0
+	BEGIN ROLLBACK TRANSACTION @TranName RAISERROR('Invalid character in @@OriginalSchemaName %s', 16, 10, @OriginalSchemaName) RETURN 50000 END
+
+	IF CHARINDEX(']', @TableName) > 0 OR CHARINDEX('''', @TableName) > 0
+	BEGIN ROLLBACK TRANSACTION @TranName RAISERROR('Invalid character in @TableName %s', 16, 10, @TableName) RETURN 50000 END
+
+	IF EXISTS (SELECT * FROM INFORMATION_SCHEMA.COLUMNS WHERE TABLE_SCHEMA = @OriginalSchemaName AND TABLE_NAME = @TableName AND COLUMN_NAME = 'ID')
+		AND EXISTS (SELECT * FROM INFORMATION_SCHEMA.COLUMNS WHERE TABLE_SCHEMA = '_' + @OriginalSchemaName AND TABLE_NAME = @TableName AND COLUMN_NAME = 'ID')
+		AND NOT EXISTS(SELECT * FROM Rhetos.DataMigrationFreshRows WHERE OriginalSchemaName = @OriginalSchemaName AND TableName = @TableName)
+	BEGIN
+		DECLARE @commonColumns NVARCHAR(max);
+		SET @commonColumns = 'ID';
+
+		SELECT
+			@commonColumns = @commonColumns + N', ' + QUOTENAME(mig.COLUMN_NAME)
+		FROM
+			INFORMATION_SCHEMA.COLUMNS orig
+			INNER JOIN INFORMATION_SCHEMA.COLUMNS mig
+				ON mig.TABLE_SCHEMA = '_' + orig.TABLE_SCHEMA
+				AND mig.TABLE_NAME = orig.TABLE_NAME
+				AND mig.COLUMN_NAME = orig.COLUMN_NAME
+		WHERE
+			mig.COLUMN_NAME <> 'ID'
+			AND orig.TABLE_SCHEMA = @OriginalSchemaName
+			AND orig.TABLE_NAME = @TableName
+		ORDER BY
+			mig.TABLE_SCHEMA, mig.TABLE_NAME, mig.ORDINAL_POSITION;
+
+		DECLARE @sql NVARCHAR(max);
+
+		SET @sql = N'DELETE FROM ' + QUOTENAME(N'_' + @OriginalSchemaName) + N'.' + QUOTENAME(@TableName) + N'
+WHERE ID NOT IN (SELECT ID FROM ' + QUOTENAME(@OriginalSchemaName) + N'.' + QUOTENAME(@TableName) + N');
+
+INSERT INTO ' + QUOTENAME(N'_' + @OriginalSchemaName) + N'.' + QUOTENAME(@TableName) + N' (' + @commonColumns + N')
+SELECT ' + @commonColumns + N' FROM ' + QUOTENAME(@OriginalSchemaName) + N'.' + QUOTENAME(@TableName) + N'
+WHERE ' + QUOTENAME(@OriginalSchemaName) + N'.' + QUOTENAME(@TableName) + N'.ID NOT IN (SELECT ID FROM ' + QUOTENAME(N'_' + @OriginalSchemaName) + N'.' + QUOTENAME(@TableName) + N');
+
+INSERT INTO Rhetos.DataMigrationFreshRows (OriginalSchemaName, TableName) VALUES (''' + @OriginalSchemaName + ''', ''' + @TableName + ''')';
+
+		IF @commonColumns <> 'ID'
+		BEGIN
+			DECLARE @commonColumnsAssignment NVARCHAR(max);
+			SET @commonColumnsAssignment = NULL;
+
+			SELECT
+				@commonColumnsAssignment = ISNULL(@commonColumnsAssignment + N', ', '')
+					+ QUOTENAME(mig.COLUMN_NAME) + N' = orig.' + QUOTENAME(mig.COLUMN_NAME)
+			FROM
+				INFORMATION_SCHEMA.COLUMNS orig
+				INNER JOIN INFORMATION_SCHEMA.COLUMNS mig
+					ON mig.TABLE_SCHEMA = '_' + orig.TABLE_SCHEMA
+					AND mig.TABLE_NAME = orig.TABLE_NAME
+					AND mig.COLUMN_NAME = orig.COLUMN_NAME
+			WHERE
+				mig.COLUMN_NAME <> 'ID'
+				AND orig.TABLE_SCHEMA = @OriginalSchemaName
+				AND orig.TABLE_NAME = @TableName
+			ORDER BY
+				mig.TABLE_SCHEMA, mig.TABLE_NAME, mig.ORDINAL_POSITION;
+
+			SET @sql = @sql + N'
+
+UPDATE mig
+SET ' + @commonColumnsAssignment + N'
+FROM ' + QUOTENAME(@OriginalSchemaName) + N'.' + QUOTENAME(@TableName) + N' orig
+	INNER JOIN ' + QUOTENAME(N'_' + @OriginalSchemaName) + N'.' + QUOTENAME(@TableName) + N' mig ON orig.ID = mig.ID';
+
+		END
+	
+		PRINT @sql;
+		EXEC (@sql);
+		SET @Error = @@ERROR IF @Error > 0 BEGIN ROLLBACK TRANSACTION @TranName RETURN @Error END
+	END
+
+	-- Standard error-handling footer
+	IF @InitialTranCount = 0 COMMIT TRANSACTION @TranName
+	RETURN 0
+GO
+
+IF OBJECT_ID('Rhetos.DataMigrationUse') IS NULL
+	EXEC ('CREATE PROCEDURE Rhetos.DataMigrationUse AS SET NOCOUNT ON RAISERROR (''Procedure creation has not finished.'', 16, 62)')
+GO
+ALTER PROCEDURE Rhetos.DataMigrationUse
+	@SchemaName NVARCHAR(256), @TableName NVARCHAR(256), @ColumnName NVARCHAR(256), @ColumnType NVARCHAR(256)
+AS
+	-- Data-migration SQL scripts must provide a valid @ColumnType argument (use Rhetos.HelpDataMigration for help).
+	-- @ColumnType may be null (auto-detect) only when the procedure is called by server application during automatic column backup/restore process.
+    
+	-- Standard error-handling header
+	DECLARE @InitialTranCount INT
+	SET @InitialTranCount = @@TRANCOUNT
+	DECLARE @TranName VARCHAR(38)
+	SET @TranName = NEWID()
+	IF @InitialTranCount = 0 BEGIN TRANSACTION @TranName
+	ELSE SAVE TRANSACTION @TranName
+	DECLARE @Error INT
+	SET @Error = 0
+
+	IF CHARINDEX(']', @SchemaName) > 0 OR CHARINDEX('''', @SchemaName) > 0
+	BEGIN ROLLBACK TRANSACTION @TranName RAISERROR('Invalid character in @SchemaName %s', 16, 10, @SchemaName) RETURN 50000 END
+
+	IF CHARINDEX(']', @TableName) > 0 OR CHARINDEX('''', @TableName) > 0
+	BEGIN ROLLBACK TRANSACTION @TranName RAISERROR('Invalid character in @TableName %s', 16, 10, @TableName) RETURN 50000 END
+
+	IF CHARINDEX(']', @ColumnName) > 0 OR CHARINDEX('''', @ColumnName) > 0
+	BEGIN ROLLBACK TRANSACTION @TranName RAISERROR('Invalid character in @ColumnName %s', 16, 10, @ColumnName) RETURN 50000 END
+    
+	DECLARE @MigrationSchemaName NVARCHAR(256)
+	SET @MigrationSchemaName = '_' + @SchemaName
+    
+    DECLARE @ExistingMigrationColumnType NVARCHAR(256)
+    SET @ExistingMigrationColumnType = Rhetos.GetColumnType(@MigrationSchemaName, @TableName, @ColumnName)
+    
+    DECLARE @OriginalType NVARCHAR(256)
+    SET @OriginalType = Rhetos.GetColumnType(@SchemaName, @TableName, @ColumnName)
+    
+    IF @ColumnName = 'ID'
+    BEGIN
+
+		IF @ExistingMigrationColumnType IS NULL
+		BEGIN
+        
+			IF @ColumnType <> 'UNIQUEIDENTIFIER'
+			BEGIN ROLLBACK TRANSACTION @TranName RAISERROR('Column "ID" must have ColumnType "UNIQUEIDENTIFIER".', 16, 10) RETURN 50000 END
+
+			IF NOT EXISTS(SELECT * FROM INFORMATION_SCHEMA.SCHEMATA WHERE SCHEMA_NAME = @MigrationSchemaName)
+				EXEC ('CREATE SCHEMA [' + @MigrationSchemaName + ']');
+			SET @Error = @@ERROR IF @Error > 0 BEGIN ROLLBACK TRANSACTION @TranName RETURN @Error END
+
+			DECLARE @PKName SYSNAME = LEFT('PK_' + @TableName, 128);
+            EXEC ('CREATE TABLE [' + @MigrationSchemaName + '].[' + @TableName + '] (ID UNIQUEIDENTIFIER NOT NULL CONSTRAINT [' + @PKName + '] PRIMARY KEY NONCLUSTERED)');
+			SET @Error = @@ERROR IF @Error > 0 BEGIN ROLLBACK TRANSACTION @TranName RETURN @Error END
+
+			DELETE FROM Rhetos.DataMigrationFreshRows WHERE OriginalSchemaName = @SchemaName AND TableName = @TableName;
+			SET @Error = @@ERROR IF @Error > 0 BEGIN ROLLBACK TRANSACTION @TranName RETURN @Error END
+		END
+
+		EXEC @Error = Rhetos.DataMigrationInitializeRows @SchemaName, @TableName;
+		SET @Error = ISNULL(NULLIF(@Error, 0), @@ERROR) IF @Error > 0 BEGIN ROLLBACK TRANSACTION @TranName RAISERROR('Error executing DataMigrationInitializeRows.',16,10) RETURN @Error END
+
+    END
+	ELSE IF @ColumnName <> 'ID'
+	BEGIN
+    
+        IF @ColumnType IS NULL AND @OriginalType IS NULL
+            BEGIN ROLLBACK TRANSACTION @TranName RAISERROR('Column type must be explicitly defined when executing DataMigrationUse. There is no column %s.%s.%s.', 16, 10, @SchemaName, @TableName, @ColumnName) RETURN 50000 END
+
+        EXEC @Error = Rhetos.DataMigrationUse @SchemaName, @TableName, 'ID', 'UNIQUEIDENTIFIER';
+        SET @Error = ISNULL(NULLIF(@Error, 0), @@ERROR) IF @Error > 0 BEGIN ROLLBACK TRANSACTION @TranName RAISERROR('Error executing DataMigrationUse ID.',16,10) RETURN @Error END
+        
+        IF @ExistingMigrationColumnType IS NULL
+        BEGIN
+            DECLARE @CreateType NVARCHAR(256)
+            SET @CreateType = COALESCE(@OriginalType, @ColumnType)
+
+            EXEC ('ALTER TABLE [' + @MigrationSchemaName + '].[' + @TableName + '] ADD [' + @ColumnName + '] ' + @CreateType);
+            SET @Error = @@ERROR IF @Error > 0 BEGIN ROLLBACK TRANSACTION @TranName RETURN @Error END
+            
+            SET @ExistingMigrationColumnType = @CreateType
+        
+            IF @OriginalType IS NOT NULL
+            BEGIN
+                EXEC ('
+                    UPDATE
+                        migration
+                    SET
+                        [' + @ColumnName + '] = original.[' + @ColumnName + ']
+                    FROM
+                        [' + @MigrationSchemaName + '].[' + @TableName + '] migration
+                        LEFT JOIN [' + @SchemaName + '].[' + @TableName + '] original ON original.ID = migration.ID');
+                SET @Error = @@ERROR IF @Error > 0 BEGIN ROLLBACK TRANSACTION @TranName RETURN @Error END
+            END
+        END
+    
+        IF @ColumnType <> @ExistingMigrationColumnType
+        BEGIN
+            PRINT 'Automatically changing data-migration column type from ' + @ExistingMigrationColumnType + ' to ' + @ColumnType + ' for column ' + @SchemaName + '.' + @TableName + '.'  + @ColumnName+ '.'
+            EXEC ('ALTER TABLE [' + @MigrationSchemaName + '].[' + @TableName + '] ALTER COLUMN [' + @ColumnName + '] ' + @ColumnType);
+            SET @Error = @@ERROR IF @Error > 0 BEGIN ROLLBACK TRANSACTION @TranName RETURN @Error END
+        END
+        
+	END
+
+	-- Standard error-handling footer
+	IF @InitialTranCount = 0 COMMIT TRANSACTION @TranName
+	RETURN 0
+GO
+
+IF OBJECT_ID(N'[Rhetos].[MacroEvaluatorOrder]') IS NOT NULL
+BEGIN
+	DROP TABLE Rhetos.MacroEvaluatorOrder;
+END
+GO
+
+IF NOT EXISTS (SELECT * FROM sys.columns WHERE object_id = OBJECT_ID(N'[Rhetos].[DataMigrationScript]') AND name = N'Active')
+BEGIN
+    ALTER TABLE Rhetos.DataMigrationScript
+        ADD Active bit NOT NULL
+        CONSTRAINT DF_DataMigrationScript_Active DEFAULT (1);
+
+    ALTER TABLE Rhetos.DataMigrationScript
+        DROP CONSTRAINT DF_DataMigrationScript_Active;
+END
+GO
+
+-- Keeping the old columns for now, to avoid errors in existing applications' data-migration scripts.
+
+ALTER TABLE Rhetos.AppliedConcept ALTER COLUMN SerializedInfo nvarchar(max) NULL;
+ALTER TABLE Rhetos.AppliedConcept ALTER COLUMN ConceptImplementationVersion nvarchar(256) NULL;
+
+UPDATE
+	Rhetos.AppliedConcept
+SET
+	SerializedInfo = NULL,
+	ConceptImplementationVersion = NULL
+WHERE
+	SerializedInfo IS NOT NULL
+	OR ConceptImplementationVersion IS NOT NULL;
+
+IF OBJECT_ID(N'Rhetos.DslScript') IS NOT NULL
+	DROP TABLE Rhetos.DslScript;