--- conflicted
+++ resolved
@@ -1,267 +1,262 @@
-﻿/*
-    Copyright (C) 2014 Omega software d.o.o.
-
-    This file is part of Rhetos.
-
-    This program is free software: you can redistribute it and/or modify
-    it under the terms of the GNU Affero General Public License as
-    published by the Free Software Foundation, either version 3 of the
-    License, or (at your option) any later version.
-
-    This program is distributed in the hope that it will be useful,
-    but WITHOUT ANY WARRANTY; without even the implied warranty of
-    MERCHANTABILITY or FITNESS FOR A PARTICULAR PURPOSE.  See the
-    GNU Affero General Public License for more details.
-
-    You should have received a copy of the GNU Affero General Public License
-    along with this program.  If not, see <http://www.gnu.org/licenses/>.
-*/
-
-using Microsoft.VisualStudio.TestTools.UnitTesting;
-using Rhetos.TestCommon;
-using Rhetos.Utilities;
-using System;
-using System.Collections.Generic;
-using System.Linq;
-using System.Reflection;
-using System.Text;
-
-namespace Rhetos.Dsl.Test
-{
-    [TestClass]
-    public class DslContainerTest
-    {
-        class DslContainerAccessor : DslContainer
-        {
-<<<<<<< HEAD
-            public DslContainerAccessor()
-                : base(new ConsoleLogProvider(), new MockPluginsContainer<IDslModelIndex>(new DslModelIndexByType()), new ConfigurationBuilder().Build())
-=======
-            public DslContainerAccessor(IConfiguration configuration = null)
-                : base(new ConsoleLogProvider(),
-                      new MockPluginsContainer<IDslModelIndex>(new DslModelIndexByType()),
-                      configuration ?? new MockConfiguration())
->>>>>>> 6616645f
-            {
-            }
-
-            public List<IConceptInfo> ResolvedConcepts
-            {
-                get
-                {
-                    return (List<IConceptInfo>)typeof(DslContainer)
-                        .GetField("_resolvedConcepts", BindingFlags.NonPublic | BindingFlags.Instance)
-                        .GetValue(this);
-        }
-                set
-                {
-                    typeof(DslContainer)
-                        .GetField("_resolvedConcepts", BindingFlags.NonPublic | BindingFlags.Instance)
-                        .SetValue(this, value);
-                }
-            }
-        }
-
-        class C0 : IConceptInfo
-        {
-            [ConceptKey]
-            public string Name { get; set; }
-        }
-
-        class C1 : IConceptInfo
-        {
-            [ConceptKey]
-            public string Name { get; set; }
-            public IConceptInfo Ref1 { get; set; }
-        }
-
-        class C2 : IConceptInfo
-        {
-            [ConceptKey]
-            public string Name { get; set; }
-            public IConceptInfo Ref1 { get; set; }
-            public IConceptInfo Ref2 { get; set; }
-        }
-
-        class CBase : IConceptInfo
-        {
-            [ConceptKey]
-            public string Name { get; set; }
-
-            public string Info { get; set; }
-        }
-
-        class CDerived : CBase
-        {
-            public string Info2 { get; set; }
-        }
-
-        [TestMethod]
-        public void UnresolvedReferences()
-        {
-            var dslContainer = new DslContainerAccessor();
-
-            var missing = new C0 { Name = "X" };
-
-            var a = new C0 { Name = "A" }; // should be resolved
-            var b = new C1 { Name = "B", Ref1 = a }; // should be resolved
-            var c = new C1 { Name = "C", Ref1 = b }; // should be resolved
-            var d = new C2 { Name = "D", Ref1 = c, Ref2 = missing }; // unresolved
-            var i = new C1 { Name = "I", Ref1 = d }; // resolved, but references unresolved
-            var j = new C1 { Name = "J", Ref1 = i }; // resolved, but indirectly references unresolved
-
-            var g = new C2 { Name = "G", Ref2 = missing }; // unresolved
-            var h = new C1 { Name = "H" }; // resolved, but references unresolved
-            g.Ref1 = h;
-            h.Ref1 = g;
-
-            var newConcepts = dslContainer.AddNewConceptsAndReplaceReferences(new IConceptInfo[] { a }).NewUniqueConcepts;
-            Assert.AreEqual("A", TestUtility.DumpSorted(newConcepts, item => ((dynamic)item).Name));
-            Assert.AreEqual("A", TestUtility.DumpSorted(dslContainer.Concepts, item => ((dynamic)item).Name));
-
-            newConcepts = dslContainer.AddNewConceptsAndReplaceReferences(new IConceptInfo[] { i, d, c, b, g, h, i, j, a }).NewUniqueConcepts;
-            Assert.AreEqual("B, C, D, G, H, I, J", TestUtility.DumpSorted(newConcepts, item => ((dynamic)item).Name));
-            Assert.AreEqual("A, B, C", TestUtility.DumpSorted(dslContainer.Concepts, item => ((dynamic)item).Name));
-
-            newConcepts = dslContainer.AddNewConceptsAndReplaceReferences(new IConceptInfo[] { i, d, c, b, g, h, i, j, a }).NewUniqueConcepts;
-            Assert.AreEqual("", TestUtility.DumpSorted(newConcepts, item => ((dynamic)item).Name));
-            Assert.AreEqual("A, B, C", TestUtility.DumpSorted(dslContainer.Concepts, item => ((dynamic)item).Name));
-
-            var ex = TestUtility.ShouldFail<DslSyntaxException>(
-                () => dslContainer.ReportErrorForUnresolvedConcepts(),
-                "Referenced concept is not defined in DSL scripts",
-                missing.GetUserDescription());
-
-            Assert.IsTrue(new IConceptInfo[] { d, i, j, g, h }
-                .Any(conceptInfo => ex.Message.Contains(conceptInfo.GetUserDescription())));
-        }
-
-        [TestMethod]
-        public void CircularReferences()
-        {
-            var dslContainer = new DslContainerAccessor();
-
-            var a = new C0 { Name = "A" }; // should be resolved
-            var b = new C1 { Name = "B" }; // referencing circular dependency
-            var c = new C1 { Name = "C" }; // circular dependency
-            var d = new C1 { Name = "D" }; // circular dependency
-            var e = new C1 { Name = "E" }; // referencing circular dependency
-            b.Ref1 = c;
-            c.Ref1 = d;
-            d.Ref1 = c;
-            e.Ref1 = d;
-
-            var report = dslContainer.AddNewConceptsAndReplaceReferences(new IConceptInfo[] { a, b, c, d, e });
-            Assert.AreEqual("A, B, C, D, E", TestUtility.DumpSorted(report.NewUniqueConcepts, item => ((dynamic)item).Name));
-            Assert.AreEqual("A", TestUtility.DumpSorted(report.NewlyResolvedConcepts, item => ((dynamic)item).Name));
-            Assert.AreEqual("A", TestUtility.DumpSorted(dslContainer.Concepts, item => ((dynamic)item).Name));
-
-            var ex = TestUtility.ShouldFail<DslSyntaxException>(
-                () => dslContainer.ReportErrorForUnresolvedConcepts(),
-                "circular dependency");
-
-            // Circular dependency error message should contain only the circle, not external references to it.
-            Assert.IsTrue(new IConceptInfo[] { c, d }.All(conceptInfo => ex.Message.Contains(conceptInfo.GetUserDescription())));
-            Assert.IsFalse(new IConceptInfo[] { b, e }.Any(conceptInfo => ex.Message.Contains(conceptInfo.GetUserDescription())));
-        }
-
-        [TestMethod]
-        public void DifferentConceptSameKey()
-        {
-            var a1 = new CBase { Name = "A", Info = "1" };
-            var a2 = new CBase { Name = "A", Info = "2" };
-            var b1 = new CBase { Name = "B", Info = "1" };
-
-            var a1_x = new CDerived { Name = "A", Info = "1", Info2 = "x" };
-            var a1_y = new CDerived { Name = "A", Info = "1", Info2 = "y" };
-            var a3_x = new CDerived { Name = "A", Info = "3", Info2 = "x" };
-
-            TestDifferentConceptSameKey(new ListOfTuples<IConceptInfo[], string, string, string[]>
-            {
-                { new IConceptInfo[] { a1_x }, "CDerived A", "CDerived A", null },
-                { new IConceptInfo[] { a1, b1 }, "CBase B", "CBase B, CDerived A", null }, // a1 is a base concept for a1_x, and has same values of the mutual properties, so it will be ignored.
-            });
-
-            TestDifferentConceptSameKey(new ListOfTuples<IConceptInfo[], string, string, string[]>
-            {
-                { new IConceptInfo[] { a1_x }, "CDerived A", "CDerived A", null },
-                { new IConceptInfo[] { a2 }, null, null, new[] { "DslSyntaxException", "different values", "CDerived A 1 x", "CBase A 2" } }, // a1_x is a derivation of a2, but has different values of the mutual properties.
-            });
-
-            TestDifferentConceptSameKey(new ListOfTuples<IConceptInfo[], string, string, string[]>
-            {
-                { new IConceptInfo[] { a3_x }, "CDerived A", "CDerived A", null },
-                { new IConceptInfo[] { a1 }, null, null, new[] { "DslSyntaxException", "different values", "CDerived A 3 x", "CBase A 1" } }, // a1_x is a derivation of a2, but has different values of the mutual properties.
-            });
-
-            TestDifferentConceptSameKey(new ListOfTuples<IConceptInfo[], string, string, string[]>
-            {
-                { new IConceptInfo[] { a1_x }, "CDerived A", "CDerived A", null },
-                { new IConceptInfo[] { a1_y }, null, null, new[] { "DslSyntaxException", "different values", "CDerived A 1 x", "CDerived A 1 y" } },
-            });
-
-            TestDifferentConceptSameKey(new ListOfTuples<IConceptInfo[], string, string, string[]>
-            {
-                { new IConceptInfo[] { a1_x }, "CDerived A", "CDerived A", null },
-                { new IConceptInfo[] { a3_x }, null, null, new[] { "DslSyntaxException", "different values", "CDerived A 1 x", "CDerived A 3 x" } },
-            });
-        }
-
-        private void TestDifferentConceptSameKey(ListOfTuples<IConceptInfo[], string, string, string[]> newConceptsSets)
-        {
-            var dslContainer = new DslContainerAccessor();
-            foreach (var newConceptsSet in newConceptsSets)
-            {
-                if (newConceptsSet.Item4 == null)
-                {
-                    var report = dslContainer.AddNewConceptsAndReplaceReferences(newConceptsSet.Item1);
-                    Assert.AreEqual(newConceptsSet.Item2, TestUtility.DumpSorted(report.NewUniqueConcepts, item => item.GetShortDescription()));
-                    Assert.AreEqual(newConceptsSet.Item3, TestUtility.DumpSorted(dslContainer.Concepts, item => item.GetShortDescription()));
-                }
-                else
-                {
-                    TestUtility.ShouldFail(() => dslContainer.AddNewConceptsAndReplaceReferences(newConceptsSet.Item1), newConceptsSet.Item4);
-                }
-            }
-        }
-
-        [TestMethod]
-        public void Sorting()
-        {
-            var cInit = new InitializationConcept { RhetosVersion = "init" };
-            var c01 = new C0 { Name = "1" };
-            var c02 = new C0 { Name = "2" };
-            var c03 = new C0 { Name = "3" };
-            var cB1 = new CBase { Name = "1" };
-            var cB2 = new CBase { Name = "2" };
-            var c2Dependant = new C2 { Name = "dep", Ref1 = c01, Ref2 = cB2 };
-
-            var testData = new List<IConceptInfo> { c02, c01, cB2, c2Dependant, cInit, c03, cB1 };
-
-            // The expected positions may somewhat change if the sorting algorithm internals change.
-            var tests = new List<(string SortMethod, List<IConceptInfo> ExpectedResult)>
-            {
-                // cInit always goes first. cDependant does not need to move because it is after referenced c1 and c5.
-                ( "None", new List<IConceptInfo> { cInit, c02, c01, cB2, c2Dependant, c03, cB1 } ),
-
-                // cB2 is pushed before c2Dependant, to respect dependency precedence.
-                ( "Key", new List<IConceptInfo> { cInit, c01, c02, c03, cB2, c2Dependant, cB1 } ),
-
-                // c01 is pushed before c2Dependant, to respect dependency precedence.
-                ( "KeyDescending", new List<IConceptInfo> { cInit, cB2, cB1, c01, c2Dependant, c03, c02 } ),
-            };
-
-            foreach (var test in tests)
-            {
-                var configuration = new MockConfiguration { { "CommonConcepts.Debug.SortConcepts", test.SortMethod } };
-                var dslContainer = new DslContainerAccessor(configuration);
-                dslContainer.ResolvedConcepts = testData;
-                dslContainer.SortReferencesBeforeUsingConcept();
-                Assert.AreEqual(
-                    TestUtility.Dump(test.ExpectedResult, c => c.GetKey()),
-                    TestUtility.Dump(dslContainer.ResolvedConcepts, c => c.GetKey()),
-                    test.SortMethod);
-            }
-        }
-    }
-}
+﻿/*
+    Copyright (C) 2014 Omega software d.o.o.
+
+    This file is part of Rhetos.
+
+    This program is free software: you can redistribute it and/or modify
+    it under the terms of the GNU Affero General Public License as
+    published by the Free Software Foundation, either version 3 of the
+    License, or (at your option) any later version.
+
+    This program is distributed in the hope that it will be useful,
+    but WITHOUT ANY WARRANTY; without even the implied warranty of
+    MERCHANTABILITY or FITNESS FOR A PARTICULAR PURPOSE.  See the
+    GNU Affero General Public License for more details.
+
+    You should have received a copy of the GNU Affero General Public License
+    along with this program.  If not, see <http://www.gnu.org/licenses/>.
+*/
+
+using Microsoft.VisualStudio.TestTools.UnitTesting;
+using Rhetos.TestCommon;
+using Rhetos.Utilities;
+using System;
+using System.Collections.Generic;
+using System.Linq;
+using System.Reflection;
+using System.Text;
+
+namespace Rhetos.Dsl.Test
+{
+    [TestClass]
+    public class DslContainerTest
+    {
+        class DslContainerAccessor : DslContainer
+        {
+            public DslContainerAccessor(IConfiguration configuration = null)
+                : base(new ConsoleLogProvider(),
+                      new MockPluginsContainer<IDslModelIndex>(new DslModelIndexByType()),
+                      configuration ?? new ConfigurationBuilder().Build())
+            {
+            }
+
+            public List<IConceptInfo> ResolvedConcepts
+            {
+                get
+                {
+                    return (List<IConceptInfo>)typeof(DslContainer)
+                        .GetField("_resolvedConcepts", BindingFlags.NonPublic | BindingFlags.Instance)
+                        .GetValue(this);
+        }
+                set
+                {
+                    typeof(DslContainer)
+                        .GetField("_resolvedConcepts", BindingFlags.NonPublic | BindingFlags.Instance)
+                        .SetValue(this, value);
+                }
+            }
+        }
+
+        class C0 : IConceptInfo
+        {
+            [ConceptKey]
+            public string Name { get; set; }
+        }
+
+        class C1 : IConceptInfo
+        {
+            [ConceptKey]
+            public string Name { get; set; }
+            public IConceptInfo Ref1 { get; set; }
+        }
+
+        class C2 : IConceptInfo
+        {
+            [ConceptKey]
+            public string Name { get; set; }
+            public IConceptInfo Ref1 { get; set; }
+            public IConceptInfo Ref2 { get; set; }
+        }
+
+        class CBase : IConceptInfo
+        {
+            [ConceptKey]
+            public string Name { get; set; }
+
+            public string Info { get; set; }
+        }
+
+        class CDerived : CBase
+        {
+            public string Info2 { get; set; }
+        }
+
+        [TestMethod]
+        public void UnresolvedReferences()
+        {
+            var dslContainer = new DslContainerAccessor();
+
+            var missing = new C0 { Name = "X" };
+
+            var a = new C0 { Name = "A" }; // should be resolved
+            var b = new C1 { Name = "B", Ref1 = a }; // should be resolved
+            var c = new C1 { Name = "C", Ref1 = b }; // should be resolved
+            var d = new C2 { Name = "D", Ref1 = c, Ref2 = missing }; // unresolved
+            var i = new C1 { Name = "I", Ref1 = d }; // resolved, but references unresolved
+            var j = new C1 { Name = "J", Ref1 = i }; // resolved, but indirectly references unresolved
+
+            var g = new C2 { Name = "G", Ref2 = missing }; // unresolved
+            var h = new C1 { Name = "H" }; // resolved, but references unresolved
+            g.Ref1 = h;
+            h.Ref1 = g;
+
+            var newConcepts = dslContainer.AddNewConceptsAndReplaceReferences(new IConceptInfo[] { a }).NewUniqueConcepts;
+            Assert.AreEqual("A", TestUtility.DumpSorted(newConcepts, item => ((dynamic)item).Name));
+            Assert.AreEqual("A", TestUtility.DumpSorted(dslContainer.Concepts, item => ((dynamic)item).Name));
+
+            newConcepts = dslContainer.AddNewConceptsAndReplaceReferences(new IConceptInfo[] { i, d, c, b, g, h, i, j, a }).NewUniqueConcepts;
+            Assert.AreEqual("B, C, D, G, H, I, J", TestUtility.DumpSorted(newConcepts, item => ((dynamic)item).Name));
+            Assert.AreEqual("A, B, C", TestUtility.DumpSorted(dslContainer.Concepts, item => ((dynamic)item).Name));
+
+            newConcepts = dslContainer.AddNewConceptsAndReplaceReferences(new IConceptInfo[] { i, d, c, b, g, h, i, j, a }).NewUniqueConcepts;
+            Assert.AreEqual("", TestUtility.DumpSorted(newConcepts, item => ((dynamic)item).Name));
+            Assert.AreEqual("A, B, C", TestUtility.DumpSorted(dslContainer.Concepts, item => ((dynamic)item).Name));
+
+            var ex = TestUtility.ShouldFail<DslSyntaxException>(
+                () => dslContainer.ReportErrorForUnresolvedConcepts(),
+                "Referenced concept is not defined in DSL scripts",
+                missing.GetUserDescription());
+
+            Assert.IsTrue(new IConceptInfo[] { d, i, j, g, h }
+                .Any(conceptInfo => ex.Message.Contains(conceptInfo.GetUserDescription())));
+        }
+
+        [TestMethod]
+        public void CircularReferences()
+        {
+            var dslContainer = new DslContainerAccessor();
+
+            var a = new C0 { Name = "A" }; // should be resolved
+            var b = new C1 { Name = "B" }; // referencing circular dependency
+            var c = new C1 { Name = "C" }; // circular dependency
+            var d = new C1 { Name = "D" }; // circular dependency
+            var e = new C1 { Name = "E" }; // referencing circular dependency
+            b.Ref1 = c;
+            c.Ref1 = d;
+            d.Ref1 = c;
+            e.Ref1 = d;
+
+            var report = dslContainer.AddNewConceptsAndReplaceReferences(new IConceptInfo[] { a, b, c, d, e });
+            Assert.AreEqual("A, B, C, D, E", TestUtility.DumpSorted(report.NewUniqueConcepts, item => ((dynamic)item).Name));
+            Assert.AreEqual("A", TestUtility.DumpSorted(report.NewlyResolvedConcepts, item => ((dynamic)item).Name));
+            Assert.AreEqual("A", TestUtility.DumpSorted(dslContainer.Concepts, item => ((dynamic)item).Name));
+
+            var ex = TestUtility.ShouldFail<DslSyntaxException>(
+                () => dslContainer.ReportErrorForUnresolvedConcepts(),
+                "circular dependency");
+
+            // Circular dependency error message should contain only the circle, not external references to it.
+            Assert.IsTrue(new IConceptInfo[] { c, d }.All(conceptInfo => ex.Message.Contains(conceptInfo.GetUserDescription())));
+            Assert.IsFalse(new IConceptInfo[] { b, e }.Any(conceptInfo => ex.Message.Contains(conceptInfo.GetUserDescription())));
+        }
+
+        [TestMethod]
+        public void DifferentConceptSameKey()
+        {
+            var a1 = new CBase { Name = "A", Info = "1" };
+            var a2 = new CBase { Name = "A", Info = "2" };
+            var b1 = new CBase { Name = "B", Info = "1" };
+
+            var a1_x = new CDerived { Name = "A", Info = "1", Info2 = "x" };
+            var a1_y = new CDerived { Name = "A", Info = "1", Info2 = "y" };
+            var a3_x = new CDerived { Name = "A", Info = "3", Info2 = "x" };
+
+            TestDifferentConceptSameKey(new ListOfTuples<IConceptInfo[], string, string, string[]>
+            {
+                { new IConceptInfo[] { a1_x }, "CDerived A", "CDerived A", null },
+                { new IConceptInfo[] { a1, b1 }, "CBase B", "CBase B, CDerived A", null }, // a1 is a base concept for a1_x, and has same values of the mutual properties, so it will be ignored.
+            });
+
+            TestDifferentConceptSameKey(new ListOfTuples<IConceptInfo[], string, string, string[]>
+            {
+                { new IConceptInfo[] { a1_x }, "CDerived A", "CDerived A", null },
+                { new IConceptInfo[] { a2 }, null, null, new[] { "DslSyntaxException", "different values", "CDerived A 1 x", "CBase A 2" } }, // a1_x is a derivation of a2, but has different values of the mutual properties.
+            });
+
+            TestDifferentConceptSameKey(new ListOfTuples<IConceptInfo[], string, string, string[]>
+            {
+                { new IConceptInfo[] { a3_x }, "CDerived A", "CDerived A", null },
+                { new IConceptInfo[] { a1 }, null, null, new[] { "DslSyntaxException", "different values", "CDerived A 3 x", "CBase A 1" } }, // a1_x is a derivation of a2, but has different values of the mutual properties.
+            });
+
+            TestDifferentConceptSameKey(new ListOfTuples<IConceptInfo[], string, string, string[]>
+            {
+                { new IConceptInfo[] { a1_x }, "CDerived A", "CDerived A", null },
+                { new IConceptInfo[] { a1_y }, null, null, new[] { "DslSyntaxException", "different values", "CDerived A 1 x", "CDerived A 1 y" } },
+            });
+
+            TestDifferentConceptSameKey(new ListOfTuples<IConceptInfo[], string, string, string[]>
+            {
+                { new IConceptInfo[] { a1_x }, "CDerived A", "CDerived A", null },
+                { new IConceptInfo[] { a3_x }, null, null, new[] { "DslSyntaxException", "different values", "CDerived A 1 x", "CDerived A 3 x" } },
+            });
+        }
+
+        private void TestDifferentConceptSameKey(ListOfTuples<IConceptInfo[], string, string, string[]> newConceptsSets)
+        {
+            var dslContainer = new DslContainerAccessor();
+            foreach (var newConceptsSet in newConceptsSets)
+            {
+                if (newConceptsSet.Item4 == null)
+                {
+                    var report = dslContainer.AddNewConceptsAndReplaceReferences(newConceptsSet.Item1);
+                    Assert.AreEqual(newConceptsSet.Item2, TestUtility.DumpSorted(report.NewUniqueConcepts, item => item.GetShortDescription()));
+                    Assert.AreEqual(newConceptsSet.Item3, TestUtility.DumpSorted(dslContainer.Concepts, item => item.GetShortDescription()));
+                }
+                else
+                {
+                    TestUtility.ShouldFail(() => dslContainer.AddNewConceptsAndReplaceReferences(newConceptsSet.Item1), newConceptsSet.Item4);
+                }
+            }
+        }
+
+        [TestMethod]
+        public void Sorting()
+        {
+            var cInit = new InitializationConcept { RhetosVersion = "init" };
+            var c01 = new C0 { Name = "1" };
+            var c02 = new C0 { Name = "2" };
+            var c03 = new C0 { Name = "3" };
+            var cB1 = new CBase { Name = "1" };
+            var cB2 = new CBase { Name = "2" };
+            var c2Dependant = new C2 { Name = "dep", Ref1 = c01, Ref2 = cB2 };
+
+            var testData = new List<IConceptInfo> { c02, c01, cB2, c2Dependant, cInit, c03, cB1 };
+
+            // The expected positions may somewhat change if the sorting algorithm internals change.
+            var tests = new List<(string SortMethod, List<IConceptInfo> ExpectedResult)>
+            {
+                // cInit always goes first. cDependant does not need to move because it is after referenced c1 and c5.
+                ( "None", new List<IConceptInfo> { cInit, c02, c01, cB2, c2Dependant, c03, cB1 } ),
+
+                // cB2 is pushed before c2Dependant, to respect dependency precedence.
+                ( "Key", new List<IConceptInfo> { cInit, c01, c02, c03, cB2, c2Dependant, cB1 } ),
+
+                // c01 is pushed before c2Dependant, to respect dependency precedence.
+                ( "KeyDescending", new List<IConceptInfo> { cInit, cB2, cB1, c01, c2Dependant, c03, c02 } ),
+            };
+
+            foreach (var test in tests)
+            {
+                var configuration = new MockConfiguration { { "CommonConcepts.Debug.SortConcepts", test.SortMethod } };
+                var dslContainer = new DslContainerAccessor(configuration);
+                dslContainer.ResolvedConcepts = testData;
+                dslContainer.SortReferencesBeforeUsingConcept();
+                Assert.AreEqual(
+                    TestUtility.Dump(test.ExpectedResult, c => c.GetKey()),
+                    TestUtility.Dump(dslContainer.ResolvedConcepts, c => c.GetKey()),
+                    test.SortMethod);
+    }
+}
+    }
+}