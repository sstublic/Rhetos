--- conflicted
+++ resolved
@@ -1,150 +1,146 @@
-﻿/*
-    Copyright (C) 2014 Omega software d.o.o.
-
-    This file is part of Rhetos.
-
-    This program is free software: you can redistribute it and/or modify
-    it under the terms of the GNU Affero General Public License as
-    published by the Free Software Foundation, either version 3 of the
-    License, or (at your option) any later version.
-
-    This program is distributed in the hope that it will be useful,
-    but WITHOUT ANY WARRANTY; without even the implied warranty of
-    MERCHANTABILITY or FITNESS FOR A PARTICULAR PURPOSE.  See the
-    GNU Affero General Public License for more details.
-
-    You should have received a copy of the GNU Affero General Public License
-    along with this program.  If not, see <http://www.gnu.org/licenses/>.
-*/
-
-using Autofac;
-using Rhetos.Configuration.Autofac.Modules;
-using Rhetos.Deployment;
-using Rhetos.Extensibility;
-using Rhetos.Logging;
-using Rhetos.Security;
-using Rhetos.Utilities;
-using System;
-using System.Collections.Generic;
-using System.Diagnostics;
-using System.IO;
-using System.Linq;
-using Rhetos.Persistence;
-
-namespace Rhetos
-{
-    public class ApplicationDeployment
-    {
-        private readonly Func<IRhetosHostBuilder> _rhetosHostBuilderFactory;
-        private readonly ILogger _logger;
-        private readonly ILogProvider _logProvider;
-
-        public ApplicationDeployment(Func<IRhetosHostBuilder> rhetosHostBuilderFactory, ILogProvider logProvider)
-        {
-            _rhetosHostBuilderFactory = rhetosHostBuilderFactory;
-            _logProvider = logProvider;
-            _logger = logProvider.GetLogger(GetType().Name);
-        }
-
-        //=====================================================================
-
-        public void UpdateDatabase()
-        {
-            _logger.Info("Loading plugins.");
-            var stopwatch = Stopwatch.StartNew();
-
-            var rhetosHostBuilder = CreateDbUpdateHostBuilder();
-
-            using (var rhetosHost = rhetosHostBuilder.Build())
-            {
-                var performanceLogger = rhetosHost.Container.Resolve<ILogProvider>().GetLogger("Performance." + GetType().Name);
-                performanceLogger.Write(stopwatch, "Modules and plugins registered.");
-                ContainerBuilderPluginRegistration.LogRegistrationStatistics("Generating application", rhetosHost.Container, _logProvider);
-
-                rhetosHost.Container.Resolve<DatabaseDeployment>().UpdateDatabase();
-            }
-        }
-
-<<<<<<< HEAD
-        protected IRhetosHostBuilder CreateDbUpdateHostBuilder()
-=======
-        private RhetosContainerBuilder CreateDbUpdateComponentsContainer()
->>>>>>> 3ca8db75
-        {
-            var hostBuilder = _rhetosHostBuilderFactory()
-                .UseBuilderLogProvider(_logProvider)
-                .UseCustomContainerConfiguration((configuration, builder, configureActions) =>
-                {
-                    builder.RegisterModule(new CoreModule());
-                    builder.AddPluginModules();
-
-                    CsUtility.InvokeAll(builder, configureActions);
-
-                    builder.RegisterModule(new DbUpdateModule());
-                    builder.RegisterType<NullUserInfo>()
-                        .As<IUserInfo>(); // Override runtime IUserInfo plugins. This container should not execute the application's business features.
-                });
-
-            return hostBuilder;
-        }
-
-        //=====================================================================
-
-        public void InitializeGeneratedApplication()
-        {
-            // Creating a new container builder instead of using builder.Update(), because of severe performance issues with the Update method.
-
-            _logger.Info("Loading generated plugins.");
-            var stopwatch = Stopwatch.StartNew();
-            var hostBuilder = _rhetosHostBuilderFactory()
-                .UseBuilderLogProvider(_logProvider)
-                .ConfigureContainer(AddAppInitializationComponents);
-
-            using (var rhetosHost = hostBuilder.Build())
-            {
-                // EfMappingViewsInitializer is manually executed before other initializers because of performance issues.
-                // It is needed for most of the initializer to run, but lazy initialization of EfMappingViews on first DbContext usage
-                // is not a good option because of significant hash check duration (it would not be applicable in run-time).
-                _logger.Info("Initializing EfMappingViews.");
-                var efMappingViewsInitializer = rhetosHost.Container.Resolve<EfMappingViewsInitializer>();
-                efMappingViewsInitializer.Initialize();
-
-                var performanceLogger = rhetosHost.Container.Resolve<ILogProvider>().GetLogger("Performance." + GetType().Name);
-                var initializers = ApplicationInitialization.GetSortedInitializers(rhetosHost.Container);
-
-                performanceLogger.Write(stopwatch, "New modules and plugins registered.");
-                ContainerBuilderPluginRegistration.LogRegistrationStatistics("Initializing application", rhetosHost.Container, _logProvider);
-
-                if (!initializers.Any())
-                {
-                    _logger.Info("No server initialization plugins.");
-                }
-                else
-                {
-                    foreach (var initializer in initializers)
-                        ApplicationInitialization.ExecuteInitializer(rhetosHost.Container, initializer);
-                }
-            }
-        }
-
-        private void AddAppInitializationComponents(ContainerBuilder builder)
-        {
-            builder.RegisterModule(new AppInitializeModule());
-            builder.RegisterType<ProcessUserInfo>().As<IUserInfo>(); // Override runtime IUserInfo plugins. This container is intended to be used in a simple process.
-        }
-
-        //=====================================================================
-
-        /// <summary>
-        /// Forces restart of the web application, to avoid using old version of application's DLLs from ASP.NET cache (Shadow Copying Assemblies).
-        /// </summary>
-        public void RestartWebServer(string configurationFolder)
-        {
-            var configFile = Path.Combine(configurationFolder, "Web.config");
-            if (FilesUtility.SafeTouch(configFile))
-                _logger.Info($"Updated {Path.GetFileName(configFile)} modification date to restart server.");
-            else
-                _logger.Info($"Missing {configFile}.");
-        }
-    }
-}
+﻿/*
+    Copyright (C) 2014 Omega software d.o.o.
+
+    This file is part of Rhetos.
+
+    This program is free software: you can redistribute it and/or modify
+    it under the terms of the GNU Affero General Public License as
+    published by the Free Software Foundation, either version 3 of the
+    License, or (at your option) any later version.
+
+    This program is distributed in the hope that it will be useful,
+    but WITHOUT ANY WARRANTY; without even the implied warranty of
+    MERCHANTABILITY or FITNESS FOR A PARTICULAR PURPOSE.  See the
+    GNU Affero General Public License for more details.
+
+    You should have received a copy of the GNU Affero General Public License
+    along with this program.  If not, see <http://www.gnu.org/licenses/>.
+*/
+
+using Autofac;
+using Rhetos.Configuration.Autofac.Modules;
+using Rhetos.Deployment;
+using Rhetos.Extensibility;
+using Rhetos.Logging;
+using Rhetos.Security;
+using Rhetos.Utilities;
+using System;
+using System.Collections.Generic;
+using System.Diagnostics;
+using System.IO;
+using System.Linq;
+using Rhetos.Persistence;
+
+namespace Rhetos
+{
+    public class ApplicationDeployment
+    {
+        private readonly Func<IRhetosHostBuilder> _rhetosHostBuilderFactory;
+        private readonly ILogger _logger;
+        private readonly ILogProvider _logProvider;
+
+        public ApplicationDeployment(Func<IRhetosHostBuilder> rhetosHostBuilderFactory, ILogProvider logProvider)
+        {
+            _rhetosHostBuilderFactory = rhetosHostBuilderFactory;
+            _logProvider = logProvider;
+            _logger = logProvider.GetLogger(GetType().Name);
+        }
+
+        //=====================================================================
+
+        public void UpdateDatabase()
+        {
+            _logger.Info("Loading plugins.");
+            var stopwatch = Stopwatch.StartNew();
+
+            var rhetosHostBuilder = CreateDbUpdateHostBuilder();
+
+            using (var rhetosHost = rhetosHostBuilder.Build())
+            {
+                var performanceLogger = rhetosHost.Container.Resolve<ILogProvider>().GetLogger("Performance." + GetType().Name);
+                performanceLogger.Write(stopwatch, "Modules and plugins registered.");
+                ContainerBuilderPluginRegistration.LogRegistrationStatistics("Generating application", rhetosHost.Container, _logProvider);
+
+                rhetosHost.Container.Resolve<DatabaseDeployment>().UpdateDatabase();
+            }
+        }
+
+        protected IRhetosHostBuilder CreateDbUpdateHostBuilder()
+        {
+            var hostBuilder = _rhetosHostBuilderFactory()
+                .UseBuilderLogProvider(_logProvider)
+                .UseCustomContainerConfiguration((configuration, builder, configureActions) =>
+                {
+                    builder.RegisterModule(new CoreModule());
+                    builder.AddPluginModules();
+
+                    CsUtility.InvokeAll(builder, configureActions);
+
+                    builder.RegisterModule(new DbUpdateModule());
+                    builder.RegisterType<NullUserInfo>()
+                        .As<IUserInfo>(); // Override runtime IUserInfo plugins. This container should not execute the application's business features.
+                });
+
+            return hostBuilder;
+        }
+
+        //=====================================================================
+
+        public void InitializeGeneratedApplication()
+        {
+            // Creating a new container builder instead of using builder.Update(), because of severe performance issues with the Update method.
+
+            _logger.Info("Loading generated plugins.");
+            var stopwatch = Stopwatch.StartNew();
+            var hostBuilder = _rhetosHostBuilderFactory()
+                .UseBuilderLogProvider(_logProvider)
+                .ConfigureContainer(AddAppInitializationComponents);
+
+            using (var rhetosHost = hostBuilder.Build())
+            {
+                // EfMappingViewsInitializer is manually executed before other initializers because of performance issues.
+                // It is needed for most of the initializer to run, but lazy initialization of EfMappingViews on first DbContext usage
+                // is not a good option because of significant hash check duration (it would not be applicable in run-time).
+                _logger.Info("Initializing EfMappingViews.");
+                var efMappingViewsInitializer = rhetosHost.Container.Resolve<EfMappingViewsInitializer>();
+                efMappingViewsInitializer.Initialize();
+
+                var performanceLogger = rhetosHost.Container.Resolve<ILogProvider>().GetLogger("Performance." + GetType().Name);
+                var initializers = ApplicationInitialization.GetSortedInitializers(rhetosHost.Container);
+
+                performanceLogger.Write(stopwatch, "New modules and plugins registered.");
+                ContainerBuilderPluginRegistration.LogRegistrationStatistics("Initializing application", rhetosHost.Container, _logProvider);
+
+                if (!initializers.Any())
+                {
+                    _logger.Info("No server initialization plugins.");
+                }
+                else
+                {
+                    foreach (var initializer in initializers)
+                        ApplicationInitialization.ExecuteInitializer(rhetosHost.Container, initializer);
+                }
+            }
+        }
+
+        private void AddAppInitializationComponents(ContainerBuilder builder)
+        {
+            builder.RegisterModule(new AppInitializeModule());
+            builder.RegisterType<ProcessUserInfo>().As<IUserInfo>(); // Override runtime IUserInfo plugins. This container is intended to be used in a simple process.
+        }
+
+        //=====================================================================
+
+        /// <summary>
+        /// Forces restart of the web application, to avoid using old version of application's DLLs from ASP.NET cache (Shadow Copying Assemblies).
+        /// </summary>
+        public void RestartWebServer(string configurationFolder)
+        {
+            var configFile = Path.Combine(configurationFolder, "Web.config");
+            if (FilesUtility.SafeTouch(configFile))
+                _logger.Info($"Updated {Path.GetFileName(configFile)} modification date to restart server.");
+            else
+                _logger.Info($"Missing {configFile}.");
+        }
+    }
+}