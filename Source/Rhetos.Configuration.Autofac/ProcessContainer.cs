﻿/*
    Copyright (C) 2014 Omega software d.o.o.

    This file is part of Rhetos.

    This program is free software: you can redistribute it and/or modify
    it under the terms of the GNU Affero General Public License as
    published by the Free Software Foundation, either version 3 of the
    License, or (at your option) any later version.

    This program is distributed in the hope that it will be useful,
    but WITHOUT ANY WARRANTY; without even the implied warranty of
    MERCHANTABILITY or FITNESS FOR A PARTICULAR PURPOSE.  See the
    GNU Affero General Public License for more details.

    You should have received a copy of the GNU Affero General Public License
    along with this program.  If not, see <http://www.gnu.org/licenses/>.
*/

using Autofac;
using Rhetos.Logging;
using Rhetos.Security;
using Rhetos.Utilities;
using System;
using System.Diagnostics;
using System.Threading;

namespace Rhetos
{
    /// <summary>
    /// <see cref="ProcessContainer"/> is a helper class for accessing the generated application object model in unit tests and command-line utilities.
    /// This class is thread-safe: a single instance can be reused between threads to reduce the initialization time
    /// (Entity Framework startup and plugin discovery).
    /// For each unit of work, call <see cref="CreateScope(Action{ContainerBuilder})"/> to create
    /// a lifetime-scope for the dependency injection container.
    /// Each child container uses its own database transaction that is either committed or rolled back
    /// when the instance is disposed, making data changes atomic.
    /// <see cref="ProcessContainer"/> overrides the main application's DI components to use <see cref="ProcessUserInfo"/>
    /// and <see cref="ConsoleLogProvider"/>.
    /// </summary>
    public class ProcessContainer : IDisposable
    {
        private readonly Lazy<IRhetosHostBuilder> _rhetosHostBuilder;
        private readonly Lazy<RhetosHost> _rhetosIocContainer;

        public IConfiguration Configuration => throw new NotSupportedException($"Resolve IConfiguration from the transaction scope," +
            $" see {nameof(ProcessContainer)}.{nameof(CreateTransactionScopeContainer)} method.");

        /// <param name="rhetosAppAssemblyPath">
        /// Path to assembly where the CreateRhetosHostBuilder method is located.
        /// </param>
        /// <param name="logProvider">
        /// If not specified, <see cref="ConsoleLogProvider"/> is used by default.
        /// The specified <paramref name="logProvider"/> will be used during initialization of configuration and dependency injection container.
        /// Note that this log provider is not registered to DI container by default;
        /// customize run-time logging with <paramref name="registerCustomComponents"/>.
        /// </param>
        /// <param name="registerCustomComponents">
        /// Register custom components that may override system and plugins services.
        /// This is commonly used by utilities and tests that need to override host application's components or register additional plugins.
        /// </param>
        public ProcessContainer(string rhetosAppAssemblyPath, ILogProvider logProvider = null,
            Action<IConfigurationBuilder> addCustomConfiguration = null, Action<ContainerBuilder> registerCustomComponents = null)
        {
            logProvider = logProvider ?? LoggingDefaults.DefaultLogProvider;

            _rhetosHostBuilder = new Lazy<IRhetosHostBuilder>(() => RhetosHost.FindBuilder(rhetosAppAssemblyPath), LazyThreadSafetyMode.ExecutionAndPublication);
            _rhetosIocContainer = new Lazy<RhetosHost>(() => BuildProcessContainer(logProvider, addCustomConfiguration, registerCustomComponents), LazyThreadSafetyMode.ExecutionAndPublication);
        }

        private RhetosHost BuildProcessContainer(ILogProvider logProvider, Action<IConfigurationBuilder> addCustomConfiguration,
            Action<ContainerBuilder> registerCustomComponents)
        {
            // The values for rhetosRuntime and configuration are resolved before the call to Stopwatch.StartNew
            // so that the performance logging only takes into account the time needed to build the IOC container
            var sw = Stopwatch.StartNew();

            var rhetosHost = _rhetosHostBuilder.Value
                .ConfigureConfiguration(configuration =>
                {
                    addCustomConfiguration?.Invoke(configuration);
                })
                .ConfigureContainer(builder =>
                {
                    // Override runtime IUserInfo plugins. This container is intended to be used in unit tests or
                    // in a process that is executed directly by user, usually by developer or administrator.
                    builder.RegisterType<ProcessUserInfo>().As<IUserInfo>();
                    builder.RegisterType<ConsoleLogProvider>().As<ILogProvider>();

                    registerCustomComponents?.Invoke(builder);
                })
                .Build();

            logProvider.GetLogger("Performance." + GetType().Name).Write(sw, $"Built IoC container");
            return rhetosHost;
        }

        /// <summary>
        /// This method creates a thread-safe lifetime scope DI container to isolate unit of work in a separate database transaction.
        /// To commit changes to database, call <see cref="UnitOfWorkScope.CommitAndClose"/> at the end of the 'using' block.
        /// </summary>
        /// <param name="registerCustomComponents">
        /// Register custom components that may override system and plugins services.
        /// This is commonly used by utilities and tests that need to override host application's components or register additional plugins.
        /// <para>
        /// Note that the transaction-scope component registration might not affect singleton components.
        /// Customize the behavior of singleton components in <see cref="ProcessContainer"/> constructor.
        /// </para>
        /// </param>
        public UnitOfWorkScope CreateScope(Action<ContainerBuilder> registerCustomComponents = null)
        {
<<<<<<< HEAD
            return _rhetosIocContainer.Value.CreateScope(registerCustomComponents);
=======
#pragma warning disable CS0618 // Type or member is obsolete. It provides a derivation of UnitOfWorkScope for legacy methods.
            return new TransactionScopeContainer(_rhetosIocContainer.Value, registerCustomComponents);
#pragma warning restore CS0618
>>>>>>> 1f5a3409
        }

        [Obsolete("Use " + nameof(CreateScope) + " instead.")]
        public TransactionScopeContainer CreateTransactionScopeContainer(Action<ContainerBuilder> registerCustomComponents = null)
            => (TransactionScopeContainer)CreateScope(registerCustomComponents);

        #region Static helper for singleton ProcessContainer. Useful optimization for LINQPad scripts that reuse the external static instance after recompiling the script.

        private static ProcessContainer _singleContainer = null;
        private static string _singleContainerAssemblyPath = null;
        private static readonly object _singleContainerLock = new object();

        /// <summary>
        /// This method creates a thread-safe lifetime scope DI container to isolate unit of work in a separate database transaction.
<<<<<<< HEAD
        /// To commit changes to database, call <see cref="TransactionScopeContainer.CommitChanges"/> at the end of the 'using' block.
        /// </summary>
        /// <remarks>
        /// In most cases it is preferred to use a <see cref="ProcessContainer"/> instance, instead of this static method, for better control over the DI container.
=======
        /// To commit changes to database, call <see cref="UnitOfWorkScope.CommitAndClose"/> at the end of the 'using' block.
        /// <para>
        /// In most cases it is preferred to use a <see cref="ProcessContainer"/> instance instead of this static method, for better control over the DI container.
>>>>>>> 1f5a3409
        /// The static method is useful in some special cases, for example to optimize LINQPad scripts that can reuse the external static instance
        /// after recompiling the script.
        /// </remarks>
        /// <param name="rhetosAppAssemblyPath">
        /// Path to assembly where the CreateRhetosHostBuilder method is located.
        /// </param>
        /// <param name="registerCustomComponents">
        /// Register custom components that may override system and plugins services.
        /// This is commonly used by utilities and tests that need to override host application's components or register additional plugins.
        /// <para>
        /// Note that the transaction-scope component registration might not affect singleton components.
        /// Customize the behavior of singleton components in <see cref="ProcessContainer"/> constructor.
        /// </para>
        /// </param>
<<<<<<< HEAD
        public static TransactionScopeContainer CreateTransactionScopeContainer(string rhetosAppAssemblyPath, Action<ContainerBuilder> registerCustomComponents = null)
=======
        public static UnitOfWorkScope CreateScope(string applicationFolder = null, Action<ContainerBuilder> registerCustomComponents = null)
>>>>>>> 1f5a3409
        {
            if (_singleContainer == null)
                lock (_singleContainerLock)
                    if (_singleContainer == null)
                    {
                        _singleContainerAssemblyPath = rhetosAppAssemblyPath;
                        _singleContainer = new ProcessContainer(rhetosAppAssemblyPath);
                    }

<<<<<<< HEAD
            if (_singleContainerAssemblyPath != rhetosAppAssemblyPath)
                throw new FrameworkException($"Static {nameof(ProcessContainer)}.{nameof(CreateTransactionScopeContainer)} cannot be used for different" +
                    $" application contexts: Provided folder 1: '{_singleContainerAssemblyPath}', folder 2: '{rhetosAppAssemblyPath}'." +
=======
            if (_singleContainerApplicationFolder != applicationFolder)
                throw new FrameworkException($"Static {nameof(ProcessContainer)}.{nameof(CreateScope)} cannot be used for different" +
                    $" application contexts: Provided folder 1: '{_singleContainerApplicationFolder}', folder 2: '{applicationFolder}'." +
>>>>>>> 1f5a3409
                    $" Use a {nameof(ProcessContainer)} instances instead.");

            return _singleContainer.CreateScope(registerCustomComponents);
        }

        [Obsolete("Use " + nameof(CreateScope) + " instead.")]
        public static TransactionScopeContainer CreateTransactionScopeContainer(string applicationFolder = null, Action<ContainerBuilder> registerCustomComponents = null)
            => (TransactionScopeContainer)CreateScope(applicationFolder, registerCustomComponents);

        #endregion

        #region Standard IDisposable pattern

        private bool disposed = false;

        public void Dispose()
        {
            Dispose(true);
            GC.SuppressFinalize(this);
        }

        protected virtual void Dispose(bool disposing)
        {
            if (disposed)
                return;

            if (disposing)
            {
                if (_rhetosIocContainer.IsValueCreated)
                    _rhetosIocContainer.Value.Dispose();
            }

            disposed = true;
        }

        #endregion
    }
}
<|MERGE_RESOLUTION|>--- conflicted
+++ resolved
@@ -1,217 +1,197 @@
-﻿/*
-    Copyright (C) 2014 Omega software d.o.o.
-
-    This file is part of Rhetos.
-
-    This program is free software: you can redistribute it and/or modify
-    it under the terms of the GNU Affero General Public License as
-    published by the Free Software Foundation, either version 3 of the
-    License, or (at your option) any later version.
-
-    This program is distributed in the hope that it will be useful,
-    but WITHOUT ANY WARRANTY; without even the implied warranty of
-    MERCHANTABILITY or FITNESS FOR A PARTICULAR PURPOSE.  See the
-    GNU Affero General Public License for more details.
-
-    You should have received a copy of the GNU Affero General Public License
-    along with this program.  If not, see <http://www.gnu.org/licenses/>.
-*/
-
-using Autofac;
-using Rhetos.Logging;
-using Rhetos.Security;
-using Rhetos.Utilities;
-using System;
-using System.Diagnostics;
-using System.Threading;
-
-namespace Rhetos
-{
-    /// <summary>
-    /// <see cref="ProcessContainer"/> is a helper class for accessing the generated application object model in unit tests and command-line utilities.
-    /// This class is thread-safe: a single instance can be reused between threads to reduce the initialization time
-    /// (Entity Framework startup and plugin discovery).
-    /// For each unit of work, call <see cref="CreateScope(Action{ContainerBuilder})"/> to create
-    /// a lifetime-scope for the dependency injection container.
-    /// Each child container uses its own database transaction that is either committed or rolled back
-    /// when the instance is disposed, making data changes atomic.
-    /// <see cref="ProcessContainer"/> overrides the main application's DI components to use <see cref="ProcessUserInfo"/>
-    /// and <see cref="ConsoleLogProvider"/>.
-    /// </summary>
-    public class ProcessContainer : IDisposable
-    {
-        private readonly Lazy<IRhetosHostBuilder> _rhetosHostBuilder;
-        private readonly Lazy<RhetosHost> _rhetosIocContainer;
-
-        public IConfiguration Configuration => throw new NotSupportedException($"Resolve IConfiguration from the transaction scope," +
-            $" see {nameof(ProcessContainer)}.{nameof(CreateTransactionScopeContainer)} method.");
-
-        /// <param name="rhetosAppAssemblyPath">
-        /// Path to assembly where the CreateRhetosHostBuilder method is located.
-        /// </param>
-        /// <param name="logProvider">
-        /// If not specified, <see cref="ConsoleLogProvider"/> is used by default.
-        /// The specified <paramref name="logProvider"/> will be used during initialization of configuration and dependency injection container.
-        /// Note that this log provider is not registered to DI container by default;
-        /// customize run-time logging with <paramref name="registerCustomComponents"/>.
-        /// </param>
-        /// <param name="registerCustomComponents">
-        /// Register custom components that may override system and plugins services.
-        /// This is commonly used by utilities and tests that need to override host application's components or register additional plugins.
-        /// </param>
-        public ProcessContainer(string rhetosAppAssemblyPath, ILogProvider logProvider = null,
-            Action<IConfigurationBuilder> addCustomConfiguration = null, Action<ContainerBuilder> registerCustomComponents = null)
-        {
-            logProvider = logProvider ?? LoggingDefaults.DefaultLogProvider;
-
-            _rhetosHostBuilder = new Lazy<IRhetosHostBuilder>(() => RhetosHost.FindBuilder(rhetosAppAssemblyPath), LazyThreadSafetyMode.ExecutionAndPublication);
-            _rhetosIocContainer = new Lazy<RhetosHost>(() => BuildProcessContainer(logProvider, addCustomConfiguration, registerCustomComponents), LazyThreadSafetyMode.ExecutionAndPublication);
-        }
-
-        private RhetosHost BuildProcessContainer(ILogProvider logProvider, Action<IConfigurationBuilder> addCustomConfiguration,
-            Action<ContainerBuilder> registerCustomComponents)
-        {
-            // The values for rhetosRuntime and configuration are resolved before the call to Stopwatch.StartNew
-            // so that the performance logging only takes into account the time needed to build the IOC container
-            var sw = Stopwatch.StartNew();
-
-            var rhetosHost = _rhetosHostBuilder.Value
-                .ConfigureConfiguration(configuration =>
-                {
-                    addCustomConfiguration?.Invoke(configuration);
-                })
-                .ConfigureContainer(builder =>
-                {
-                    // Override runtime IUserInfo plugins. This container is intended to be used in unit tests or
-                    // in a process that is executed directly by user, usually by developer or administrator.
-                    builder.RegisterType<ProcessUserInfo>().As<IUserInfo>();
-                    builder.RegisterType<ConsoleLogProvider>().As<ILogProvider>();
-
-                    registerCustomComponents?.Invoke(builder);
-                })
-                .Build();
-
-            logProvider.GetLogger("Performance." + GetType().Name).Write(sw, $"Built IoC container");
-            return rhetosHost;
-        }
-
-        /// <summary>
-        /// This method creates a thread-safe lifetime scope DI container to isolate unit of work in a separate database transaction.
-        /// To commit changes to database, call <see cref="UnitOfWorkScope.CommitAndClose"/> at the end of the 'using' block.
-        /// </summary>
-        /// <param name="registerCustomComponents">
-        /// Register custom components that may override system and plugins services.
-        /// This is commonly used by utilities and tests that need to override host application's components or register additional plugins.
-        /// <para>
-        /// Note that the transaction-scope component registration might not affect singleton components.
-        /// Customize the behavior of singleton components in <see cref="ProcessContainer"/> constructor.
-        /// </para>
-        /// </param>
-        public UnitOfWorkScope CreateScope(Action<ContainerBuilder> registerCustomComponents = null)
-        {
-<<<<<<< HEAD
-            return _rhetosIocContainer.Value.CreateScope(registerCustomComponents);
-=======
-#pragma warning disable CS0618 // Type or member is obsolete. It provides a derivation of UnitOfWorkScope for legacy methods.
-            return new TransactionScopeContainer(_rhetosIocContainer.Value, registerCustomComponents);
-#pragma warning restore CS0618
->>>>>>> 1f5a3409
-        }
-
-        [Obsolete("Use " + nameof(CreateScope) + " instead.")]
-        public TransactionScopeContainer CreateTransactionScopeContainer(Action<ContainerBuilder> registerCustomComponents = null)
-            => (TransactionScopeContainer)CreateScope(registerCustomComponents);
-
-        #region Static helper for singleton ProcessContainer. Useful optimization for LINQPad scripts that reuse the external static instance after recompiling the script.
-
-        private static ProcessContainer _singleContainer = null;
-        private static string _singleContainerAssemblyPath = null;
-        private static readonly object _singleContainerLock = new object();
-
-        /// <summary>
-        /// This method creates a thread-safe lifetime scope DI container to isolate unit of work in a separate database transaction.
-<<<<<<< HEAD
-        /// To commit changes to database, call <see cref="TransactionScopeContainer.CommitChanges"/> at the end of the 'using' block.
-        /// </summary>
-        /// <remarks>
-        /// In most cases it is preferred to use a <see cref="ProcessContainer"/> instance, instead of this static method, for better control over the DI container.
-=======
-        /// To commit changes to database, call <see cref="UnitOfWorkScope.CommitAndClose"/> at the end of the 'using' block.
-        /// <para>
-        /// In most cases it is preferred to use a <see cref="ProcessContainer"/> instance instead of this static method, for better control over the DI container.
->>>>>>> 1f5a3409
-        /// The static method is useful in some special cases, for example to optimize LINQPad scripts that can reuse the external static instance
-        /// after recompiling the script.
-        /// </remarks>
-        /// <param name="rhetosAppAssemblyPath">
-        /// Path to assembly where the CreateRhetosHostBuilder method is located.
-        /// </param>
-        /// <param name="registerCustomComponents">
-        /// Register custom components that may override system and plugins services.
-        /// This is commonly used by utilities and tests that need to override host application's components or register additional plugins.
-        /// <para>
-        /// Note that the transaction-scope component registration might not affect singleton components.
-        /// Customize the behavior of singleton components in <see cref="ProcessContainer"/> constructor.
-        /// </para>
-        /// </param>
-<<<<<<< HEAD
-        public static TransactionScopeContainer CreateTransactionScopeContainer(string rhetosAppAssemblyPath, Action<ContainerBuilder> registerCustomComponents = null)
-=======
-        public static UnitOfWorkScope CreateScope(string applicationFolder = null, Action<ContainerBuilder> registerCustomComponents = null)
->>>>>>> 1f5a3409
-        {
-            if (_singleContainer == null)
-                lock (_singleContainerLock)
-                    if (_singleContainer == null)
-                    {
-                        _singleContainerAssemblyPath = rhetosAppAssemblyPath;
-                        _singleContainer = new ProcessContainer(rhetosAppAssemblyPath);
-                    }
-
-<<<<<<< HEAD
-            if (_singleContainerAssemblyPath != rhetosAppAssemblyPath)
-                throw new FrameworkException($"Static {nameof(ProcessContainer)}.{nameof(CreateTransactionScopeContainer)} cannot be used for different" +
-                    $" application contexts: Provided folder 1: '{_singleContainerAssemblyPath}', folder 2: '{rhetosAppAssemblyPath}'." +
-=======
-            if (_singleContainerApplicationFolder != applicationFolder)
-                throw new FrameworkException($"Static {nameof(ProcessContainer)}.{nameof(CreateScope)} cannot be used for different" +
-                    $" application contexts: Provided folder 1: '{_singleContainerApplicationFolder}', folder 2: '{applicationFolder}'." +
->>>>>>> 1f5a3409
-                    $" Use a {nameof(ProcessContainer)} instances instead.");
-
-            return _singleContainer.CreateScope(registerCustomComponents);
-        }
-
-        [Obsolete("Use " + nameof(CreateScope) + " instead.")]
-        public static TransactionScopeContainer CreateTransactionScopeContainer(string applicationFolder = null, Action<ContainerBuilder> registerCustomComponents = null)
-            => (TransactionScopeContainer)CreateScope(applicationFolder, registerCustomComponents);
-
-        #endregion
-
-        #region Standard IDisposable pattern
-
-        private bool disposed = false;
-
-        public void Dispose()
-        {
-            Dispose(true);
-            GC.SuppressFinalize(this);
-        }
-
-        protected virtual void Dispose(bool disposing)
-        {
-            if (disposed)
-                return;
-
-            if (disposing)
-            {
-                if (_rhetosIocContainer.IsValueCreated)
-                    _rhetosIocContainer.Value.Dispose();
-            }
-
-            disposed = true;
-        }
-
-        #endregion
-    }
-}
+﻿/*
+    Copyright (C) 2014 Omega software d.o.o.
+
+    This file is part of Rhetos.
+
+    This program is free software: you can redistribute it and/or modify
+    it under the terms of the GNU Affero General Public License as
+    published by the Free Software Foundation, either version 3 of the
+    License, or (at your option) any later version.
+
+    This program is distributed in the hope that it will be useful,
+    but WITHOUT ANY WARRANTY; without even the implied warranty of
+    MERCHANTABILITY or FITNESS FOR A PARTICULAR PURPOSE.  See the
+    GNU Affero General Public License for more details.
+
+    You should have received a copy of the GNU Affero General Public License
+    along with this program.  If not, see <http://www.gnu.org/licenses/>.
+*/
+
+using Autofac;
+using Rhetos.Logging;
+using Rhetos.Security;
+using Rhetos.Utilities;
+using System;
+using System.Diagnostics;
+using System.Threading;
+
+namespace Rhetos
+{
+    /// <summary>
+    /// <see cref="ProcessContainer"/> is a helper class for accessing the generated application object model in unit tests and command-line utilities.
+    /// This class is thread-safe: a single instance can be reused between threads to reduce the initialization time
+    /// (Entity Framework startup and plugin discovery).
+    /// For each unit of work, call <see cref="CreateScope(Action{ContainerBuilder})"/> to create
+    /// a lifetime-scope for the dependency injection container.
+    /// Each child container uses its own database transaction that is either committed or rolled back
+    /// when the instance is disposed, making data changes atomic.
+    /// <see cref="ProcessContainer"/> overrides the main application's DI components to use <see cref="ProcessUserInfo"/>
+    /// and <see cref="ConsoleLogProvider"/>.
+    /// </summary>
+    public class ProcessContainer : IDisposable
+    {
+        private readonly Lazy<IRhetosHostBuilder> _rhetosHostBuilder;
+        private readonly Lazy<RhetosHost> _rhetosIocContainer;
+
+        public IConfiguration Configuration => throw new NotSupportedException($"Resolve IConfiguration from the transaction scope," +
+            $" see {nameof(ProcessContainer)}.{nameof(CreateTransactionScopeContainer)} method.");
+
+        /// <param name="rhetosAppAssemblyPath">
+        /// Path to assembly where the CreateRhetosHostBuilder method is located.
+        /// </param>
+        /// <param name="logProvider">
+        /// If not specified, <see cref="ConsoleLogProvider"/> is used by default.
+        /// The specified <paramref name="logProvider"/> will be used during initialization of configuration and dependency injection container.
+        /// Note that this log provider is not registered to DI container by default;
+        /// customize run-time logging with <paramref name="registerCustomComponents"/>.
+        /// </param>
+        /// <param name="registerCustomComponents">
+        /// Register custom components that may override system and plugins services.
+        /// This is commonly used by utilities and tests that need to override host application's components or register additional plugins.
+        /// </param>
+        public ProcessContainer(string rhetosAppAssemblyPath, ILogProvider logProvider = null,
+            Action<IConfigurationBuilder> addCustomConfiguration = null, Action<ContainerBuilder> registerCustomComponents = null)
+        {
+            logProvider = logProvider ?? LoggingDefaults.DefaultLogProvider;
+
+            _rhetosHostBuilder = new Lazy<IRhetosHostBuilder>(() => RhetosHost.FindBuilder(rhetosAppAssemblyPath), LazyThreadSafetyMode.ExecutionAndPublication);
+            _rhetosIocContainer = new Lazy<RhetosHost>(() => BuildProcessContainer(logProvider, addCustomConfiguration, registerCustomComponents), LazyThreadSafetyMode.ExecutionAndPublication);
+        }
+
+        private RhetosHost BuildProcessContainer(ILogProvider logProvider, Action<IConfigurationBuilder> addCustomConfiguration,
+            Action<ContainerBuilder> registerCustomComponents)
+        {
+            // The values for rhetosRuntime and configuration are resolved before the call to Stopwatch.StartNew
+            // so that the performance logging only takes into account the time needed to build the IOC container
+            var sw = Stopwatch.StartNew();
+
+            var rhetosHost = _rhetosHostBuilder.Value
+                .ConfigureConfiguration(configuration =>
+                {
+                    addCustomConfiguration?.Invoke(configuration);
+                })
+                .ConfigureContainer(builder =>
+                {
+                    // Override runtime IUserInfo plugins. This container is intended to be used in unit tests or
+                    // in a process that is executed directly by user, usually by developer or administrator.
+                    builder.RegisterType<ProcessUserInfo>().As<IUserInfo>();
+                    builder.RegisterType<ConsoleLogProvider>().As<ILogProvider>();
+
+                    registerCustomComponents?.Invoke(builder);
+                })
+                .Build();
+
+            logProvider.GetLogger("Performance." + GetType().Name).Write(sw, $"Built IoC container");
+            return rhetosHost;
+        }
+
+        /// <summary>
+        /// This method creates a thread-safe lifetime scope DI container to isolate unit of work in a separate database transaction.
+        /// To commit changes to database, call <see cref="UnitOfWorkScope.CommitAndClose"/> at the end of the 'using' block.
+        /// </summary>
+        /// <param name="registerCustomComponents">
+        /// Register custom components that may override system and plugins services.
+        /// This is commonly used by utilities and tests that need to override host application's components or register additional plugins.
+        /// <para>
+        /// Note that the transaction-scope component registration might not affect singleton components.
+        /// Customize the behavior of singleton components in <see cref="ProcessContainer"/> constructor.
+        /// </para>
+        /// </param>
+        public UnitOfWorkScope CreateScope(Action<ContainerBuilder> registerCustomComponents = null)
+        {
+#pragma warning disable CS0618 // Type or member is obsolete. It provides a derivation of UnitOfWorkScope for legacy methods.
+            return _rhetosIocContainer.Value.CreateScope(registerCustomComponents);
+#pragma warning restore CS0618
+        }
+
+        [Obsolete("Use " + nameof(CreateScope) + " instead.")]
+        public TransactionScopeContainer CreateTransactionScopeContainer(Action<ContainerBuilder> registerCustomComponents = null)
+            => (TransactionScopeContainer)CreateScope(registerCustomComponents);
+
+        #region Static helper for singleton ProcessContainer. Useful optimization for LINQPad scripts that reuse the external static instance after recompiling the script.
+
+        private static ProcessContainer _singleContainer = null;
+        private static string _singleContainerAssemblyPath = null;
+        private static readonly object _singleContainerLock = new object();
+
+        /// <summary>
+        /// This method creates a thread-safe lifetime scope DI container to isolate unit of work in a separate database transaction.
+        /// To commit changes to database, call <see cref="UnitOfWorkScope.CommitAndClose"/> at the end of the 'using' block.
+        /// </summary>
+        /// <remarks>
+        /// In most cases it is preferred to use a <see cref="ProcessContainer"/> instance, instead of this static method, for better control over the DI container.
+        /// The static method is useful in some special cases, for example to optimize LINQPad scripts that can reuse the external static instance
+        /// after recompiling the script.
+        /// </remarks>
+        /// <param name="rhetosAppAssemblyPath">
+        /// Path to assembly where the CreateRhetosHostBuilder method is located.
+        /// </param>
+        /// <param name="registerCustomComponents">
+        /// Register custom components that may override system and plugins services.
+        /// This is commonly used by utilities and tests that need to override host application's components or register additional plugins.
+        /// <para>
+        /// Note that the transaction-scope component registration might not affect singleton components.
+        /// Customize the behavior of singleton components in <see cref="ProcessContainer"/> constructor.
+        /// </para>
+        /// </param>
+        public static UnitOfWorkScope CreateScope(string rhetosAppAssemblyPath, Action<ContainerBuilder> registerCustomComponents = null)
+        {
+            if (_singleContainer == null)
+                lock (_singleContainerLock)
+                    if (_singleContainer == null)
+                    {
+                        _singleContainerAssemblyPath = rhetosAppAssemblyPath;
+                        _singleContainer = new ProcessContainer(rhetosAppAssemblyPath);
+                    }
+
+            if (_singleContainerAssemblyPath != rhetosAppAssemblyPath)
+                throw new FrameworkException($"Static {nameof(ProcessContainer)}.{nameof(CreateScope)} cannot be used for different" +
+                    $" application contexts: Provided folder 1: '{_singleContainerAssemblyPath}', folder 2: '{rhetosAppAssemblyPath}'." +
+                    $" Use a {nameof(ProcessContainer)} instances instead.");
+
+            return _singleContainer.CreateScope(registerCustomComponents);
+        }
+
+        [Obsolete("Use " + nameof(CreateScope) + " instead.")]
+        public static TransactionScopeContainer CreateTransactionScopeContainer(string rhetosAppAssemblyPath, Action<ContainerBuilder> registerCustomComponents = null)
+            => (TransactionScopeContainer)CreateScope(rhetosAppAssemblyPathnFolder, registerCustomComponents);
+
+        #endregion
+
+        #region Standard IDisposable pattern
+
+        private bool disposed = false;
+
+        public void Dispose()
+        {
+            Dispose(true);
+            GC.SuppressFinalize(this);
+        }
+
+        protected virtual void Dispose(bool disposing)
+        {
+            if (disposed)
+                return;
+
+            if (disposing)
+            {
+                if (_rhetosIocContainer.IsValueCreated)
+                    _rhetosIocContainer.Value.Dispose();
+            }
+
+            disposed = true;
+        }
+
+        #endregion
+    }
+}