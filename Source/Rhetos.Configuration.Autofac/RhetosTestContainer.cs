--- conflicted
+++ resolved
@@ -1,188 +1,171 @@
-﻿/*
-    Copyright (C) 2014 Omega software d.o.o.
-
-    This file is part of Rhetos.
-
-    This program is free software: you can redistribute it and/or modify
-    it under the terms of the GNU Affero General Public License as
-    published by the Free Software Foundation, either version 3 of the
-    License, or (at your option) any later version.
-
-    This program is distributed in the hope that it will be useful,
-    but WITHOUT ANY WARRANTY; without even the implied warranty of
-    MERCHANTABILITY or FITNESS FOR A PARTICULAR PURPOSE.  See the
-    GNU Affero General Public License for more details.
-
-    You should have received a copy of the GNU Affero General Public License
-    along with this program.  If not, see <http://www.gnu.org/licenses/>.
-*/
-
-using Autofac;
-using Rhetos.Utilities;
-using System;
-using System.IO;
-using System.Linq;
-using System.Reflection;
-using System.Collections.Generic;
-
-namespace Rhetos.Configuration.Autofac
-{
-    /// <summary>
-    /// Inherit this class and override virtual functions to customize it.
-    /// </summary>
-    public class RhetosTestContainer : IDisposable
-    {
-
-        // Global:
-        private static object _containerInitializationLock = new object();
-        private static RhetosProcessContainer _rhetosProcessContainer;
-
-        // Instance per test or session:
-        protected ILifetimeScope _lifetimeScope;
-        protected bool _commitChanges;
-        protected string _explicitRhetosServerFolder;
-        protected RhetosTransactionScopeContainer _rhetosTransactionScope;
-        public event Action<ContainerBuilder> InitializeSession;
-
-        /// <param name="commitChanges">
-        /// Whether database updates (by ORM repositories) will be committed or rollbacked.
-        /// </param>
-        /// <param name="rhetosServerFolder">
-        /// If not set, the class will try to automatically locate Rhetos server, looking from current directory.
-        /// </param>
-        public RhetosTestContainer(bool commitChanges = false, string rhetosServerFolder = null)
-        {
-            if (rhetosServerFolder != null)
-                if (!Directory.Exists(rhetosServerFolder))
-                    throw new ArgumentException("The given folder does not exist: " + Path.GetFullPath(rhetosServerFolder) + ".");
-
-            _commitChanges = commitChanges;
-            _explicitRhetosServerFolder = rhetosServerFolder;
-        }
-
-        /// <summary>
-        /// No need to call this method directly before calling Resolve().
-        /// Calling Initialize() is needed only when directly accessing static (global) Rhetos properties before resolving any component.
-        /// </summary>
-        public void Initialize()
-        {
-            InitializeRhetosProcessContainer();
-        }
-
-        public T Resolve<T>()
-        {
-            InitializeRhetosProcessContainer();
-            return _rhetosTransactionScope.Resolve<T>();
-        }
-
-        public void Dispose()
-        {
-            if (_rhetosTransactionScope != null)
-                _rhetosTransactionScope.Dispose();
-        }
-
-        private void InitializeRhetosProcessContainer()
-        {
-            if (_rhetosTransactionScope == null)
-            {
-                if (_rhetosProcessContainer == null)
-                {
-                    lock (_containerInitializationLock)
-                        if (_rhetosProcessContainer == null)
-                        {
-<<<<<<< HEAD
-                            _rhetosProcessContainer = new RhetosProcessContainer(SearchForRhetosServerRootFolder, new ConsoleLogProvider());
-                            var configuration = _rhetosProcessContainer.CreateTransactionScope(false).Resolve<IConfiguration>();
-                            AppDomain.CurrentDomain.AssemblyResolve += new AssemblyResolver(configuration).SearchForAssembly;
-=======
-                            var rhetosAppRootPath = SearchForRhetosServerRootFolder();
-                            var logProvider = new ConsoleLogProvider();
-                            var host = Host.Find(rhetosAppRootPath, logProvider);
-                            var configuration = host.RhetosRuntime.BuildConfiguration(new ConsoleLogProvider(), host.ConfigurationFolder,
-                                configurationBuilder => configurationBuilder.AddConfigurationManagerConfiguration());
-
-                            AppDomain.CurrentDomain.AssemblyResolve += new AssemblyResolver(configuration).SearchForAssembly;
-
-                            var sw = Stopwatch.StartNew();
-                            _iocContainer = host.RhetosRuntime.BuildContainer(logProvider, configuration, (builder) =>
-                            {
-                                builder.RegisterType<ProcessUserInfo>().As<IUserInfo>(); // Override runtime IUserInfo plugins. This container is intended to be used in a simple process or unit tests.
-                                builder.RegisterType<ConsoleLogProvider>().As<ILogProvider>();
-                            });
-                            _performanceLogger.Write(sw, "RhetosTestContainer: Built IoC container");
->>>>>>> b2795bbf
-                        }
-                }
-
-                _rhetosTransactionScope = _rhetosProcessContainer.CreateTransactionScope(_commitChanges);
-                _rhetosTransactionScope.ScopeInitialization += (containerBuilder) => InitializeSession?.Invoke(containerBuilder);
-            }
-        }
-
-        private static bool IsValidRhetosServerDirectory(string path)
-        {
-            return
-                File.Exists(Path.Combine(path, @"web.config"))
-                && File.Exists(Path.Combine(path, @"bin\Rhetos.Utilities.dll"));
-        }
-
-        protected string SearchForRhetosServerRootFolder()
-        {
-            if (_explicitRhetosServerFolder != null)
-                return _explicitRhetosServerFolder;
-
-            var folder = new DirectoryInfo(Environment.CurrentDirectory);
-
-            if (IsValidRhetosServerDirectory(folder.FullName))
-                return folder.FullName;
-
-            // Unit testing subfolder.
-            if (folder.Name == "Out")
-                folder = folder.Parent.Parent.Parent;
-
-            // Unit testing at project level, not at solution level. It depends on the way the testing has been started.
-            if (folder.Name == "Debug")
-                folder = folder.Parent.Parent.Parent.Parent.Parent; // Climbing up CommonConcepts\CommonConceptsTest\CommonConcepts.Test\bin\Debug.
-
-            if (folder.GetDirectories().Any(subDir => subDir.Name == "Source"))
-                folder = new DirectoryInfo(Path.Combine(folder.FullName, @".\Source\Rhetos\"));
-
-            // For unit tests, project's source folder name is ".\Source\Rhetos".
-            if (folder.Name == "Rhetos" && IsValidRhetosServerDirectory(folder.FullName))
-                return folder.FullName;
-
-            throw new FrameworkException("Cannot locate a valid Rhetos server's folder from '" + Environment.CurrentDirectory + "'. Unexpected folder '" + folder.FullName + "'.");
-        }
-
-        private class AssemblyResolver
-        {
-            private readonly List<string> _searchFolders;
-
-            public AssemblyResolver(IConfiguration configuration)
-            {
-                var rhetosAppOptins = configuration.GetOptions<RhetosAppOptions>();
-                var legacyPaths = configuration.GetOptions<LegacyPathsOptions>();
-                _searchFolders = new[]
-                {
-                    legacyPaths.BinFolder ?? rhetosAppOptins.GetAssemblyFolder(),
-                    legacyPaths.PluginsFolder,
-                    rhetosAppOptins.AssetsFolder,
-                }
-                    .Where(folder => !string.IsNullOrEmpty(folder))
-                    .Distinct()
-                    .ToList();
-            }
-
-            public Assembly SearchForAssembly(object sender, ResolveEventArgs args)
-            {
-                foreach (var folder in _searchFolders)
-                {
-                    string pluginAssemblyPath = Path.Combine(folder, new AssemblyName(args.Name).Name + ".dll");
-                    if (File.Exists(pluginAssemblyPath))
-                        return Assembly.LoadFrom(pluginAssemblyPath);
-                }
-                return null;
-            }
-        }
-    }
-}
+﻿/*
+    Copyright (C) 2014 Omega software d.o.o.
+
+    This file is part of Rhetos.
+
+    This program is free software: you can redistribute it and/or modify
+    it under the terms of the GNU Affero General Public License as
+    published by the Free Software Foundation, either version 3 of the
+    License, or (at your option) any later version.
+
+    This program is distributed in the hope that it will be useful,
+    but WITHOUT ANY WARRANTY; without even the implied warranty of
+    MERCHANTABILITY or FITNESS FOR A PARTICULAR PURPOSE.  See the
+    GNU Affero General Public License for more details.
+
+    You should have received a copy of the GNU Affero General Public License
+    along with this program.  If not, see <http://www.gnu.org/licenses/>.
+*/
+
+using Autofac;
+using Rhetos.Utilities;
+using System;
+using System.IO;
+using System.Linq;
+using System.Reflection;
+using System.Collections.Generic;
+
+namespace Rhetos.Configuration.Autofac
+{
+    /// <summary>
+    /// Inherit this class and override virtual functions to customize it.
+    /// </summary>
+    public class RhetosTestContainer : IDisposable
+    {
+
+        // Global:
+        private static object _containerInitializationLock = new object();
+        private static RhetosProcessContainer _rhetosProcessContainer;
+
+        // Instance per test or session:
+        protected ILifetimeScope _lifetimeScope;
+        protected bool _commitChanges;
+        protected string _explicitRhetosServerFolder;
+        protected RhetosTransactionScopeContainer _rhetosTransactionScope;
+        public event Action<ContainerBuilder> InitializeSession;
+
+        /// <param name="commitChanges">
+        /// Whether database updates (by ORM repositories) will be committed or rollbacked.
+        /// </param>
+        /// <param name="rhetosServerFolder">
+        /// If not set, the class will try to automatically locate Rhetos server, looking from current directory.
+        /// </param>
+        public RhetosTestContainer(bool commitChanges = false, string rhetosServerFolder = null)
+        {
+            if (rhetosServerFolder != null)
+                if (!Directory.Exists(rhetosServerFolder))
+                    throw new ArgumentException("The given folder does not exist: " + Path.GetFullPath(rhetosServerFolder) + ".");
+
+            _commitChanges = commitChanges;
+            _explicitRhetosServerFolder = rhetosServerFolder;
+        }
+
+        /// <summary>
+        /// No need to call this method directly before calling Resolve().
+        /// Calling Initialize() is needed only when directly accessing static (global) Rhetos properties before resolving any component.
+        /// </summary>
+        public void Initialize()
+        {
+            InitializeRhetosProcessContainer();
+        }
+
+        public T Resolve<T>()
+        {
+            InitializeRhetosProcessContainer();
+            return _rhetosTransactionScope.Resolve<T>();
+        }
+
+        public void Dispose()
+        {
+            if (_rhetosTransactionScope != null)
+                _rhetosTransactionScope.Dispose();
+        }
+
+        private void InitializeRhetosProcessContainer()
+        {
+            if (_rhetosTransactionScope == null)
+            {
+                if (_rhetosProcessContainer == null)
+                {
+                    lock (_containerInitializationLock)
+                        if (_rhetosProcessContainer == null)
+                        {
+                            _rhetosProcessContainer = new RhetosProcessContainer(SearchForRhetosServerRootFolder, new ConsoleLogProvider(),
+                                configurationBuilder => configurationBuilder.AddConfigurationManagerConfiguration());
+                            var configuration = _rhetosProcessContainer.CreateTransactionScope(false).Resolve<IConfiguration>();
+                            AppDomain.CurrentDomain.AssemblyResolve += new AssemblyResolver(configuration).SearchForAssembly;
+                        }
+                }
+
+                _rhetosTransactionScope = _rhetosProcessContainer.CreateTransactionScope(_commitChanges);
+                _rhetosTransactionScope.ScopeInitialization += (containerBuilder) => InitializeSession?.Invoke(containerBuilder);
+            }
+        }
+
+        private static bool IsValidRhetosServerDirectory(string path)
+        {
+            return
+                File.Exists(Path.Combine(path, @"web.config"))
+                && File.Exists(Path.Combine(path, @"bin\Rhetos.Utilities.dll"));
+        }
+
+        protected string SearchForRhetosServerRootFolder()
+        {
+            if (_explicitRhetosServerFolder != null)
+                return _explicitRhetosServerFolder;
+
+            var folder = new DirectoryInfo(Environment.CurrentDirectory);
+
+            if (IsValidRhetosServerDirectory(folder.FullName))
+                return folder.FullName;
+
+            // Unit testing subfolder.
+            if (folder.Name == "Out")
+                folder = folder.Parent.Parent.Parent;
+
+            // Unit testing at project level, not at solution level. It depends on the way the testing has been started.
+            if (folder.Name == "Debug")
+                folder = folder.Parent.Parent.Parent.Parent.Parent; // Climbing up CommonConcepts\CommonConceptsTest\CommonConcepts.Test\bin\Debug.
+
+            if (folder.GetDirectories().Any(subDir => subDir.Name == "Source"))
+                folder = new DirectoryInfo(Path.Combine(folder.FullName, @".\Source\Rhetos\"));
+
+            // For unit tests, project's source folder name is ".\Source\Rhetos".
+            if (folder.Name == "Rhetos" && IsValidRhetosServerDirectory(folder.FullName))
+                return folder.FullName;
+
+            throw new FrameworkException("Cannot locate a valid Rhetos server's folder from '" + Environment.CurrentDirectory + "'. Unexpected folder '" + folder.FullName + "'.");
+        }
+
+        private class AssemblyResolver
+        {
+            private readonly List<string> _searchFolders;
+
+            public AssemblyResolver(IConfiguration configuration)
+            {
+                var rhetosAppOptins = configuration.GetOptions<RhetosAppOptions>();
+                var legacyPaths = configuration.GetOptions<LegacyPathsOptions>();
+                _searchFolders = new[]
+                {
+                    legacyPaths.BinFolder ?? rhetosAppOptins.GetAssemblyFolder(),
+                    legacyPaths.PluginsFolder,
+                    rhetosAppOptins.AssetsFolder,
+                }
+                    .Where(folder => !string.IsNullOrEmpty(folder))
+                    .Distinct()
+                    .ToList();
+            }
+
+            public Assembly SearchForAssembly(object sender, ResolveEventArgs args)
+            {
+                foreach (var folder in _searchFolders)
+                {
+                    string pluginAssemblyPath = Path.Combine(folder, new AssemblyName(args.Name).Name + ".dll");
+                    if (File.Exists(pluginAssemblyPath))
+                        return Assembly.LoadFrom(pluginAssemblyPath);
+                }
+                return null;
+            }
+        }
+    }
+}