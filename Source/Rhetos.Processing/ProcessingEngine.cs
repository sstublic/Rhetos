--- conflicted
+++ resolved
@@ -1,256 +1,200 @@
-﻿/*
-    Copyright (C) 2014 Omega software d.o.o.
-
-    This file is part of Rhetos.
-
-    This program is free software: you can redistribute it and/or modify
-    it under the terms of the GNU Affero General Public License as
-    published by the Free Software Foundation, either version 3 of the
-    License, or (at your option) any later version.
-
-    This program is distributed in the hope that it will be useful,
-    but WITHOUT ANY WARRANTY; without even the implied warranty of
-    MERCHANTABILITY or FITNESS FOR A PARTICULAR PURPOSE.  See the
-    GNU Affero General Public License for more details.
-
-    You should have received a copy of the GNU Affero General Public License
-    along with this program.  If not, see <http://www.gnu.org/licenses/>.
-*/
-
-using System;
-using System.Collections.Generic;
-using System.Linq;
-using System.Text;
-using Rhetos.Utilities;
-using Rhetos.Persistence;
-using System.Diagnostics;
-using System.Globalization;
-using Rhetos.Extensibility;
-using Rhetos.Logging;
-using System.Data.SqlClient;
-using Autofac.Features.OwnedInstances;
-using Rhetos.Security;
-using System.Reflection;
-
-namespace Rhetos.Processing
-{
-    public class ProcessingEngine : IProcessingEngine
-    {
-        private readonly IPluginsContainer<ICommandImplementation> _commandRepository;
-        private readonly IPluginsContainer<ICommandObserver> _commandObservers;
-        private readonly ILogger _logger;
-        private readonly ILogger _performanceLogger;
-        private readonly IPersistenceTransaction _persistenceTransaction;
-        private readonly IAuthorizationManager _authorizationManager;
-        private readonly XmlUtility _xmlUtility;
-        private readonly IUserInfo _userInfo;
-
-        private static string _clientExceptionUserMessage = "Operation could not be completed because the request sent to the server was not valid or not properly formatted.";
-
-        public ProcessingEngine(
-            IPluginsContainer<ICommandImplementation> commandRepository,
-            IPluginsContainer<ICommandObserver> commandObservers,
-            ILogProvider logProvider,
-            IPersistenceTransaction persistenceTransaction,
-            IAuthorizationManager authorizationManager,
-            XmlUtility xmlUtility,
-            IUserInfo userInfo)
-        {
-            _commandRepository = commandRepository;
-            _commandObservers = commandObservers;
-            _logger = logProvider.GetLogger("ProcessingEngine");
-            _performanceLogger = logProvider.GetLogger("Performance");
-            _persistenceTransaction = persistenceTransaction;
-            _authorizationManager = authorizationManager;
-            _xmlUtility = xmlUtility;
-            _userInfo = userInfo;
-        }
-
-        [System.Diagnostics.CodeAnalysis.SuppressMessage("Microsoft.Design", "CA1031:DoNotCatchGeneralExceptionTypes")]
-        public ProcessingResult Execute(IList<ICommandInfo> commands)
-        {
-<<<<<<< HEAD
-            _logger.Trace(() => string.Format("Process Request, User: {0}, Commands({1}): {2}", _userInfo.UserName, commands.Count, StringifyCommandNames(commands)));
-=======
-            _logger.Trace(() => string.Format("Process Request, User: {0}, Commands({1}): {2}.", _userInfo.UserName, commands.Count, string.Join(", ", commands.Select(a => a.GetType().Name))));
->>>>>>> 8558f6ba
-
-            var authorizationMessage = _authorizationManager.Authorize(commands);
-            _persistenceTransaction.NHibernateSession.Clear(); // NHibernate cached data from AuthorizationManager may cause problems later with serializing arrays that mix cached proxies with POCO instance.
-
-            if (!String.IsNullOrEmpty(authorizationMessage))
-                return new ProcessingResult
-                {
-                    UserMessage = authorizationMessage,
-                    SystemMessage = authorizationMessage,
-                    Success = false
-                };
-
-            var commandResults = new List<CommandResult>();
-
-            try
-            {
-                foreach (var commandInfo in commands)
-                {
-                    _logger.Trace("Executing command {0}: {1}.", commandInfo.GetType().Name, commandInfo);
-
-                    var implementations = _commandRepository.GetImplementations(commandInfo.GetType());
-
-                    if (implementations.Count() == 0)
-                        throw new FrameworkException(string.Format(CultureInfo.InvariantCulture,
-                            "Cannot execute command \"{0}\". There are no command implementations loaded that implement the command.", commandInfo));
-
-                    if (implementations.Count() > 1)
-                        throw new FrameworkException(string.Format(CultureInfo.InvariantCulture, 
-                            "Cannot execute command \"{0}\". It has more than one implementation registered: {1}.", commandInfo, String.Join(", ", implementations.Select(i => i.GetType().Name))));
-
-                    var commandImplementation = implementations.Single();
-                    _logger.Trace("Executing implementation {0}.", commandImplementation.GetType().Name);
-
-                    var commandObserversForThisCommand = _commandObservers.GetImplementations(commandInfo.GetType());
-                    var stopwatch = Stopwatch.StartNew();
-
-                    foreach (var commandObeserver in commandObserversForThisCommand)
-                    {
-                        commandObeserver.BeforeExecute(commandInfo);
-                        _performanceLogger.Write(stopwatch, () => "ProcessingEngine: CommandObeserver.BeforeExecute " + commandObeserver.GetType().FullName);
-                    }
-
-                    var commandResult = commandImplementation.Execute(commandInfo);
-
-                    _performanceLogger.Write(stopwatch, "ProcessingEngine: Command executed.");
-                    _logger.Trace("Execution result message: {0}", commandResult.Message);
-
-                    if (commandResult.Success)
-                        foreach (var commandObeserver in commandObserversForThisCommand)
-                        {
-                            commandObeserver.AfterExecute(commandInfo, commandResult);
-                            _performanceLogger.Write(stopwatch, () => "ProcessingEngine: CommandObeserver.AfterExecute " + commandObeserver.GetType().FullName);
-                        }
-
-                    commandResults.Add(commandResult);
-
-                    if (!commandResult.Success)
-                    {
-                        _persistenceTransaction.DiscardChanges();
-
-                        var systemMessage = String.Format(CultureInfo.InvariantCulture, "Command failed. {0} {1} {2}", commandInfo.GetType().Name, commandInfo, commandImplementation.GetType().Name);
-                        return LogResultsReturnError(commandResults, systemMessage + " " + commandResult.Message, systemMessage, commandResult.Message);
-                    }
-                }
-
-                return new ProcessingResult
-                {
-                    CommandResults = commandResults.ToArray(),
-                    Success = true,
-                    SystemMessage = null
-                };
-            }
-            catch (Exception ex)
-            {
-                _persistenceTransaction.DiscardChanges();
-
-                if (ex is TargetInvocationException && ex.InnerException is RhetosException)
-                {
-                    _logger.Error(() => "Unwrapping exception: " + ex.ToString());
-                    ex = ex.InnerException;
-                }
-
-                string userMessage = null;
-                string systemMessage = null;
-
-                var sqlException = SqlUtility.InterpretSqlException(ex);
-                if (sqlException != null) ex = sqlException;
-
-                if (ex is UserException) 
-                {
-                    userMessage = ex.Message;
-                    systemMessage = (ex as UserException).SystemMessage;
-                }
-                else if (ex is ClientException)
-                {
-                    // some interfaces (REST) assume that internal error (FrameworkException) occured if userMessage is not set
-                    userMessage = _clientExceptionUserMessage;
-                    systemMessage = ex.Message;
-                }
-                else
-                {
-                    systemMessage = ex.Message;
-                }
-
-                if (userMessage == null && systemMessage == null)
-                    systemMessage = ex.GetType().Name + ". For details see RhetosServer.log.";
-
-                return LogResultsReturnError(
-                    commandResults,
-                    "Command execution error: " + ex,
-                    systemMessage,
-                    userMessage);
-            }
-        }
-
-<<<<<<< HEAD
-        // TODO: Make this check DB Provider independant. This implementation works only on MS SQL
-        private static string CheckSqlPermissionError(Exception exception)
-        {
-            var sqlException = ExtractSqlException(exception);
-            if (sqlException == null) return null;
-            if (sqlException.Number == 229 || sqlException.Number == 230)
-                if (sqlException.Message.Contains("permission was denied"))
-                    return "Rhetos server lacks sufficient database permissions for this operation! It is suggested that Rhetos Server process has db_owner role for the database.";
-
-            return null;
-        }
-
-        private static string TryParseSqlException(Exception exception)
-        {
-            var sqlException = ExtractSqlException(exception);
-            if (sqlException == null)
-                return null;
-
-            if (sqlException.State == 101) // Rhetos convention for an error raised in SQL that is intended as a message to the end user.
-                return sqlException.Message;
-
-
-            if (sqlException.Message.StartsWith("Cannot insert duplicate key"))
-                return "It is not allowed to enter a duplicate record."; // TODO: Internationalization.
-
-            if (sqlException.Message.StartsWith("The DELETE statement conflicted with the REFERENCE constraint"))
-                return "It is not allowed to delete a record that is referenced by other records."; // TODO: Internationalization.
-
-            if (sqlException.Message.StartsWith("The DELETE statement conflicted with the SAME TABLE REFERENCE constraint"))
-                return "It is not allowed to delete a record that is referenced by other records."; // TODO: Internationalization.
-
-            if (sqlException.Message.StartsWith("The INSERT statement conflicted with the FOREIGN KEY constraint"))
-                return "It is not allowed to enter the record. An entered value references nonexistent record."; // TODO: Internationalization.
-
-            if (sqlException.Message.StartsWith("The UPDATE statement conflicted with the FOREIGN KEY constraint"))
-                return "It is not allowed to edit the record. An entered value references nonexistent record."; // TODO: Internationalization.
-
-            return null;
-        }
-
-        private static SqlException ExtractSqlException(Exception exception)
-        {
-            if (exception is SqlException)
-                return (SqlException)exception;
-            if (exception.InnerException != null)
-                return ExtractSqlException(exception.InnerException);
-            return null;
-        }
-
-=======
->>>>>>> 8558f6ba
-        private ProcessingResult LogResultsReturnError(List<CommandResult> commandResults, string logError, string systemMessage, string userMessage)
-        {
-            _logger.Error(logError);
-            _logger.Trace(_xmlUtility.SerializeArrayToXml(commandResults.ToArray()));
-            return new ProcessingResult
-                {
-                    Success = false,
-                    SystemMessage = systemMessage,
-                    UserMessage = userMessage
-                };
-        }
-    }
-}
+﻿/*
+    Copyright (C) 2014 Omega software d.o.o.
+
+    This file is part of Rhetos.
+
+    This program is free software: you can redistribute it and/or modify
+    it under the terms of the GNU Affero General Public License as
+    published by the Free Software Foundation, either version 3 of the
+    License, or (at your option) any later version.
+
+    This program is distributed in the hope that it will be useful,
+    but WITHOUT ANY WARRANTY; without even the implied warranty of
+    MERCHANTABILITY or FITNESS FOR A PARTICULAR PURPOSE.  See the
+    GNU Affero General Public License for more details.
+
+    You should have received a copy of the GNU Affero General Public License
+    along with this program.  If not, see <http://www.gnu.org/licenses/>.
+*/
+
+using System;
+using System.Collections.Generic;
+using System.Linq;
+using System.Text;
+using Rhetos.Utilities;
+using Rhetos.Persistence;
+using System.Diagnostics;
+using System.Globalization;
+using Rhetos.Extensibility;
+using Rhetos.Logging;
+using System.Data.SqlClient;
+using Autofac.Features.OwnedInstances;
+using Rhetos.Security;
+using System.Reflection;
+
+namespace Rhetos.Processing
+{
+    public class ProcessingEngine : IProcessingEngine
+    {
+        private readonly IPluginsContainer<ICommandImplementation> _commandRepository;
+        private readonly IPluginsContainer<ICommandObserver> _commandObservers;
+        private readonly ILogger _logger;
+        private readonly ILogger _performanceLogger;
+        private readonly IPersistenceTransaction _persistenceTransaction;
+        private readonly IAuthorizationManager _authorizationManager;
+        private readonly XmlUtility _xmlUtility;
+        private readonly IUserInfo _userInfo;
+
+        private static string _clientExceptionUserMessage = "Operation could not be completed because the request sent to the server was not valid or not properly formatted.";
+
+        public ProcessingEngine(
+            IPluginsContainer<ICommandImplementation> commandRepository,
+            IPluginsContainer<ICommandObserver> commandObservers,
+            ILogProvider logProvider,
+            IPersistenceTransaction persistenceTransaction,
+            IAuthorizationManager authorizationManager,
+            XmlUtility xmlUtility,
+            IUserInfo userInfo)
+        {
+            _commandRepository = commandRepository;
+            _commandObservers = commandObservers;
+            _logger = logProvider.GetLogger("ProcessingEngine");
+            _performanceLogger = logProvider.GetLogger("Performance");
+            _persistenceTransaction = persistenceTransaction;
+            _authorizationManager = authorizationManager;
+            _xmlUtility = xmlUtility;
+            _userInfo = userInfo;
+        }
+
+        [System.Diagnostics.CodeAnalysis.SuppressMessage("Microsoft.Design", "CA1031:DoNotCatchGeneralExceptionTypes")]
+        public ProcessingResult Execute(IList<ICommandInfo> commands)
+        {
+            _logger.Trace(() => string.Format("Process Request, User: {0}, Commands({1}): {2}.", _userInfo.UserName, commands.Count, string.Join(", ", commands.Select(a => a.GetType().Name))));
+
+            var authorizationMessage = _authorizationManager.Authorize(commands);
+            _persistenceTransaction.NHibernateSession.Clear(); // NHibernate cached data from AuthorizationManager may cause problems later with serializing arrays that mix cached proxies with POCO instance.
+
+            if (!String.IsNullOrEmpty(authorizationMessage))
+                return new ProcessingResult
+                {
+                    UserMessage = authorizationMessage,
+                    SystemMessage = authorizationMessage,
+                    Success = false
+                };
+
+            var commandResults = new List<CommandResult>();
+
+            try
+            {
+                foreach (var commandInfo in commands)
+                {
+                    _logger.Trace("Executing command {0}: {1}.", commandInfo.GetType().Name, commandInfo);
+
+                    var implementations = _commandRepository.GetImplementations(commandInfo.GetType());
+
+                    if (implementations.Count() == 0)
+                        throw new FrameworkException(string.Format(CultureInfo.InvariantCulture,
+                            "Cannot execute command \"{0}\". There are no command implementations loaded that implement the command.", commandInfo));
+
+                    if (implementations.Count() > 1)
+                        throw new FrameworkException(string.Format(CultureInfo.InvariantCulture, 
+                            "Cannot execute command \"{0}\". It has more than one implementation registered: {1}.", commandInfo, String.Join(", ", implementations.Select(i => i.GetType().Name))));
+
+                    var commandImplementation = implementations.Single();
+                    _logger.Trace("Executing implementation {0}.", commandImplementation.GetType().Name);
+
+                    var commandObserversForThisCommand = _commandObservers.GetImplementations(commandInfo.GetType());
+                    var stopwatch = Stopwatch.StartNew();
+
+                    foreach (var commandObeserver in commandObserversForThisCommand)
+                    {
+                        commandObeserver.BeforeExecute(commandInfo);
+                        _performanceLogger.Write(stopwatch, () => "ProcessingEngine: CommandObeserver.BeforeExecute " + commandObeserver.GetType().FullName);
+                    }
+
+                    var commandResult = commandImplementation.Execute(commandInfo);
+
+                    _performanceLogger.Write(stopwatch, "ProcessingEngine: Command executed.");
+                    _logger.Trace("Execution result message: {0}", commandResult.Message);
+
+                    if (commandResult.Success)
+                        foreach (var commandObeserver in commandObserversForThisCommand)
+                        {
+                            commandObeserver.AfterExecute(commandInfo, commandResult);
+                            _performanceLogger.Write(stopwatch, () => "ProcessingEngine: CommandObeserver.AfterExecute " + commandObeserver.GetType().FullName);
+                        }
+
+                    commandResults.Add(commandResult);
+
+                    if (!commandResult.Success)
+                    {
+                        _persistenceTransaction.DiscardChanges();
+
+                        var systemMessage = String.Format(CultureInfo.InvariantCulture, "Command failed. {0} {1} {2}", commandInfo.GetType().Name, commandInfo, commandImplementation.GetType().Name);
+                        return LogResultsReturnError(commandResults, systemMessage + " " + commandResult.Message, systemMessage, commandResult.Message);
+                    }
+                }
+
+                return new ProcessingResult
+                {
+                    CommandResults = commandResults.ToArray(),
+                    Success = true,
+                    SystemMessage = null
+                };
+            }
+            catch (Exception ex)
+            {
+                _persistenceTransaction.DiscardChanges();
+
+                if (ex is TargetInvocationException && ex.InnerException is RhetosException)
+                {
+                    _logger.Error(() => "Unwrapping exception: " + ex.ToString());
+                    ex = ex.InnerException;
+                }
+
+                string userMessage = null;
+                string systemMessage = null;
+
+                var sqlException = SqlUtility.InterpretSqlException(ex);
+                if (sqlException != null) ex = sqlException;
+
+                if (ex is UserException) 
+                {
+                    userMessage = ex.Message;
+                    systemMessage = (ex as UserException).SystemMessage;
+                }
+                else if (ex is ClientException)
+                {
+                    // some interfaces (REST) assume that internal error (FrameworkException) occured if userMessage is not set
+                    userMessage = _clientExceptionUserMessage;
+                    systemMessage = ex.Message;
+                }
+                else
+                {
+                    systemMessage = ex.Message;
+                }
+
+                if (userMessage == null && systemMessage == null)
+                    systemMessage = ex.GetType().Name + ". For details see RhetosServer.log.";
+
+                return LogResultsReturnError(
+                    commandResults,
+                    "Command execution error: " + ex,
+                    systemMessage,
+                    userMessage);
+            }
+        }
+
+        private ProcessingResult LogResultsReturnError(List<CommandResult> commandResults, string logError, string systemMessage, string userMessage)
+        {
+            _logger.Error(logError);
+            _logger.Trace(_xmlUtility.SerializeArrayToXml(commandResults.ToArray()));
+            return new ProcessingResult
+                {
+                    Success = false,
+                    SystemMessage = systemMessage,
+                    UserMessage = userMessage
+                };
+        }
+    }
+}