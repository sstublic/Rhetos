--- conflicted
+++ resolved
@@ -1,261 +1,253 @@
-﻿/*
-    Copyright (C) 2014 Omega software d.o.o.
-
-    This file is part of Rhetos.
-
-    This program is free software: you can redistribute it and/or modify
-    it under the terms of the GNU Affero General Public License as
-    published by the Free Software Foundation, either version 3 of the
-    License, or (at your option) any later version.
-
-    This program is distributed in the hope that it will be useful,
-    but WITHOUT ANY WARRANTY; without even the implied warranty of
-    MERCHANTABILITY or FITNESS FOR A PARTICULAR PURPOSE.  See the
-    GNU Affero General Public License for more details.
-
-    You should have received a copy of the GNU Affero General Public License
-    along with this program.  If not, see <http://www.gnu.org/licenses/>.
-*/
-
-using Rhetos.Logging;
-using Rhetos.Utilities;
-using System;
-using System.Collections.Generic;
-using System.Data.Common;
-using System.Data.SqlClient;
-using System.Diagnostics;
-using System.Linq;
-using System.Threading;
-
-namespace Rhetos.Persistence
-{
-    public class PersistenceTransaction : IPersistenceTransaction
-    {
-        private readonly ILogger _logger;
-        private readonly string _connectionString;
-        private readonly IUserInfo _userInfo;
-        private readonly int _persistenceTransactionId;
-
-        private DbConnection _connection;
-        private DbTransaction _transaction;
-        private bool _disposed;
-        private bool _discardOnDispose;
-        private bool _commitOnDispose;
-        static int _counter = 0;
-
-        public PersistenceTransaction(ILogProvider logProvider, ConnectionString connectionString, IUserInfo userInfo)
-        {
-            _logger = logProvider.GetLogger(GetType().Name);
-            _connectionString = connectionString;
-            _userInfo = userInfo;
-            _persistenceTransactionId = Interlocked.Increment(ref _counter);
-        }
-
-        public void CommitChanges()
-        {
-            _commitOnDispose = true;
-        }
-
-        public void DiscardChanges()
-        {
-            _discardOnDispose = true;
-        }
-
-        public event Action BeforeClose;
-        public event Action AfterClose;
-
-        protected virtual void Dispose(bool disposing)
-        {
-            if (!_disposed)
-            {
-                try
-                {
-<<<<<<< HEAD
-                    _logger.Trace(() => "Disposing (" + _persistenceTransactionId + ").");
-                    if (_commitOnDispose && !_discardOnDispose)
-                        Commit();
-                    else
-                        Rollback();
-=======
-                    if (disposing)
-                    {
-                        _logger.Trace(() => "Disposing (" + _persistenceTransactionId + ").");
-                        if (_discard)
-                            Rollback();
-                        else
-                            Commit();
-                    }
-                }
-                finally
-                {
-                    BeforeClose = null;
-                    AfterClose = null;
-                    _disposed = true;
->>>>>>> 7d5aacae
-                }
-            }
-        }
-
-        public void Dispose()
-        {
-            Dispose(disposing: true);
-            GC.SuppressFinalize(this);
-        }
-
-        public void CommitAndReconnect()
-        {
-            string callerInfo = GetCaller();
-            _logger.Warning(() => "CommitAndReconnect is obsolete, this call is ignored. Please upgrade to a latest version of the Rhetos plugin '" + callerInfo + "'.");
-
-            if (_disposed)
-                throw new FrameworkException("Trying to commit and reconnect a disposed persistence transaction.");
-            if (_discardOnDispose)
-                throw new FrameworkException("Trying to commit and reconnect a discarded persistence transaction.");
-
-            _logger.Trace(() => "CommitAndReconnect (" + _persistenceTransactionId + ").");
-            Commit();
-        }
-
-        private static string GetCaller()
-        {
-            try
-            {
-                return new StackTrace().GetFrame(2).GetMethod().DeclaringType.AssemblyQualifiedName;
-            }
-            catch
-            {
-                return "";
-            }
-        }
-
-        private void Commit()
-        {
-            _logger.Trace(() => "Committing (" + _persistenceTransactionId + ").");
-            var exceptions = new List<Exception>();
-
-            Try(
-                BeforeClose,
-                () => BeforeClose = null,
-                exceptions);
-
-            Try(
-                !exceptions.Any() ? (Action)CommitTransaction : (Action)RollbackTransaction,
-                () => _transaction = null,
-                exceptions);
-
-            Try(
-                CloseConnection,
-                () => _connection = null,
-                exceptions);
-
-            if (exceptions.Any())
-                ExceptionsUtility.Rethrow(exceptions.First());
-
-            AfterClose?.Invoke();
-            AfterClose = null;
-        }
-
-        private void Rollback()
-        {
-            _logger.Trace(() => "Rolling back (" + _persistenceTransactionId + ").");
-            var exceptions = new List<Exception>();
-            BeforeClose = null;
-            AfterClose = null;
-
-            Try(
-                RollbackTransaction,
-                () => _transaction = null,
-                exceptions);
-
-            Try(
-                CloseConnection,
-                () => _connection = null,
-                exceptions);
-
-            // Failure on rollback should be ignored to allow other cleanup code to be executed. Also, a previously handled database connection error may have triggered the rollback.
-            if (exceptions.Any())
-                _logger.Trace("Error on rollback, it can be safely ignored. " + exceptions.First());
-        }
-
-        private static void Try(Action action, Action cleanup, List<Exception> exceptions)
-        {
-            try
-            {
-                action?.Invoke();
-            }
-            catch (Exception e)
-            {
-                exceptions.Add(e);
-            }
-            finally
-            {
-                cleanup?.Invoke();
-            }
-        }
-
-        private void CommitTransaction()
-        {
-            if (_transaction != null)
-            {
-                _logger.Trace(() => "Committing transaction (" + _persistenceTransactionId + ").");
-                _transaction.Commit();
-            }
-        }
-
-        private void RollbackTransaction()
-        {
-            if (_transaction != null)
-            {
-                _logger.Trace(() => "Rolling back transaction (" + _persistenceTransactionId + ").");
-                _transaction.Rollback();
-            }
-        }
-        private void CloseConnection()
-        {
-            if (_connection != null)
-            {
-                _logger.Trace(() => "Closing connection (" + _persistenceTransactionId + ").");
-                _connection.Close();
-            }
-        }
-
-        public DbConnection Connection
-        {
-            get
-            {
-                if (_disposed)
-                    throw new FrameworkException("Trying to use the Connection property of a disposed persistence transaction.");
-
-                if (_connection == null)
-                {
-                    _logger.Trace(() => "Opening connection (" + _persistenceTransactionId + ").");
-                    _connection = new SqlConnection(_connectionString);
-                    _connection.Open();
-
-                    if (_userInfo.IsUserRecognized)
-                    {
-                        var sqlCommand = MsSqlUtility.SetUserContextInfoQuery(_userInfo);
-                        sqlCommand.Connection = _connection;
-                        sqlCommand.ExecuteNonQuery();
-                    }
-
-                    _logger.Trace(() => "Beginning transaction (" + _persistenceTransactionId + ").");
-                    _transaction = _connection.BeginTransaction();
-                }
-
-                return _connection;
-            }
-        }
-
-        public DbTransaction Transaction
-        {
-            get
-            {
-                if (_disposed)
-                    throw new FrameworkException("Trying to use the Transaction property of a disposed persistence transaction.");
-
-                return _transaction;
-            }
-        }
-    }
-}
+﻿/*
+    Copyright (C) 2014 Omega software d.o.o.
+
+    This file is part of Rhetos.
+
+    This program is free software: you can redistribute it and/or modify
+    it under the terms of the GNU Affero General Public License as
+    published by the Free Software Foundation, either version 3 of the
+    License, or (at your option) any later version.
+
+    This program is distributed in the hope that it will be useful,
+    but WITHOUT ANY WARRANTY; without even the implied warranty of
+    MERCHANTABILITY or FITNESS FOR A PARTICULAR PURPOSE.  See the
+    GNU Affero General Public License for more details.
+
+    You should have received a copy of the GNU Affero General Public License
+    along with this program.  If not, see <http://www.gnu.org/licenses/>.
+*/
+
+using Rhetos.Logging;
+using Rhetos.Utilities;
+using System;
+using System.Collections.Generic;
+using System.Data.Common;
+using System.Data.SqlClient;
+using System.Diagnostics;
+using System.Linq;
+using System.Threading;
+
+namespace Rhetos.Persistence
+{
+    public class PersistenceTransaction : IPersistenceTransaction
+    {
+        private readonly ILogger _logger;
+        private readonly string _connectionString;
+        private readonly IUserInfo _userInfo;
+        private readonly int _persistenceTransactionId;
+
+        private DbConnection _connection;
+        private DbTransaction _transaction;
+        private bool _disposed;
+        private bool _discardOnDispose;
+        private bool _commitOnDispose;
+        static int _counter = 0;
+
+        public PersistenceTransaction(ILogProvider logProvider, ConnectionString connectionString, IUserInfo userInfo)
+        {
+            _logger = logProvider.GetLogger(GetType().Name);
+            _connectionString = connectionString;
+            _userInfo = userInfo;
+            _persistenceTransactionId = Interlocked.Increment(ref _counter);
+        }
+
+        public void CommitChanges()
+        {
+            _commitOnDispose = true;
+        }
+
+        public void DiscardChanges()
+        {
+            _discardOnDispose = true;
+        }
+
+        public event Action BeforeClose;
+        public event Action AfterClose;
+
+        protected virtual void Dispose(bool disposing)
+        {
+            if (!_disposed)
+            {
+                try
+                {
+                    if (disposing)
+                    {
+                        _logger.Trace(() => "Disposing (" + _persistenceTransactionId + ").");
+                        if (_commitOnDispose && !_discardOnDispose)
+                            Commit();
+                        else
+                            Rollback();
+                    }
+                }
+                finally
+                {
+                    BeforeClose = null;
+                    AfterClose = null;
+                    _disposed = true;
+                }
+            }
+        }
+
+        public void Dispose()
+        {
+            Dispose(disposing: true);
+            GC.SuppressFinalize(this);
+        }
+
+        public void CommitAndReconnect()
+        {
+            string callerInfo = GetCaller();
+            _logger.Warning(() => "CommitAndReconnect is obsolete, this call is ignored. Please upgrade to a latest version of the Rhetos plugin '" + callerInfo + "'.");
+
+            if (_disposed)
+                throw new FrameworkException("Trying to commit and reconnect a disposed persistence transaction.");
+            if (_discardOnDispose)
+                throw new FrameworkException("Trying to commit and reconnect a discarded persistence transaction.");
+
+            _logger.Trace(() => "CommitAndReconnect (" + _persistenceTransactionId + ").");
+            Commit();
+        }
+
+        private static string GetCaller()
+        {
+            try
+            {
+                return new StackTrace().GetFrame(2).GetMethod().DeclaringType.AssemblyQualifiedName;
+            }
+            catch
+            {
+                return "";
+            }
+        }
+
+        private void Commit()
+        {
+            _logger.Trace(() => "Committing (" + _persistenceTransactionId + ").");
+            var exceptions = new List<Exception>();
+
+            Try(
+                BeforeClose,
+                () => BeforeClose = null,
+                exceptions);
+
+            Try(
+                !exceptions.Any() ? (Action)CommitTransaction : (Action)RollbackTransaction,
+                () => _transaction = null,
+                exceptions);
+
+            Try(
+                CloseConnection,
+                () => _connection = null,
+                exceptions);
+
+            if (exceptions.Any())
+                ExceptionsUtility.Rethrow(exceptions.First());
+
+            AfterClose?.Invoke();
+            AfterClose = null;
+        }
+
+        private void Rollback()
+        {
+            _logger.Trace(() => "Rolling back (" + _persistenceTransactionId + ").");
+            var exceptions = new List<Exception>();
+            BeforeClose = null;
+            AfterClose = null;
+
+            Try(
+                RollbackTransaction,
+                () => _transaction = null,
+                exceptions);
+
+            Try(
+                CloseConnection,
+                () => _connection = null,
+                exceptions);
+
+            // Failure on rollback should be ignored to allow other cleanup code to be executed. Also, a previously handled database connection error may have triggered the rollback.
+            if (exceptions.Any())
+                _logger.Trace("Error on rollback, it can be safely ignored. " + exceptions.First());
+        }
+
+        private static void Try(Action action, Action cleanup, List<Exception> exceptions)
+        {
+            try
+            {
+                action?.Invoke();
+            }
+            catch (Exception e)
+            {
+                exceptions.Add(e);
+            }
+            finally
+            {
+                cleanup?.Invoke();
+            }
+        }
+
+        private void CommitTransaction()
+        {
+            if (_transaction != null)
+            {
+                _logger.Trace(() => "Committing transaction (" + _persistenceTransactionId + ").");
+                _transaction.Commit();
+            }
+        }
+
+        private void RollbackTransaction()
+        {
+            if (_transaction != null)
+            {
+                _logger.Trace(() => "Rolling back transaction (" + _persistenceTransactionId + ").");
+                _transaction.Rollback();
+            }
+        }
+        private void CloseConnection()
+        {
+            if (_connection != null)
+            {
+                _logger.Trace(() => "Closing connection (" + _persistenceTransactionId + ").");
+                _connection.Close();
+            }
+        }
+
+        public DbConnection Connection
+        {
+            get
+            {
+                if (_disposed)
+                    throw new FrameworkException("Trying to use the Connection property of a disposed persistence transaction.");
+
+                if (_connection == null)
+                {
+                    _logger.Trace(() => "Opening connection (" + _persistenceTransactionId + ").");
+                    _connection = new SqlConnection(_connectionString);
+                    _connection.Open();
+
+                    if (_userInfo.IsUserRecognized)
+                    {
+                        var sqlCommand = MsSqlUtility.SetUserContextInfoQuery(_userInfo);
+                        sqlCommand.Connection = _connection;
+                        sqlCommand.ExecuteNonQuery();
+                    }
+
+                    _logger.Trace(() => "Beginning transaction (" + _persistenceTransactionId + ").");
+                    _transaction = _connection.BeginTransaction();
+                }
+
+                return _connection;
+            }
+        }
+
+        public DbTransaction Transaction
+        {
+            get
+            {
+                if (_disposed)
+                    throw new FrameworkException("Trying to use the Transaction property of a disposed persistence transaction.");
+
+                return _transaction;
+            }
+        }
+    }
+}