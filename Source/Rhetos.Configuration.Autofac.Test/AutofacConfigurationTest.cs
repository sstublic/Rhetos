﻿/*
    Copyright (C) 2014 Omega software d.o.o.

    This file is part of Rhetos.

    This program is free software: you can redistribute it and/or modify
    it under the terms of the GNU Affero General Public License as
    published by the Free Software Foundation, either version 3 of the
    License, or (at your option) any later version.

    This program is distributed in the hope that it will be useful,
    but WITHOUT ANY WARRANTY; without even the implied warranty of
    MERCHANTABILITY or FITNESS FOR A PARTICULAR PURPOSE.  See the
    GNU Affero General Public License for more details.

    You should have received a copy of the GNU Affero General Public License
    along with this program.  If not, see <http://www.gnu.org/licenses/>.
*/

using Autofac;
using Microsoft.VisualStudio.TestTools.UnitTesting;
using Rhetos.Deployment;
using Rhetos.Extensibility;
using Rhetos.Logging;
using Rhetos.TestCommon;
using Rhetos.Utilities;
using System;
using System.Collections.Generic;
using System.IO;
using System.Linq;
using System.Reflection;

namespace Rhetos.Configuration.Autofac.Test
{
    [TestClass]
    public class AutofacConfigurationTest
    {
<<<<<<< HEAD
        private class RhetosHostTestBuilder : RhetosHostBuilderBase
        {
            protected override ContainerBuilder CreateContainerBuilder(IConfiguration configuration)
            {
                return RhetosContainerBuilder.CreateRunTimeContainerBuilder(configuration, this._builderLogProvider,
                    new List<Assembly> { Assembly.GetExecutingAssembly()}, new List<Type>());
            }

        }

        private class ApplicationDeployment_Accessor : ApplicationDeployment
        {
            public ApplicationDeployment_Accessor(Action<IConfigurationBuilder> configureConfiguration, ILogProvider logProvider) : 
                base(HostBuilderFactoryWithConfiguration(configureConfiguration), logProvider){}

            public new IRhetosHostBuilder CreateDbUpdateHostBuilder()
            {
                return base.CreateDbUpdateHostBuilder();
            }

            public new void AddAppInitializationComponents(ContainerBuilder builder)
            {
                base.AddAppInitializationComponents(builder);
            }

            private static Func<IRhetosHostBuilder> HostBuilderFactoryWithConfiguration(Action<IConfigurationBuilder> configureConfiguration)
            {
                return () => new RhetosHostTestBuilder()
                    .ConfigureConfiguration(configureConfiguration);
            }
=======
        private class ApplicationDeploymentAccessor : ApplicationDeployment, ITestAccessor
        {
            public ApplicationDeploymentAccessor(IConfiguration configuration, ILogProvider logProvider) :
                base(configuration, logProvider)
            { }

            public RhetosContainerBuilder CreateDbUpdateComponentsContainer() => this.Invoke("CreateDbUpdateComponentsContainer");

            public void AddAppInitializationComponents(ContainerBuilder builder) => this.Invoke("AddAppInitializationComponents", builder);
>>>>>>> 3ca8db75
        }

        private class ApplicationBuildAccessor : ApplicationBuild, ITestAccessor
        {
            public ApplicationBuildAccessor(IConfiguration configuration, ILogProvider logProvider, IEnumerable<string> pluginAssemblies, InstalledPackages installedPackages) :
                base(configuration, logProvider, pluginAssemblies, installedPackages)
            { }

            public RhetosContainerBuilder CreateBuildComponentsContainer() => this.Invoke("CreateBuildComponentsContainer");
        }

        public IConfiguration GetBuildConfiguration()
        {
            string rhetosAppRootPath = AppDomain.CurrentDomain.BaseDirectory;

            // This code is mostly copied from Rhetos CLI build-time configuration.

            var configuration = new ConfigurationBuilder(new ConsoleLogProvider())
                .AddOptions(new RhetosBuildEnvironment
                {
                    ProjectFolder = rhetosAppRootPath,
                    OutputAssemblyName = Assembly.GetEntryAssembly().GetName().Name,
                    CacheFolder = Path.Combine(rhetosAppRootPath, "BuildCacheTest"),
                    GeneratedAssetsFolder = Path.Combine(rhetosAppRootPath, "GeneratedAssetsTest"), // Custom for testing
                    GeneratedSourceFolder = "GeneratedSourceTest",
                })
                .AddOptions(new RhetosTargetEnvironment
                {
                    TargetPath = @"TargetPathTest",
                    TargetAssetsFolder = @"TargetAssetsTest",
                })
                .AddKeyValue(ConfigurationProvider.GetKey((ConfigurationProviderOptions o) => o.LegacyKeysWarning), true)
                .AddKeyValue(ConfigurationProvider.GetKey((LoggingOptions o) => o.DelayedLogTimout), 60.0)
                .AddJsonFile(Path.Combine(rhetosAppRootPath, RhetosBuildEnvironment.ConfigurationFileName), optional: true)
                .Build();

            return configuration;
        }

        public void ConfigureRuntimeConfiguration(IConfigurationBuilder configurationBuilder)
        {
            string rhetosAppRootPath = AppDomain.CurrentDomain.BaseDirectory;
            string currentAssemblyPath = GetType().Assembly.Location;
            var allOtherAssemblies = Directory.GetFiles(Path.GetDirectoryName(currentAssemblyPath), "*.dll")
                .Except(new[] { currentAssemblyPath })
                .Select(path => Path.GetFileName(path))
                .ToList();

            // Simulating common run-time configuration of Rhetos CLI.
            configurationBuilder
                .AddKeyValue(ConfigurationProvider.GetKey((DatabaseOptions o) => o.SqlCommandTimeout), 0)
                .AddKeyValue(ConfigurationProvider.GetKey((ConfigurationProviderOptions o) => o.LegacyKeysWarning), true)
                .AddKeyValue(ConfigurationProvider.GetKey((LoggingOptions o) => o.DelayedLogTimout), 60.0)
                .AddConfigurationManagerConfiguration()
                .AddRhetosAppEnvironment(rhetosAppRootPath)
                .AddJsonFile(Path.Combine(rhetosAppRootPath, DbUpdateOptions.ConfigurationFileName), optional: true)
                // shortTransactions
                .AddKeyValue(ConfigurationProvider.GetKey((DbUpdateOptions o) => o.ShortTransactions), true)
                // skipRecompute
<<<<<<< HEAD
                .AddKeyValue(ConfigurationProvider.GetKey((DbUpdateOptions o) => o.SkipRecompute), true)
                .AddOptions(new RhetosAppOptions
                {
                    RhetosRuntimePath = currentAssemblyPath,
                })
                .AddOptions(new PluginScannerOptions
                {
                    // Ignore other MEF plugins from assemblies that might get bundled in the same testing output folder.
                    IgnoreAssemblyFiles = allOtherAssemblies
                });
=======
                configurationBuilder.AddKeyValue(ConfigurationProvider.GetKey((DbUpdateOptions o) => o.SkipRecompute), true);

                configurationBuilder
                    .AddOptions(new RhetosAppOptions
                    {
                        RhetosRuntimePath = currentAssemblyPath,
                    })
                    .AddOptions(new PluginScannerOptions
                    {
                        // Ignore other MEF plugins from assemblies that might get bundled in the same testing output folder.
                        IgnoreAssemblyFiles = allOtherAssemblies
                    });
            });

            return configuration;
>>>>>>> 3ca8db75
        }

        private IEnumerable<string> PluginsFromThisAssembly()
        {
            return new[] { GetType().Assembly.Location };
        }

        [TestMethod]
        public void CorrectBuildOptions()
        {
            var configuration = GetBuildConfiguration();
            Assert.AreEqual("TestValue", configuration.GetValue<string>("TestBuildSettings"));
            var connectionsString = configuration.GetValue<string>($"ConnectionStrings:ServerConnectionString:ConnectionString");
            TestUtility.AssertContains(connectionsString, new[] { "TestSql", "TestDb" });
        }

        [TestMethod]
        public void CorrectOptionsAddedByKeyValue()
        {
            var configuration = GetBuildConfiguration();
            Assert.AreEqual(true, configuration.GetOptions<ConfigurationProviderOptions>().LegacyKeysWarning);
            Assert.AreEqual(60.0, configuration.GetOptions<LoggingOptions>().DelayedLogTimout);
        }

        [TestMethod]
        public void CorrectRegistrationsBuildTime()
        {
            var configuration = GetBuildConfiguration();
            var build = new ApplicationBuildAccessor(configuration, new NLogProvider(), PluginsFromThisAssembly(), new InstalledPackages());
            var builder = build.CreateBuildComponentsContainer();

            using (var container = builder.Build())
            {
                var registrationsDump = DumpSortedRegistrations(container);
                System.Diagnostics.Trace.WriteLine(registrationsDump);
                TestUtility.AssertAreEqualByLine(_expectedRegistrationsBuild, registrationsDump);

                TestAmbiguousRegistations(container,
                    expectedMultiplePlugins: new[] { "Rhetos.Dsl.IDslModelIndex", "Rhetos.Extensibility.IGenerator" },
                    expectedOverridenRegistrations: new Dictionary<Type, string> { { typeof(IUserInfo), "NullUserInfo" } });
            }
        }

        [TestMethod]
        public void CorrectRegistrationsDbUpdate()
        {
<<<<<<< HEAD
            var deployment = new ApplicationDeployment_Accessor(ConfigureRuntimeConfiguration, new NLogProvider());
            var rhetosHostBuilder = deployment.CreateDbUpdateHostBuilder();
=======
            var configuration = GetRuntimeConfiguration();
            var deployment = new ApplicationDeploymentAccessor(configuration, new NLogProvider());
            var builder = deployment.CreateDbUpdateComponentsContainer();
>>>>>>> 3ca8db75

            using (var rhetosHost = rhetosHostBuilder.Build())
            {
                var registrationsDump = DumpSortedRegistrations(rhetosHost.Container);
                System.Diagnostics.Trace.WriteLine(registrationsDump);
                TestUtility.AssertAreEqualByLine(_expectedRegistrationsDbUpdate, registrationsDump);

                TestAmbiguousRegistations(rhetosHost.Container,
                    expectedOverridenRegistrations: new Dictionary<Type, string> { { typeof(IUserInfo), "NullUserInfo" } });
            }
        }

        [TestMethod]
        public void CorrectRegistrationsRuntimeWithInitialization()
        {
<<<<<<< HEAD
            // we construct the object, but need only its 'almost' static .AddAppInitilizationComponents
            var deployment = new ApplicationDeployment_Accessor(ConfigureRuntimeConfiguration, new NLogProvider());
            var rhetosHostBuilder = new RhetosHostTestBuilder()
                .ConfigureConfiguration(ConfigureRuntimeConfiguration)
                .ConfigureContainer(deployment.AddAppInitializationComponents);
=======
            var configuration = GetRuntimeConfiguration();
            var deployment = new ApplicationDeploymentAccessor(configuration, new NLogProvider());
>>>>>>> 3ca8db75

            using (var rhetosHost = rhetosHostBuilder.Build())
            {
                var registrationsDump = DumpSortedRegistrations(rhetosHost.Container);
                System.Diagnostics.Trace.WriteLine(registrationsDump);
                TestUtility.AssertAreEqualByLine(_expectedRegistrationsRuntimeWithInitialization, registrationsDump);

                TestAmbiguousRegistations(rhetosHost.Container,
                    expectedMultiplePlugins: new[] { "Rhetos.Dsl.IDslModelIndex" },
                    expectedOverridenRegistrations: new Dictionary<Type, string> { { typeof(IUserInfo), "ProcessUserInfo" } });
            }
        }

        private string DumpSortedRegistrations(IContainer container)
        {
            var registrations = container.ComponentRegistry.Registrations
                    .Select(registration => registration.ToString())
                    .OrderBy(text => text)
                    .ToList();

            return string.Join(Environment.NewLine, registrations);
        }

        private void TestAmbiguousRegistations(IContainer container, IEnumerable<string> expectedMultiplePlugins = null, IDictionary<Type, string> expectedOverridenRegistrations = null)
        {
            expectedMultiplePlugins = expectedMultiplePlugins ?? Array.Empty<string>();
            expectedOverridenRegistrations = expectedOverridenRegistrations ?? new Dictionary<Type, string> { };
            var expectedOverridenServices = expectedOverridenRegistrations.Keys.Select(serviceType => serviceType.FullName).ToList();

            var multipleActivatorsByService = container.ComponentRegistry.Registrations
                .SelectMany(registation => registation.Services.Select(service => new { registation.Activator, Service = service }))
                .GroupBy(registation => registation.Service.Description, registration => registration.Activator.LimitType.Name)
                .Where(serviceActivators => serviceActivators.Count() > 1)
                .ToDictionary(serviceActivators => serviceActivators.Key, serviceActivators => serviceActivators.ToList());

            var errors = new List<string>();

            errors.AddRange(expectedMultiplePlugins
                .Except(multipleActivatorsByService.Keys)
                .Select(service => $"Service '{service}' is expected to have multiple plugins."));

            errors.AddRange(expectedOverridenServices
                .Except(multipleActivatorsByService.Keys)
                .Select(service => $"Service '{service}' is expected to have overridden registrations."));

            errors.AddRange(multipleActivatorsByService.Keys
                .Except(expectedMultiplePlugins)
                .Except(expectedOverridenServices)
                .Select(service => $"Service '{service}' has multiple registrations. Add {nameof(expectedMultiplePlugins)} or {nameof(expectedOverridenRegistrations)}." +
                    string.Concat(multipleActivatorsByService[service].Select(a => $"\r\n- {a}"))));

            foreach (var overridenService in expectedOverridenRegistrations)
            {
                string expectedActivator = overridenService.Value;
                string actualActivator = container.Resolve(overridenService.Key).GetType().Name;
                if (expectedActivator != actualActivator)
                    errors.Add($"Service '{overridenService.Key.FullName}' has activator '{actualActivator}' instead of '{expectedActivator}'.");
            }

            if (errors.Any())
                Assert.Fail(string.Join("\r\n", errors.Select((error, index) => $"{index + 1}. {error}")));
        }

        const string _expectedRegistrationsBuild =
@"Activator = ApplicationGenerator (ReflectionActivator), Services = [Rhetos.Deployment.ApplicationGenerator], Lifetime = Autofac.Core.Lifetime.CurrentScopeLifetime, Sharing = None, Ownership = OwnedByLifetimeScope
Activator = AppSettingsGenerator (ReflectionActivator), Services = [Rhetos.Extensibility.IGenerator], Lifetime = Autofac.Core.Lifetime.CurrentScopeLifetime, Sharing = None, Ownership = OwnedByLifetimeScope
Activator = BuildOptions (DelegateActivator), Services = [Rhetos.Utilities.BuildOptions], Lifetime = Autofac.Core.Lifetime.RootScopeLifetime, Sharing = Shared, Ownership = OwnedByLifetimeScope
Activator = CodeBuilder (ReflectionActivator), Services = [Rhetos.Compiler.ICodeBuilder], Lifetime = Autofac.Core.Lifetime.CurrentScopeLifetime, Sharing = None, Ownership = OwnedByLifetimeScope
Activator = CodeGenerator (ReflectionActivator), Services = [Rhetos.Compiler.ICodeGenerator], Lifetime = Autofac.Core.Lifetime.CurrentScopeLifetime, Sharing = None, Ownership = OwnedByLifetimeScope
Activator = ConceptDataMigrationGenerator (ReflectionActivator), Services = [Rhetos.Extensibility.IGenerator], Lifetime = Autofac.Core.Lifetime.CurrentScopeLifetime, Sharing = None, Ownership = OwnedByLifetimeScope
Activator = ConceptMetadata (ReflectionActivator), Services = [Rhetos.Dsl.ConceptMetadata], Lifetime = Autofac.Core.Lifetime.RootScopeLifetime, Sharing = Shared, Ownership = OwnedByLifetimeScope
Activator = ConfigurationProvider (ProvidedInstanceActivator), Services = [Rhetos.Utilities.IConfiguration], Lifetime = Autofac.Core.Lifetime.RootScopeLifetime, Sharing = Shared, Ownership = OwnedByLifetimeScope
Activator = DatabaseModelBuilder (ReflectionActivator), Services = [Rhetos.DatabaseGenerator.DatabaseModelBuilder], Lifetime = Autofac.Core.Lifetime.CurrentScopeLifetime, Sharing = None, Ownership = OwnedByLifetimeScope
Activator = DatabaseModelDependencies (ReflectionActivator), Services = [Rhetos.DatabaseGenerator.DatabaseModelDependencies], Lifetime = Autofac.Core.Lifetime.CurrentScopeLifetime, Sharing = None, Ownership = OwnedByLifetimeScope
Activator = DatabaseModelFile (ReflectionActivator), Services = [Rhetos.DatabaseGenerator.DatabaseModelFile], Lifetime = Autofac.Core.Lifetime.CurrentScopeLifetime, Sharing = None, Ownership = OwnedByLifetimeScope
Activator = DatabaseModelGenerator (ReflectionActivator), Services = [Rhetos.Extensibility.IGenerator], Lifetime = Autofac.Core.Lifetime.CurrentScopeLifetime, Sharing = None, Ownership = OwnedByLifetimeScope
Activator = DataMigrationScriptsFile (ReflectionActivator), Services = [Rhetos.Deployment.DataMigrationScriptsFile], Lifetime = Autofac.Core.Lifetime.CurrentScopeLifetime, Sharing = None, Ownership = OwnedByLifetimeScope
Activator = DataMigrationScriptsGenerator (ReflectionActivator), Services = [Rhetos.Extensibility.IGenerator], Lifetime = Autofac.Core.Lifetime.CurrentScopeLifetime, Sharing = None, Ownership = OwnedByLifetimeScope
Activator = DelayedLogProvider (ReflectionActivator), Services = [Rhetos.Utilities.IDelayedLogProvider], Lifetime = Autofac.Core.Lifetime.RootScopeLifetime, Sharing = Shared, Ownership = OwnedByLifetimeScope
Activator = DiskDslScriptLoader (ReflectionActivator), Services = [Rhetos.Dsl.IDslScriptsProvider], Lifetime = Autofac.Core.Lifetime.RootScopeLifetime, Sharing = Shared, Ownership = OwnedByLifetimeScope
Activator = DomGenerator (ReflectionActivator), Services = [Rhetos.Extensibility.IGenerator], Lifetime = Autofac.Core.Lifetime.CurrentScopeLifetime, Sharing = None, Ownership = OwnedByLifetimeScope
Activator = DslContainer (ReflectionActivator), Services = [Rhetos.Dsl.DslContainer], Lifetime = Autofac.Core.Lifetime.CurrentScopeLifetime, Sharing = None, Ownership = OwnedByLifetimeScope
Activator = DslModel (ReflectionActivator), Services = [Rhetos.Dsl.IDslModel], Lifetime = Autofac.Core.Lifetime.RootScopeLifetime, Sharing = Shared, Ownership = OwnedByLifetimeScope
Activator = DslModelFile (ReflectionActivator), Services = [Rhetos.Dsl.IDslModelFile], Lifetime = Autofac.Core.Lifetime.RootScopeLifetime, Sharing = Shared, Ownership = OwnedByLifetimeScope
Activator = DslModelIndexByReference (ReflectionActivator), Services = [Rhetos.Dsl.IDslModelIndex], Lifetime = Autofac.Core.Lifetime.CurrentScopeLifetime, Sharing = None, Ownership = OwnedByLifetimeScope
Activator = DslModelIndexByType (ReflectionActivator), Services = [Rhetos.Dsl.IDslModelIndex], Lifetime = Autofac.Core.Lifetime.CurrentScopeLifetime, Sharing = None, Ownership = OwnedByLifetimeScope
Activator = DslParser (ReflectionActivator), Services = [Rhetos.Dsl.IDslParser], Lifetime = Autofac.Core.Lifetime.CurrentScopeLifetime, Sharing = None, Ownership = OwnedByLifetimeScope
Activator = EntityFrameworkMappingGenerator (ReflectionActivator), Services = [Rhetos.Extensibility.IGenerator], Lifetime = Autofac.Core.Lifetime.CurrentScopeLifetime, Sharing = None, Ownership = OwnedByLifetimeScope
Activator = FilesUtility (ReflectionActivator), Services = [Rhetos.Utilities.FilesUtility], Lifetime = Autofac.Core.Lifetime.RootScopeLifetime, Sharing = Shared, Ownership = OwnedByLifetimeScope
Activator = InitializationConcept (ReflectionActivator), Services = [Rhetos.Dsl.IConceptInfo], Lifetime = Autofac.Core.Lifetime.CurrentScopeLifetime, Sharing = None, Ownership = OwnedByLifetimeScope
Activator = InstalledPackages (ProvidedInstanceActivator), Services = [Rhetos.Deployment.IInstalledPackages, Rhetos.Deployment.InstalledPackages], Lifetime = Autofac.Core.Lifetime.RootScopeLifetime, Sharing = Shared, Ownership = OwnedByLifetimeScope
Activator = InstalledPackagesGenerator (ReflectionActivator), Services = [Rhetos.Extensibility.IGenerator], Lifetime = Autofac.Core.Lifetime.CurrentScopeLifetime, Sharing = None, Ownership = OwnedByLifetimeScope
Activator = InstalledPackagesProvider (ReflectionActivator), Services = [Rhetos.Deployment.InstalledPackagesProvider], Lifetime = Autofac.Core.Lifetime.CurrentScopeLifetime, Sharing = None, Ownership = OwnedByLifetimeScope
Activator = LifetimeScope (DelegateActivator), Services = [Autofac.ILifetimeScope, Autofac.IComponentContext], Lifetime = Autofac.Core.Lifetime.CurrentScopeLifetime, Sharing = Shared, Ownership = ExternallyOwned
Activator = LoggingOptions (DelegateActivator), Services = [Rhetos.Utilities.LoggingOptions], Lifetime = Autofac.Core.Lifetime.RootScopeLifetime, Sharing = Shared, Ownership = OwnedByLifetimeScope
Activator = MacroOrderRepository (ReflectionActivator), Services = [Rhetos.Dsl.IMacroOrderRepository], Lifetime = Autofac.Core.Lifetime.CurrentScopeLifetime, Sharing = None, Ownership = OwnedByLifetimeScope
Activator = MsSqlUtility (ReflectionActivator), Services = [Rhetos.Utilities.ISqlUtility], Lifetime = Autofac.Core.Lifetime.CurrentScopeLifetime, Sharing = Shared, Ownership = OwnedByLifetimeScope
Activator = NLogProvider (ReflectionActivator), Services = [Rhetos.Logging.ILogProvider], Lifetime = Autofac.Core.Lifetime.RootScopeLifetime, Sharing = Shared, Ownership = OwnedByLifetimeScope
Activator = NullImplementation (ReflectionActivator), Services = [Rhetos.DatabaseGenerator.IConceptDatabaseDefinition], Lifetime = Autofac.Core.Lifetime.CurrentScopeLifetime, Sharing = None, Ownership = OwnedByLifetimeScope
Activator = NullUserInfo (ReflectionActivator), Services = [Rhetos.Utilities.IUserInfo], Lifetime = Autofac.Core.Lifetime.CurrentScopeLifetime, Sharing = None, Ownership = OwnedByLifetimeScope
Activator = PluginInfoContainer (DelegateActivator), Services = [Rhetos.Extensibility.PluginInfoContainer], Lifetime = Autofac.Core.Lifetime.CurrentScopeLifetime, Sharing = None, Ownership = OwnedByLifetimeScope
Activator = PluginRegistrationModuleGenerator (ReflectionActivator), Services = [Rhetos.Extensibility.IGenerator], Lifetime = Autofac.Core.Lifetime.CurrentScopeLifetime, Sharing = None, Ownership = OwnedByLifetimeScope
Activator = ResourcesGenerator (ReflectionActivator), Services = [Rhetos.Extensibility.IGenerator], Lifetime = Autofac.Core.Lifetime.CurrentScopeLifetime, Sharing = None, Ownership = OwnedByLifetimeScope
Activator = RhetosBuildEnvironment (DelegateActivator), Services = [Rhetos.Utilities.RhetosBuildEnvironment, Rhetos.Utilities.IAssetsOptions], Lifetime = Autofac.Core.Lifetime.RootScopeLifetime, Sharing = Shared, Ownership = OwnedByLifetimeScope
Activator = RhetosTargetEnvironment (DelegateActivator), Services = [Rhetos.Utilities.RhetosTargetEnvironment], Lifetime = Autofac.Core.Lifetime.RootScopeLifetime, Sharing = Shared, Ownership = OwnedByLifetimeScope
Activator = SourceWriter (ReflectionActivator), Services = [Rhetos.Compiler.ISourceWriter], Lifetime = Autofac.Core.Lifetime.RootScopeLifetime, Sharing = Shared, Ownership = OwnedByLifetimeScope
Activator = TestSecurityUserInfo (ReflectionActivator), Services = [Rhetos.Utilities.IUserInfo], Lifetime = Autofac.Core.Lifetime.CurrentScopeLifetime, Sharing = None, Ownership = OwnedByLifetimeScope
Activator = Tokenizer (ReflectionActivator), Services = [Rhetos.Dsl.Tokenizer], Lifetime = Autofac.Core.Lifetime.RootScopeLifetime, Sharing = Shared, Ownership = OwnedByLifetimeScope
Activator = XmlUtility (ReflectionActivator), Services = [Rhetos.Utilities.XmlUtility], Lifetime = Autofac.Core.Lifetime.RootScopeLifetime, Sharing = Shared, Ownership = OwnedByLifetimeScope";

        const string _expectedRegistrationsDbUpdate =
@"Activator = ConceptApplicationRepository (ReflectionActivator), Services = [Rhetos.DatabaseGenerator.IConceptApplicationRepository], Lifetime = Autofac.Core.Lifetime.CurrentScopeLifetime, Sharing = None, Ownership = OwnedByLifetimeScope
Activator = ConceptDataMigrationExecuter (ReflectionActivator), Services = [Rhetos.DatabaseGenerator.IConceptDataMigrationExecuter], Lifetime = Autofac.Core.Lifetime.CurrentScopeLifetime, Sharing = None, Ownership = OwnedByLifetimeScope
Activator = ConfigurationProvider (ProvidedInstanceActivator), Services = [Rhetos.Utilities.IConfiguration], Lifetime = Autofac.Core.Lifetime.RootScopeLifetime, Sharing = Shared, Ownership = OwnedByLifetimeScope
Activator = ConnectionString (ProvidedInstanceActivator), Services = [Rhetos.Utilities.ConnectionString], Lifetime = Autofac.Core.Lifetime.RootScopeLifetime, Sharing = Shared, Ownership = OwnedByLifetimeScope
Activator = DatabaseAnalysis (ReflectionActivator), Services = [Rhetos.DatabaseGenerator.DatabaseAnalysis], Lifetime = Autofac.Core.Lifetime.CurrentScopeLifetime, Sharing = None, Ownership = OwnedByLifetimeScope
Activator = DatabaseCleaner (ReflectionActivator), Services = [Rhetos.Deployment.DatabaseCleaner], Lifetime = Autofac.Core.Lifetime.CurrentScopeLifetime, Sharing = None, Ownership = OwnedByLifetimeScope
Activator = DatabaseDeployment (ReflectionActivator), Services = [Rhetos.Deployment.DatabaseDeployment], Lifetime = Autofac.Core.Lifetime.CurrentScopeLifetime, Sharing = None, Ownership = OwnedByLifetimeScope
Activator = DatabaseGenerator (ReflectionActivator), Services = [Rhetos.DatabaseGenerator.IDatabaseGenerator], Lifetime = Autofac.Core.Lifetime.CurrentScopeLifetime, Sharing = None, Ownership = OwnedByLifetimeScope
Activator = DatabaseModel (DelegateActivator), Services = [Rhetos.DatabaseGenerator.DatabaseModel], Lifetime = Autofac.Core.Lifetime.RootScopeLifetime, Sharing = Shared, Ownership = OwnedByLifetimeScope
Activator = DatabaseModelFile (ReflectionActivator), Services = [Rhetos.DatabaseGenerator.DatabaseModelFile], Lifetime = Autofac.Core.Lifetime.CurrentScopeLifetime, Sharing = None, Ownership = OwnedByLifetimeScope
Activator = DataMigrationScripts (DelegateActivator), Services = [Rhetos.Deployment.DataMigrationScripts], Lifetime = Autofac.Core.Lifetime.RootScopeLifetime, Sharing = Shared, Ownership = OwnedByLifetimeScope
Activator = DataMigrationScriptsExecuter (ReflectionActivator), Services = [Rhetos.Deployment.DataMigrationScriptsExecuter], Lifetime = Autofac.Core.Lifetime.CurrentScopeLifetime, Sharing = None, Ownership = OwnedByLifetimeScope
Activator = DataMigrationScriptsFile (ReflectionActivator), Services = [Rhetos.Deployment.DataMigrationScriptsFile], Lifetime = Autofac.Core.Lifetime.CurrentScopeLifetime, Sharing = None, Ownership = OwnedByLifetimeScope
Activator = DbUpdateOptions (DelegateActivator), Services = [Rhetos.Utilities.DbUpdateOptions], Lifetime = Autofac.Core.Lifetime.RootScopeLifetime, Sharing = Shared, Ownership = OwnedByLifetimeScope
Activator = DelayedLogProvider (ReflectionActivator), Services = [Rhetos.Utilities.IDelayedLogProvider], Lifetime = Autofac.Core.Lifetime.RootScopeLifetime, Sharing = Shared, Ownership = OwnedByLifetimeScope
Activator = FilesUtility (ReflectionActivator), Services = [Rhetos.Utilities.FilesUtility], Lifetime = Autofac.Core.Lifetime.RootScopeLifetime, Sharing = Shared, Ownership = OwnedByLifetimeScope
Activator = LifetimeScope (DelegateActivator), Services = [Autofac.ILifetimeScope, Autofac.IComponentContext], Lifetime = Autofac.Core.Lifetime.CurrentScopeLifetime, Sharing = Shared, Ownership = ExternallyOwned
Activator = LoggingOptions (DelegateActivator), Services = [Rhetos.Utilities.LoggingOptions], Lifetime = Autofac.Core.Lifetime.RootScopeLifetime, Sharing = Shared, Ownership = OwnedByLifetimeScope
Activator = MsSqlExecuter (ReflectionActivator), Services = [Rhetos.Utilities.ISqlExecuter], Lifetime = Autofac.Core.Lifetime.CurrentScopeLifetime, Sharing = Shared, Ownership = OwnedByLifetimeScope
Activator = MsSqlUtility (ReflectionActivator), Services = [Rhetos.Utilities.ISqlUtility], Lifetime = Autofac.Core.Lifetime.CurrentScopeLifetime, Sharing = Shared, Ownership = OwnedByLifetimeScope
Activator = NLogProvider (ReflectionActivator), Services = [Rhetos.Logging.ILogProvider], Lifetime = Autofac.Core.Lifetime.RootScopeLifetime, Sharing = Shared, Ownership = OwnedByLifetimeScope
Activator = NullUserInfo (ReflectionActivator), Services = [Rhetos.Utilities.IUserInfo], Lifetime = Autofac.Core.Lifetime.CurrentScopeLifetime, Sharing = None, Ownership = OwnedByLifetimeScope
Activator = RhetosAppEnvironment (DelegateActivator), Services = [Rhetos.Utilities.RhetosAppEnvironment], Lifetime = Autofac.Core.Lifetime.RootScopeLifetime, Sharing = Shared, Ownership = OwnedByLifetimeScope
Activator = RhetosAppOptions (DelegateActivator), Services = [Rhetos.Utilities.RhetosAppOptions, Rhetos.Utilities.IAssetsOptions], Lifetime = Autofac.Core.Lifetime.RootScopeLifetime, Sharing = Shared, Ownership = OwnedByLifetimeScope
Activator = SqlTransactionBatches (ReflectionActivator), Services = [Rhetos.Utilities.SqlTransactionBatches], Lifetime = Autofac.Core.Lifetime.CurrentScopeLifetime, Sharing = Shared, Ownership = OwnedByLifetimeScope
Activator = SqlTransactionBatchesOptions (DelegateActivator), Services = [Rhetos.Utilities.SqlTransactionBatchesOptions], Lifetime = Autofac.Core.Lifetime.CurrentScopeLifetime, Sharing = Shared, Ownership = OwnedByLifetimeScope
Activator = TestSecurityUserInfo (ReflectionActivator), Services = [Rhetos.Utilities.IUserInfo], Lifetime = Autofac.Core.Lifetime.CurrentScopeLifetime, Sharing = None, Ownership = OwnedByLifetimeScope
Activator = XmlUtility (ReflectionActivator), Services = [Rhetos.Utilities.XmlUtility], Lifetime = Autofac.Core.Lifetime.RootScopeLifetime, Sharing = Shared, Ownership = OwnedByLifetimeScope";

        const string _expectedRegistrationsRuntimeWithInitialization =
@"Activator = AppSecurityOptions (DelegateActivator), Services = [Rhetos.Utilities.AppSecurityOptions], Lifetime = Autofac.Core.Lifetime.RootScopeLifetime, Sharing = Shared, Ownership = OwnedByLifetimeScope
Activator = AuthorizationManager (ReflectionActivator), Services = [Rhetos.Security.IAuthorizationManager], Lifetime = Autofac.Core.Lifetime.CurrentScopeLifetime, Sharing = Shared, Ownership = OwnedByLifetimeScope
Activator = ConceptMetadata (ReflectionActivator), Services = [Rhetos.Dsl.ConceptMetadata], Lifetime = Autofac.Core.Lifetime.RootScopeLifetime, Sharing = Shared, Ownership = OwnedByLifetimeScope
Activator = ConfigurationProvider (ProvidedInstanceActivator), Services = [Rhetos.Utilities.IConfiguration], Lifetime = Autofac.Core.Lifetime.RootScopeLifetime, Sharing = Shared, Ownership = OwnedByLifetimeScope
Activator = ConnectionString (ProvidedInstanceActivator), Services = [Rhetos.Utilities.ConnectionString], Lifetime = Autofac.Core.Lifetime.RootScopeLifetime, Sharing = Shared, Ownership = OwnedByLifetimeScope
Activator = DbUpdateOptions (DelegateActivator), Services = [Rhetos.Utilities.DbUpdateOptions], Lifetime = Autofac.Core.Lifetime.RootScopeLifetime, Sharing = Shared, Ownership = OwnedByLifetimeScope
Activator = DelayedLogProvider (ReflectionActivator), Services = [Rhetos.Utilities.IDelayedLogProvider], Lifetime = Autofac.Core.Lifetime.RootScopeLifetime, Sharing = Shared, Ownership = OwnedByLifetimeScope
Activator = DomLoader (ReflectionActivator), Services = [Rhetos.Dom.IDomainObjectModel], Lifetime = Autofac.Core.Lifetime.RootScopeLifetime, Sharing = Shared, Ownership = OwnedByLifetimeScope
Activator = DslContainer (ReflectionActivator), Services = [Rhetos.Dsl.DslContainer], Lifetime = Autofac.Core.Lifetime.CurrentScopeLifetime, Sharing = None, Ownership = OwnedByLifetimeScope
Activator = DslModelFile (ReflectionActivator), Services = [Rhetos.Dsl.IDslModel], Lifetime = Autofac.Core.Lifetime.RootScopeLifetime, Sharing = Shared, Ownership = OwnedByLifetimeScope
Activator = DslModelIndexByReference (ReflectionActivator), Services = [Rhetos.Dsl.IDslModelIndex], Lifetime = Autofac.Core.Lifetime.CurrentScopeLifetime, Sharing = None, Ownership = OwnedByLifetimeScope
Activator = DslModelIndexByType (ReflectionActivator), Services = [Rhetos.Dsl.IDslModelIndex], Lifetime = Autofac.Core.Lifetime.CurrentScopeLifetime, Sharing = None, Ownership = OwnedByLifetimeScope
Activator = EfMappingViewCacheFactory (ReflectionActivator), Services = [Rhetos.Persistence.EfMappingViewCacheFactory], Lifetime = Autofac.Core.Lifetime.RootScopeLifetime, Sharing = Shared, Ownership = OwnedByLifetimeScope
Activator = EfMappingViewsFileStore (ReflectionActivator), Services = [Rhetos.Persistence.EfMappingViewsFileStore], Lifetime = Autofac.Core.Lifetime.RootScopeLifetime, Sharing = Shared, Ownership = OwnedByLifetimeScope
Activator = EfMappingViewsInitializer (ReflectionActivator), Services = [Rhetos.Persistence.EfMappingViewsInitializer], Lifetime = Autofac.Core.Lifetime.RootScopeLifetime, Sharing = Shared, Ownership = OwnedByLifetimeScope
Activator = FilesUtility (ReflectionActivator), Services = [Rhetos.Utilities.FilesUtility], Lifetime = Autofac.Core.Lifetime.RootScopeLifetime, Sharing = Shared, Ownership = OwnedByLifetimeScope
Activator = InstalledPackages (DelegateActivator), Services = [Rhetos.Deployment.InstalledPackages, Rhetos.Deployment.IInstalledPackages], Lifetime = Autofac.Core.Lifetime.RootScopeLifetime, Sharing = Shared, Ownership = OwnedByLifetimeScope
Activator = InstalledPackagesProvider (ReflectionActivator), Services = [Rhetos.Deployment.InstalledPackagesProvider], Lifetime = Autofac.Core.Lifetime.CurrentScopeLifetime, Sharing = None, Ownership = OwnedByLifetimeScope
Activator = LifetimeScope (DelegateActivator), Services = [Autofac.ILifetimeScope, Autofac.IComponentContext], Lifetime = Autofac.Core.Lifetime.CurrentScopeLifetime, Sharing = Shared, Ownership = ExternallyOwned
Activator = LoggingOptions (DelegateActivator), Services = [Rhetos.Utilities.LoggingOptions], Lifetime = Autofac.Core.Lifetime.RootScopeLifetime, Sharing = Shared, Ownership = OwnedByLifetimeScope
Activator = MsSqlExecuter (ReflectionActivator), Services = [Rhetos.Utilities.ISqlExecuter], Lifetime = Autofac.Core.Lifetime.CurrentScopeLifetime, Sharing = Shared, Ownership = OwnedByLifetimeScope
Activator = MsSqlUtility (ReflectionActivator), Services = [Rhetos.Utilities.ISqlUtility], Lifetime = Autofac.Core.Lifetime.CurrentScopeLifetime, Sharing = Shared, Ownership = OwnedByLifetimeScope
Activator = NLogProvider (ReflectionActivator), Services = [Rhetos.Logging.ILogProvider], Lifetime = Autofac.Core.Lifetime.RootScopeLifetime, Sharing = Shared, Ownership = OwnedByLifetimeScope
Activator = NoLocalizer (ReflectionActivator), Services = [Rhetos.Utilities.ILocalizer], Lifetime = Autofac.Core.Lifetime.RootScopeLifetime, Sharing = Shared, Ownership = OwnedByLifetimeScope
Activator = NullAuthorizationProvider (ReflectionActivator), Services = [Rhetos.Security.IAuthorizationProvider], Lifetime = Autofac.Core.Lifetime.CurrentScopeLifetime, Sharing = None, Ownership = OwnedByLifetimeScope
Activator = PersistenceTransaction (ReflectionActivator), Services = [Rhetos.Persistence.IPersistenceTransaction], Lifetime = Autofac.Core.Lifetime.CurrentScopeLifetime, Sharing = Shared, Ownership = OwnedByLifetimeScope
Activator = ProcessingEngine (ReflectionActivator), Services = [Rhetos.Processing.IProcessingEngine], Lifetime = Autofac.Core.Lifetime.CurrentScopeLifetime, Sharing = None, Ownership = OwnedByLifetimeScope
Activator = ProcessUserInfo (ReflectionActivator), Services = [Rhetos.Utilities.IUserInfo], Lifetime = Autofac.Core.Lifetime.CurrentScopeLifetime, Sharing = None, Ownership = OwnedByLifetimeScope
Activator = RhetosAppEnvironment (DelegateActivator), Services = [Rhetos.Utilities.RhetosAppEnvironment], Lifetime = Autofac.Core.Lifetime.RootScopeLifetime, Sharing = Shared, Ownership = OwnedByLifetimeScope
Activator = RhetosAppOptions (DelegateActivator), Services = [Rhetos.Utilities.RhetosAppOptions, Rhetos.Utilities.IAssetsOptions], Lifetime = Autofac.Core.Lifetime.RootScopeLifetime, Sharing = Shared, Ownership = OwnedByLifetimeScope
Activator = SqlTransactionBatches (ReflectionActivator), Services = [Rhetos.Utilities.SqlTransactionBatches], Lifetime = Autofac.Core.Lifetime.CurrentScopeLifetime, Sharing = Shared, Ownership = OwnedByLifetimeScope
Activator = SqlTransactionBatchesOptions (DelegateActivator), Services = [Rhetos.Utilities.SqlTransactionBatchesOptions], Lifetime = Autofac.Core.Lifetime.CurrentScopeLifetime, Sharing = Shared, Ownership = OwnedByLifetimeScope
Activator = TestSecurityUserInfo (ReflectionActivator), Services = [Rhetos.Utilities.IUserInfo], Lifetime = Autofac.Core.Lifetime.CurrentScopeLifetime, Sharing = None, Ownership = OwnedByLifetimeScope
Activator = XmlDataTypeProvider (ReflectionActivator), Services = [Rhetos.Processing.IDataTypeProvider], Lifetime = Autofac.Core.Lifetime.RootScopeLifetime, Sharing = Shared, Ownership = OwnedByLifetimeScope
Activator = XmlUtility (ReflectionActivator), Services = [Rhetos.Utilities.XmlUtility], Lifetime = Autofac.Core.Lifetime.RootScopeLifetime, Sharing = Shared, Ownership = OwnedByLifetimeScope";
    }
}
<|MERGE_RESOLUTION|>--- conflicted
+++ resolved
@@ -1,423 +1,378 @@
-﻿/*
-    Copyright (C) 2014 Omega software d.o.o.
-
-    This file is part of Rhetos.
-
-    This program is free software: you can redistribute it and/or modify
-    it under the terms of the GNU Affero General Public License as
-    published by the Free Software Foundation, either version 3 of the
-    License, or (at your option) any later version.
-
-    This program is distributed in the hope that it will be useful,
-    but WITHOUT ANY WARRANTY; without even the implied warranty of
-    MERCHANTABILITY or FITNESS FOR A PARTICULAR PURPOSE.  See the
-    GNU Affero General Public License for more details.
-
-    You should have received a copy of the GNU Affero General Public License
-    along with this program.  If not, see <http://www.gnu.org/licenses/>.
-*/
-
-using Autofac;
-using Microsoft.VisualStudio.TestTools.UnitTesting;
-using Rhetos.Deployment;
-using Rhetos.Extensibility;
-using Rhetos.Logging;
-using Rhetos.TestCommon;
-using Rhetos.Utilities;
-using System;
-using System.Collections.Generic;
-using System.IO;
-using System.Linq;
-using System.Reflection;
-
-namespace Rhetos.Configuration.Autofac.Test
-{
-    [TestClass]
-    public class AutofacConfigurationTest
-    {
-<<<<<<< HEAD
-        private class RhetosHostTestBuilder : RhetosHostBuilderBase
-        {
-            protected override ContainerBuilder CreateContainerBuilder(IConfiguration configuration)
-            {
-                return RhetosContainerBuilder.CreateRunTimeContainerBuilder(configuration, this._builderLogProvider,
-                    new List<Assembly> { Assembly.GetExecutingAssembly()}, new List<Type>());
-            }
-
-        }
-
-        private class ApplicationDeployment_Accessor : ApplicationDeployment
-        {
-            public ApplicationDeployment_Accessor(Action<IConfigurationBuilder> configureConfiguration, ILogProvider logProvider) : 
-                base(HostBuilderFactoryWithConfiguration(configureConfiguration), logProvider){}
-
-            public new IRhetosHostBuilder CreateDbUpdateHostBuilder()
-            {
-                return base.CreateDbUpdateHostBuilder();
-            }
-
-            public new void AddAppInitializationComponents(ContainerBuilder builder)
-            {
-                base.AddAppInitializationComponents(builder);
-            }
-
-            private static Func<IRhetosHostBuilder> HostBuilderFactoryWithConfiguration(Action<IConfigurationBuilder> configureConfiguration)
-            {
-                return () => new RhetosHostTestBuilder()
-                    .ConfigureConfiguration(configureConfiguration);
-            }
-=======
-        private class ApplicationDeploymentAccessor : ApplicationDeployment, ITestAccessor
-        {
-            public ApplicationDeploymentAccessor(IConfiguration configuration, ILogProvider logProvider) :
-                base(configuration, logProvider)
-            { }
-
-            public RhetosContainerBuilder CreateDbUpdateComponentsContainer() => this.Invoke("CreateDbUpdateComponentsContainer");
-
-            public void AddAppInitializationComponents(ContainerBuilder builder) => this.Invoke("AddAppInitializationComponents", builder);
->>>>>>> 3ca8db75
-        }
-
-        private class ApplicationBuildAccessor : ApplicationBuild, ITestAccessor
-        {
-            public ApplicationBuildAccessor(IConfiguration configuration, ILogProvider logProvider, IEnumerable<string> pluginAssemblies, InstalledPackages installedPackages) :
-                base(configuration, logProvider, pluginAssemblies, installedPackages)
-            { }
-
-            public RhetosContainerBuilder CreateBuildComponentsContainer() => this.Invoke("CreateBuildComponentsContainer");
-        }
-
-        public IConfiguration GetBuildConfiguration()
-        {
-            string rhetosAppRootPath = AppDomain.CurrentDomain.BaseDirectory;
-
-            // This code is mostly copied from Rhetos CLI build-time configuration.
-
-            var configuration = new ConfigurationBuilder(new ConsoleLogProvider())
-                .AddOptions(new RhetosBuildEnvironment
-                {
-                    ProjectFolder = rhetosAppRootPath,
-                    OutputAssemblyName = Assembly.GetEntryAssembly().GetName().Name,
-                    CacheFolder = Path.Combine(rhetosAppRootPath, "BuildCacheTest"),
-                    GeneratedAssetsFolder = Path.Combine(rhetosAppRootPath, "GeneratedAssetsTest"), // Custom for testing
-                    GeneratedSourceFolder = "GeneratedSourceTest",
-                })
-                .AddOptions(new RhetosTargetEnvironment
-                {
-                    TargetPath = @"TargetPathTest",
-                    TargetAssetsFolder = @"TargetAssetsTest",
-                })
-                .AddKeyValue(ConfigurationProvider.GetKey((ConfigurationProviderOptions o) => o.LegacyKeysWarning), true)
-                .AddKeyValue(ConfigurationProvider.GetKey((LoggingOptions o) => o.DelayedLogTimout), 60.0)
-                .AddJsonFile(Path.Combine(rhetosAppRootPath, RhetosBuildEnvironment.ConfigurationFileName), optional: true)
-                .Build();
-
-            return configuration;
-        }
-
-        public void ConfigureRuntimeConfiguration(IConfigurationBuilder configurationBuilder)
-        {
-            string rhetosAppRootPath = AppDomain.CurrentDomain.BaseDirectory;
-            string currentAssemblyPath = GetType().Assembly.Location;
-            var allOtherAssemblies = Directory.GetFiles(Path.GetDirectoryName(currentAssemblyPath), "*.dll")
-                .Except(new[] { currentAssemblyPath })
-                .Select(path => Path.GetFileName(path))
-                .ToList();
-
-            // Simulating common run-time configuration of Rhetos CLI.
-            configurationBuilder
-                .AddKeyValue(ConfigurationProvider.GetKey((DatabaseOptions o) => o.SqlCommandTimeout), 0)
-                .AddKeyValue(ConfigurationProvider.GetKey((ConfigurationProviderOptions o) => o.LegacyKeysWarning), true)
-                .AddKeyValue(ConfigurationProvider.GetKey((LoggingOptions o) => o.DelayedLogTimout), 60.0)
-                .AddConfigurationManagerConfiguration()
-                .AddRhetosAppEnvironment(rhetosAppRootPath)
-                .AddJsonFile(Path.Combine(rhetosAppRootPath, DbUpdateOptions.ConfigurationFileName), optional: true)
-                // shortTransactions
-                .AddKeyValue(ConfigurationProvider.GetKey((DbUpdateOptions o) => o.ShortTransactions), true)
-                // skipRecompute
-<<<<<<< HEAD
-                .AddKeyValue(ConfigurationProvider.GetKey((DbUpdateOptions o) => o.SkipRecompute), true)
-                .AddOptions(new RhetosAppOptions
-                {
-                    RhetosRuntimePath = currentAssemblyPath,
-                })
-                .AddOptions(new PluginScannerOptions
-                {
-                    // Ignore other MEF plugins from assemblies that might get bundled in the same testing output folder.
-                    IgnoreAssemblyFiles = allOtherAssemblies
-                });
-=======
-                configurationBuilder.AddKeyValue(ConfigurationProvider.GetKey((DbUpdateOptions o) => o.SkipRecompute), true);
-
-                configurationBuilder
-                    .AddOptions(new RhetosAppOptions
-                    {
-                        RhetosRuntimePath = currentAssemblyPath,
-                    })
-                    .AddOptions(new PluginScannerOptions
-                    {
-                        // Ignore other MEF plugins from assemblies that might get bundled in the same testing output folder.
-                        IgnoreAssemblyFiles = allOtherAssemblies
-                    });
-            });
-
-            return configuration;
->>>>>>> 3ca8db75
-        }
-
-        private IEnumerable<string> PluginsFromThisAssembly()
-        {
-            return new[] { GetType().Assembly.Location };
-        }
-
-        [TestMethod]
-        public void CorrectBuildOptions()
-        {
-            var configuration = GetBuildConfiguration();
-            Assert.AreEqual("TestValue", configuration.GetValue<string>("TestBuildSettings"));
-            var connectionsString = configuration.GetValue<string>($"ConnectionStrings:ServerConnectionString:ConnectionString");
-            TestUtility.AssertContains(connectionsString, new[] { "TestSql", "TestDb" });
-        }
-
-        [TestMethod]
-        public void CorrectOptionsAddedByKeyValue()
-        {
-            var configuration = GetBuildConfiguration();
-            Assert.AreEqual(true, configuration.GetOptions<ConfigurationProviderOptions>().LegacyKeysWarning);
-            Assert.AreEqual(60.0, configuration.GetOptions<LoggingOptions>().DelayedLogTimout);
-        }
-
-        [TestMethod]
-        public void CorrectRegistrationsBuildTime()
-        {
-            var configuration = GetBuildConfiguration();
-            var build = new ApplicationBuildAccessor(configuration, new NLogProvider(), PluginsFromThisAssembly(), new InstalledPackages());
-            var builder = build.CreateBuildComponentsContainer();
-
-            using (var container = builder.Build())
-            {
-                var registrationsDump = DumpSortedRegistrations(container);
-                System.Diagnostics.Trace.WriteLine(registrationsDump);
-                TestUtility.AssertAreEqualByLine(_expectedRegistrationsBuild, registrationsDump);
-
-                TestAmbiguousRegistations(container,
-                    expectedMultiplePlugins: new[] { "Rhetos.Dsl.IDslModelIndex", "Rhetos.Extensibility.IGenerator" },
-                    expectedOverridenRegistrations: new Dictionary<Type, string> { { typeof(IUserInfo), "NullUserInfo" } });
-            }
-        }
-
-        [TestMethod]
-        public void CorrectRegistrationsDbUpdate()
-        {
-<<<<<<< HEAD
-            var deployment = new ApplicationDeployment_Accessor(ConfigureRuntimeConfiguration, new NLogProvider());
-            var rhetosHostBuilder = deployment.CreateDbUpdateHostBuilder();
-=======
-            var configuration = GetRuntimeConfiguration();
-            var deployment = new ApplicationDeploymentAccessor(configuration, new NLogProvider());
-            var builder = deployment.CreateDbUpdateComponentsContainer();
->>>>>>> 3ca8db75
-
-            using (var rhetosHost = rhetosHostBuilder.Build())
-            {
-                var registrationsDump = DumpSortedRegistrations(rhetosHost.Container);
-                System.Diagnostics.Trace.WriteLine(registrationsDump);
-                TestUtility.AssertAreEqualByLine(_expectedRegistrationsDbUpdate, registrationsDump);
-
-                TestAmbiguousRegistations(rhetosHost.Container,
-                    expectedOverridenRegistrations: new Dictionary<Type, string> { { typeof(IUserInfo), "NullUserInfo" } });
-            }
-        }
-
-        [TestMethod]
-        public void CorrectRegistrationsRuntimeWithInitialization()
-        {
-<<<<<<< HEAD
-            // we construct the object, but need only its 'almost' static .AddAppInitilizationComponents
-            var deployment = new ApplicationDeployment_Accessor(ConfigureRuntimeConfiguration, new NLogProvider());
-            var rhetosHostBuilder = new RhetosHostTestBuilder()
-                .ConfigureConfiguration(ConfigureRuntimeConfiguration)
-                .ConfigureContainer(deployment.AddAppInitializationComponents);
-=======
-            var configuration = GetRuntimeConfiguration();
-            var deployment = new ApplicationDeploymentAccessor(configuration, new NLogProvider());
->>>>>>> 3ca8db75
-
-            using (var rhetosHost = rhetosHostBuilder.Build())
-            {
-                var registrationsDump = DumpSortedRegistrations(rhetosHost.Container);
-                System.Diagnostics.Trace.WriteLine(registrationsDump);
-                TestUtility.AssertAreEqualByLine(_expectedRegistrationsRuntimeWithInitialization, registrationsDump);
-
-                TestAmbiguousRegistations(rhetosHost.Container,
-                    expectedMultiplePlugins: new[] { "Rhetos.Dsl.IDslModelIndex" },
-                    expectedOverridenRegistrations: new Dictionary<Type, string> { { typeof(IUserInfo), "ProcessUserInfo" } });
-            }
-        }
-
-        private string DumpSortedRegistrations(IContainer container)
-        {
-            var registrations = container.ComponentRegistry.Registrations
-                    .Select(registration => registration.ToString())
-                    .OrderBy(text => text)
-                    .ToList();
-
-            return string.Join(Environment.NewLine, registrations);
-        }
-
-        private void TestAmbiguousRegistations(IContainer container, IEnumerable<string> expectedMultiplePlugins = null, IDictionary<Type, string> expectedOverridenRegistrations = null)
-        {
-            expectedMultiplePlugins = expectedMultiplePlugins ?? Array.Empty<string>();
-            expectedOverridenRegistrations = expectedOverridenRegistrations ?? new Dictionary<Type, string> { };
-            var expectedOverridenServices = expectedOverridenRegistrations.Keys.Select(serviceType => serviceType.FullName).ToList();
-
-            var multipleActivatorsByService = container.ComponentRegistry.Registrations
-                .SelectMany(registation => registation.Services.Select(service => new { registation.Activator, Service = service }))
-                .GroupBy(registation => registation.Service.Description, registration => registration.Activator.LimitType.Name)
-                .Where(serviceActivators => serviceActivators.Count() > 1)
-                .ToDictionary(serviceActivators => serviceActivators.Key, serviceActivators => serviceActivators.ToList());
-
-            var errors = new List<string>();
-
-            errors.AddRange(expectedMultiplePlugins
-                .Except(multipleActivatorsByService.Keys)
-                .Select(service => $"Service '{service}' is expected to have multiple plugins."));
-
-            errors.AddRange(expectedOverridenServices
-                .Except(multipleActivatorsByService.Keys)
-                .Select(service => $"Service '{service}' is expected to have overridden registrations."));
-
-            errors.AddRange(multipleActivatorsByService.Keys
-                .Except(expectedMultiplePlugins)
-                .Except(expectedOverridenServices)
-                .Select(service => $"Service '{service}' has multiple registrations. Add {nameof(expectedMultiplePlugins)} or {nameof(expectedOverridenRegistrations)}." +
-                    string.Concat(multipleActivatorsByService[service].Select(a => $"\r\n- {a}"))));
-
-            foreach (var overridenService in expectedOverridenRegistrations)
-            {
-                string expectedActivator = overridenService.Value;
-                string actualActivator = container.Resolve(overridenService.Key).GetType().Name;
-                if (expectedActivator != actualActivator)
-                    errors.Add($"Service '{overridenService.Key.FullName}' has activator '{actualActivator}' instead of '{expectedActivator}'.");
-            }
-
-            if (errors.Any())
-                Assert.Fail(string.Join("\r\n", errors.Select((error, index) => $"{index + 1}. {error}")));
-        }
-
-        const string _expectedRegistrationsBuild =
-@"Activator = ApplicationGenerator (ReflectionActivator), Services = [Rhetos.Deployment.ApplicationGenerator], Lifetime = Autofac.Core.Lifetime.CurrentScopeLifetime, Sharing = None, Ownership = OwnedByLifetimeScope
-Activator = AppSettingsGenerator (ReflectionActivator), Services = [Rhetos.Extensibility.IGenerator], Lifetime = Autofac.Core.Lifetime.CurrentScopeLifetime, Sharing = None, Ownership = OwnedByLifetimeScope
-Activator = BuildOptions (DelegateActivator), Services = [Rhetos.Utilities.BuildOptions], Lifetime = Autofac.Core.Lifetime.RootScopeLifetime, Sharing = Shared, Ownership = OwnedByLifetimeScope
-Activator = CodeBuilder (ReflectionActivator), Services = [Rhetos.Compiler.ICodeBuilder], Lifetime = Autofac.Core.Lifetime.CurrentScopeLifetime, Sharing = None, Ownership = OwnedByLifetimeScope
-Activator = CodeGenerator (ReflectionActivator), Services = [Rhetos.Compiler.ICodeGenerator], Lifetime = Autofac.Core.Lifetime.CurrentScopeLifetime, Sharing = None, Ownership = OwnedByLifetimeScope
-Activator = ConceptDataMigrationGenerator (ReflectionActivator), Services = [Rhetos.Extensibility.IGenerator], Lifetime = Autofac.Core.Lifetime.CurrentScopeLifetime, Sharing = None, Ownership = OwnedByLifetimeScope
-Activator = ConceptMetadata (ReflectionActivator), Services = [Rhetos.Dsl.ConceptMetadata], Lifetime = Autofac.Core.Lifetime.RootScopeLifetime, Sharing = Shared, Ownership = OwnedByLifetimeScope
-Activator = ConfigurationProvider (ProvidedInstanceActivator), Services = [Rhetos.Utilities.IConfiguration], Lifetime = Autofac.Core.Lifetime.RootScopeLifetime, Sharing = Shared, Ownership = OwnedByLifetimeScope
-Activator = DatabaseModelBuilder (ReflectionActivator), Services = [Rhetos.DatabaseGenerator.DatabaseModelBuilder], Lifetime = Autofac.Core.Lifetime.CurrentScopeLifetime, Sharing = None, Ownership = OwnedByLifetimeScope
-Activator = DatabaseModelDependencies (ReflectionActivator), Services = [Rhetos.DatabaseGenerator.DatabaseModelDependencies], Lifetime = Autofac.Core.Lifetime.CurrentScopeLifetime, Sharing = None, Ownership = OwnedByLifetimeScope
-Activator = DatabaseModelFile (ReflectionActivator), Services = [Rhetos.DatabaseGenerator.DatabaseModelFile], Lifetime = Autofac.Core.Lifetime.CurrentScopeLifetime, Sharing = None, Ownership = OwnedByLifetimeScope
-Activator = DatabaseModelGenerator (ReflectionActivator), Services = [Rhetos.Extensibility.IGenerator], Lifetime = Autofac.Core.Lifetime.CurrentScopeLifetime, Sharing = None, Ownership = OwnedByLifetimeScope
-Activator = DataMigrationScriptsFile (ReflectionActivator), Services = [Rhetos.Deployment.DataMigrationScriptsFile], Lifetime = Autofac.Core.Lifetime.CurrentScopeLifetime, Sharing = None, Ownership = OwnedByLifetimeScope
-Activator = DataMigrationScriptsGenerator (ReflectionActivator), Services = [Rhetos.Extensibility.IGenerator], Lifetime = Autofac.Core.Lifetime.CurrentScopeLifetime, Sharing = None, Ownership = OwnedByLifetimeScope
-Activator = DelayedLogProvider (ReflectionActivator), Services = [Rhetos.Utilities.IDelayedLogProvider], Lifetime = Autofac.Core.Lifetime.RootScopeLifetime, Sharing = Shared, Ownership = OwnedByLifetimeScope
-Activator = DiskDslScriptLoader (ReflectionActivator), Services = [Rhetos.Dsl.IDslScriptsProvider], Lifetime = Autofac.Core.Lifetime.RootScopeLifetime, Sharing = Shared, Ownership = OwnedByLifetimeScope
-Activator = DomGenerator (ReflectionActivator), Services = [Rhetos.Extensibility.IGenerator], Lifetime = Autofac.Core.Lifetime.CurrentScopeLifetime, Sharing = None, Ownership = OwnedByLifetimeScope
-Activator = DslContainer (ReflectionActivator), Services = [Rhetos.Dsl.DslContainer], Lifetime = Autofac.Core.Lifetime.CurrentScopeLifetime, Sharing = None, Ownership = OwnedByLifetimeScope
-Activator = DslModel (ReflectionActivator), Services = [Rhetos.Dsl.IDslModel], Lifetime = Autofac.Core.Lifetime.RootScopeLifetime, Sharing = Shared, Ownership = OwnedByLifetimeScope
-Activator = DslModelFile (ReflectionActivator), Services = [Rhetos.Dsl.IDslModelFile], Lifetime = Autofac.Core.Lifetime.RootScopeLifetime, Sharing = Shared, Ownership = OwnedByLifetimeScope
-Activator = DslModelIndexByReference (ReflectionActivator), Services = [Rhetos.Dsl.IDslModelIndex], Lifetime = Autofac.Core.Lifetime.CurrentScopeLifetime, Sharing = None, Ownership = OwnedByLifetimeScope
-Activator = DslModelIndexByType (ReflectionActivator), Services = [Rhetos.Dsl.IDslModelIndex], Lifetime = Autofac.Core.Lifetime.CurrentScopeLifetime, Sharing = None, Ownership = OwnedByLifetimeScope
-Activator = DslParser (ReflectionActivator), Services = [Rhetos.Dsl.IDslParser], Lifetime = Autofac.Core.Lifetime.CurrentScopeLifetime, Sharing = None, Ownership = OwnedByLifetimeScope
-Activator = EntityFrameworkMappingGenerator (ReflectionActivator), Services = [Rhetos.Extensibility.IGenerator], Lifetime = Autofac.Core.Lifetime.CurrentScopeLifetime, Sharing = None, Ownership = OwnedByLifetimeScope
-Activator = FilesUtility (ReflectionActivator), Services = [Rhetos.Utilities.FilesUtility], Lifetime = Autofac.Core.Lifetime.RootScopeLifetime, Sharing = Shared, Ownership = OwnedByLifetimeScope
-Activator = InitializationConcept (ReflectionActivator), Services = [Rhetos.Dsl.IConceptInfo], Lifetime = Autofac.Core.Lifetime.CurrentScopeLifetime, Sharing = None, Ownership = OwnedByLifetimeScope
-Activator = InstalledPackages (ProvidedInstanceActivator), Services = [Rhetos.Deployment.IInstalledPackages, Rhetos.Deployment.InstalledPackages], Lifetime = Autofac.Core.Lifetime.RootScopeLifetime, Sharing = Shared, Ownership = OwnedByLifetimeScope
-Activator = InstalledPackagesGenerator (ReflectionActivator), Services = [Rhetos.Extensibility.IGenerator], Lifetime = Autofac.Core.Lifetime.CurrentScopeLifetime, Sharing = None, Ownership = OwnedByLifetimeScope
-Activator = InstalledPackagesProvider (ReflectionActivator), Services = [Rhetos.Deployment.InstalledPackagesProvider], Lifetime = Autofac.Core.Lifetime.CurrentScopeLifetime, Sharing = None, Ownership = OwnedByLifetimeScope
-Activator = LifetimeScope (DelegateActivator), Services = [Autofac.ILifetimeScope, Autofac.IComponentContext], Lifetime = Autofac.Core.Lifetime.CurrentScopeLifetime, Sharing = Shared, Ownership = ExternallyOwned
-Activator = LoggingOptions (DelegateActivator), Services = [Rhetos.Utilities.LoggingOptions], Lifetime = Autofac.Core.Lifetime.RootScopeLifetime, Sharing = Shared, Ownership = OwnedByLifetimeScope
-Activator = MacroOrderRepository (ReflectionActivator), Services = [Rhetos.Dsl.IMacroOrderRepository], Lifetime = Autofac.Core.Lifetime.CurrentScopeLifetime, Sharing = None, Ownership = OwnedByLifetimeScope
-Activator = MsSqlUtility (ReflectionActivator), Services = [Rhetos.Utilities.ISqlUtility], Lifetime = Autofac.Core.Lifetime.CurrentScopeLifetime, Sharing = Shared, Ownership = OwnedByLifetimeScope
-Activator = NLogProvider (ReflectionActivator), Services = [Rhetos.Logging.ILogProvider], Lifetime = Autofac.Core.Lifetime.RootScopeLifetime, Sharing = Shared, Ownership = OwnedByLifetimeScope
-Activator = NullImplementation (ReflectionActivator), Services = [Rhetos.DatabaseGenerator.IConceptDatabaseDefinition], Lifetime = Autofac.Core.Lifetime.CurrentScopeLifetime, Sharing = None, Ownership = OwnedByLifetimeScope
-Activator = NullUserInfo (ReflectionActivator), Services = [Rhetos.Utilities.IUserInfo], Lifetime = Autofac.Core.Lifetime.CurrentScopeLifetime, Sharing = None, Ownership = OwnedByLifetimeScope
-Activator = PluginInfoContainer (DelegateActivator), Services = [Rhetos.Extensibility.PluginInfoContainer], Lifetime = Autofac.Core.Lifetime.CurrentScopeLifetime, Sharing = None, Ownership = OwnedByLifetimeScope
-Activator = PluginRegistrationModuleGenerator (ReflectionActivator), Services = [Rhetos.Extensibility.IGenerator], Lifetime = Autofac.Core.Lifetime.CurrentScopeLifetime, Sharing = None, Ownership = OwnedByLifetimeScope
-Activator = ResourcesGenerator (ReflectionActivator), Services = [Rhetos.Extensibility.IGenerator], Lifetime = Autofac.Core.Lifetime.CurrentScopeLifetime, Sharing = None, Ownership = OwnedByLifetimeScope
-Activator = RhetosBuildEnvironment (DelegateActivator), Services = [Rhetos.Utilities.RhetosBuildEnvironment, Rhetos.Utilities.IAssetsOptions], Lifetime = Autofac.Core.Lifetime.RootScopeLifetime, Sharing = Shared, Ownership = OwnedByLifetimeScope
-Activator = RhetosTargetEnvironment (DelegateActivator), Services = [Rhetos.Utilities.RhetosTargetEnvironment], Lifetime = Autofac.Core.Lifetime.RootScopeLifetime, Sharing = Shared, Ownership = OwnedByLifetimeScope
-Activator = SourceWriter (ReflectionActivator), Services = [Rhetos.Compiler.ISourceWriter], Lifetime = Autofac.Core.Lifetime.RootScopeLifetime, Sharing = Shared, Ownership = OwnedByLifetimeScope
-Activator = TestSecurityUserInfo (ReflectionActivator), Services = [Rhetos.Utilities.IUserInfo], Lifetime = Autofac.Core.Lifetime.CurrentScopeLifetime, Sharing = None, Ownership = OwnedByLifetimeScope
-Activator = Tokenizer (ReflectionActivator), Services = [Rhetos.Dsl.Tokenizer], Lifetime = Autofac.Core.Lifetime.RootScopeLifetime, Sharing = Shared, Ownership = OwnedByLifetimeScope
-Activator = XmlUtility (ReflectionActivator), Services = [Rhetos.Utilities.XmlUtility], Lifetime = Autofac.Core.Lifetime.RootScopeLifetime, Sharing = Shared, Ownership = OwnedByLifetimeScope";
-
-        const string _expectedRegistrationsDbUpdate =
-@"Activator = ConceptApplicationRepository (ReflectionActivator), Services = [Rhetos.DatabaseGenerator.IConceptApplicationRepository], Lifetime = Autofac.Core.Lifetime.CurrentScopeLifetime, Sharing = None, Ownership = OwnedByLifetimeScope
-Activator = ConceptDataMigrationExecuter (ReflectionActivator), Services = [Rhetos.DatabaseGenerator.IConceptDataMigrationExecuter], Lifetime = Autofac.Core.Lifetime.CurrentScopeLifetime, Sharing = None, Ownership = OwnedByLifetimeScope
-Activator = ConfigurationProvider (ProvidedInstanceActivator), Services = [Rhetos.Utilities.IConfiguration], Lifetime = Autofac.Core.Lifetime.RootScopeLifetime, Sharing = Shared, Ownership = OwnedByLifetimeScope
-Activator = ConnectionString (ProvidedInstanceActivator), Services = [Rhetos.Utilities.ConnectionString], Lifetime = Autofac.Core.Lifetime.RootScopeLifetime, Sharing = Shared, Ownership = OwnedByLifetimeScope
-Activator = DatabaseAnalysis (ReflectionActivator), Services = [Rhetos.DatabaseGenerator.DatabaseAnalysis], Lifetime = Autofac.Core.Lifetime.CurrentScopeLifetime, Sharing = None, Ownership = OwnedByLifetimeScope
-Activator = DatabaseCleaner (ReflectionActivator), Services = [Rhetos.Deployment.DatabaseCleaner], Lifetime = Autofac.Core.Lifetime.CurrentScopeLifetime, Sharing = None, Ownership = OwnedByLifetimeScope
-Activator = DatabaseDeployment (ReflectionActivator), Services = [Rhetos.Deployment.DatabaseDeployment], Lifetime = Autofac.Core.Lifetime.CurrentScopeLifetime, Sharing = None, Ownership = OwnedByLifetimeScope
-Activator = DatabaseGenerator (ReflectionActivator), Services = [Rhetos.DatabaseGenerator.IDatabaseGenerator], Lifetime = Autofac.Core.Lifetime.CurrentScopeLifetime, Sharing = None, Ownership = OwnedByLifetimeScope
-Activator = DatabaseModel (DelegateActivator), Services = [Rhetos.DatabaseGenerator.DatabaseModel], Lifetime = Autofac.Core.Lifetime.RootScopeLifetime, Sharing = Shared, Ownership = OwnedByLifetimeScope
-Activator = DatabaseModelFile (ReflectionActivator), Services = [Rhetos.DatabaseGenerator.DatabaseModelFile], Lifetime = Autofac.Core.Lifetime.CurrentScopeLifetime, Sharing = None, Ownership = OwnedByLifetimeScope
-Activator = DataMigrationScripts (DelegateActivator), Services = [Rhetos.Deployment.DataMigrationScripts], Lifetime = Autofac.Core.Lifetime.RootScopeLifetime, Sharing = Shared, Ownership = OwnedByLifetimeScope
-Activator = DataMigrationScriptsExecuter (ReflectionActivator), Services = [Rhetos.Deployment.DataMigrationScriptsExecuter], Lifetime = Autofac.Core.Lifetime.CurrentScopeLifetime, Sharing = None, Ownership = OwnedByLifetimeScope
-Activator = DataMigrationScriptsFile (ReflectionActivator), Services = [Rhetos.Deployment.DataMigrationScriptsFile], Lifetime = Autofac.Core.Lifetime.CurrentScopeLifetime, Sharing = None, Ownership = OwnedByLifetimeScope
-Activator = DbUpdateOptions (DelegateActivator), Services = [Rhetos.Utilities.DbUpdateOptions], Lifetime = Autofac.Core.Lifetime.RootScopeLifetime, Sharing = Shared, Ownership = OwnedByLifetimeScope
-Activator = DelayedLogProvider (ReflectionActivator), Services = [Rhetos.Utilities.IDelayedLogProvider], Lifetime = Autofac.Core.Lifetime.RootScopeLifetime, Sharing = Shared, Ownership = OwnedByLifetimeScope
-Activator = FilesUtility (ReflectionActivator), Services = [Rhetos.Utilities.FilesUtility], Lifetime = Autofac.Core.Lifetime.RootScopeLifetime, Sharing = Shared, Ownership = OwnedByLifetimeScope
-Activator = LifetimeScope (DelegateActivator), Services = [Autofac.ILifetimeScope, Autofac.IComponentContext], Lifetime = Autofac.Core.Lifetime.CurrentScopeLifetime, Sharing = Shared, Ownership = ExternallyOwned
-Activator = LoggingOptions (DelegateActivator), Services = [Rhetos.Utilities.LoggingOptions], Lifetime = Autofac.Core.Lifetime.RootScopeLifetime, Sharing = Shared, Ownership = OwnedByLifetimeScope
-Activator = MsSqlExecuter (ReflectionActivator), Services = [Rhetos.Utilities.ISqlExecuter], Lifetime = Autofac.Core.Lifetime.CurrentScopeLifetime, Sharing = Shared, Ownership = OwnedByLifetimeScope
-Activator = MsSqlUtility (ReflectionActivator), Services = [Rhetos.Utilities.ISqlUtility], Lifetime = Autofac.Core.Lifetime.CurrentScopeLifetime, Sharing = Shared, Ownership = OwnedByLifetimeScope
-Activator = NLogProvider (ReflectionActivator), Services = [Rhetos.Logging.ILogProvider], Lifetime = Autofac.Core.Lifetime.RootScopeLifetime, Sharing = Shared, Ownership = OwnedByLifetimeScope
-Activator = NullUserInfo (ReflectionActivator), Services = [Rhetos.Utilities.IUserInfo], Lifetime = Autofac.Core.Lifetime.CurrentScopeLifetime, Sharing = None, Ownership = OwnedByLifetimeScope
-Activator = RhetosAppEnvironment (DelegateActivator), Services = [Rhetos.Utilities.RhetosAppEnvironment], Lifetime = Autofac.Core.Lifetime.RootScopeLifetime, Sharing = Shared, Ownership = OwnedByLifetimeScope
-Activator = RhetosAppOptions (DelegateActivator), Services = [Rhetos.Utilities.RhetosAppOptions, Rhetos.Utilities.IAssetsOptions], Lifetime = Autofac.Core.Lifetime.RootScopeLifetime, Sharing = Shared, Ownership = OwnedByLifetimeScope
-Activator = SqlTransactionBatches (ReflectionActivator), Services = [Rhetos.Utilities.SqlTransactionBatches], Lifetime = Autofac.Core.Lifetime.CurrentScopeLifetime, Sharing = Shared, Ownership = OwnedByLifetimeScope
-Activator = SqlTransactionBatchesOptions (DelegateActivator), Services = [Rhetos.Utilities.SqlTransactionBatchesOptions], Lifetime = Autofac.Core.Lifetime.CurrentScopeLifetime, Sharing = Shared, Ownership = OwnedByLifetimeScope
-Activator = TestSecurityUserInfo (ReflectionActivator), Services = [Rhetos.Utilities.IUserInfo], Lifetime = Autofac.Core.Lifetime.CurrentScopeLifetime, Sharing = None, Ownership = OwnedByLifetimeScope
-Activator = XmlUtility (ReflectionActivator), Services = [Rhetos.Utilities.XmlUtility], Lifetime = Autofac.Core.Lifetime.RootScopeLifetime, Sharing = Shared, Ownership = OwnedByLifetimeScope";
-
-        const string _expectedRegistrationsRuntimeWithInitialization =
-@"Activator = AppSecurityOptions (DelegateActivator), Services = [Rhetos.Utilities.AppSecurityOptions], Lifetime = Autofac.Core.Lifetime.RootScopeLifetime, Sharing = Shared, Ownership = OwnedByLifetimeScope
-Activator = AuthorizationManager (ReflectionActivator), Services = [Rhetos.Security.IAuthorizationManager], Lifetime = Autofac.Core.Lifetime.CurrentScopeLifetime, Sharing = Shared, Ownership = OwnedByLifetimeScope
-Activator = ConceptMetadata (ReflectionActivator), Services = [Rhetos.Dsl.ConceptMetadata], Lifetime = Autofac.Core.Lifetime.RootScopeLifetime, Sharing = Shared, Ownership = OwnedByLifetimeScope
-Activator = ConfigurationProvider (ProvidedInstanceActivator), Services = [Rhetos.Utilities.IConfiguration], Lifetime = Autofac.Core.Lifetime.RootScopeLifetime, Sharing = Shared, Ownership = OwnedByLifetimeScope
-Activator = ConnectionString (ProvidedInstanceActivator), Services = [Rhetos.Utilities.ConnectionString], Lifetime = Autofac.Core.Lifetime.RootScopeLifetime, Sharing = Shared, Ownership = OwnedByLifetimeScope
-Activator = DbUpdateOptions (DelegateActivator), Services = [Rhetos.Utilities.DbUpdateOptions], Lifetime = Autofac.Core.Lifetime.RootScopeLifetime, Sharing = Shared, Ownership = OwnedByLifetimeScope
-Activator = DelayedLogProvider (ReflectionActivator), Services = [Rhetos.Utilities.IDelayedLogProvider], Lifetime = Autofac.Core.Lifetime.RootScopeLifetime, Sharing = Shared, Ownership = OwnedByLifetimeScope
-Activator = DomLoader (ReflectionActivator), Services = [Rhetos.Dom.IDomainObjectModel], Lifetime = Autofac.Core.Lifetime.RootScopeLifetime, Sharing = Shared, Ownership = OwnedByLifetimeScope
-Activator = DslContainer (ReflectionActivator), Services = [Rhetos.Dsl.DslContainer], Lifetime = Autofac.Core.Lifetime.CurrentScopeLifetime, Sharing = None, Ownership = OwnedByLifetimeScope
-Activator = DslModelFile (ReflectionActivator), Services = [Rhetos.Dsl.IDslModel], Lifetime = Autofac.Core.Lifetime.RootScopeLifetime, Sharing = Shared, Ownership = OwnedByLifetimeScope
-Activator = DslModelIndexByReference (ReflectionActivator), Services = [Rhetos.Dsl.IDslModelIndex], Lifetime = Autofac.Core.Lifetime.CurrentScopeLifetime, Sharing = None, Ownership = OwnedByLifetimeScope
-Activator = DslModelIndexByType (ReflectionActivator), Services = [Rhetos.Dsl.IDslModelIndex], Lifetime = Autofac.Core.Lifetime.CurrentScopeLifetime, Sharing = None, Ownership = OwnedByLifetimeScope
-Activator = EfMappingViewCacheFactory (ReflectionActivator), Services = [Rhetos.Persistence.EfMappingViewCacheFactory], Lifetime = Autofac.Core.Lifetime.RootScopeLifetime, Sharing = Shared, Ownership = OwnedByLifetimeScope
-Activator = EfMappingViewsFileStore (ReflectionActivator), Services = [Rhetos.Persistence.EfMappingViewsFileStore], Lifetime = Autofac.Core.Lifetime.RootScopeLifetime, Sharing = Shared, Ownership = OwnedByLifetimeScope
-Activator = EfMappingViewsInitializer (ReflectionActivator), Services = [Rhetos.Persistence.EfMappingViewsInitializer], Lifetime = Autofac.Core.Lifetime.RootScopeLifetime, Sharing = Shared, Ownership = OwnedByLifetimeScope
-Activator = FilesUtility (ReflectionActivator), Services = [Rhetos.Utilities.FilesUtility], Lifetime = Autofac.Core.Lifetime.RootScopeLifetime, Sharing = Shared, Ownership = OwnedByLifetimeScope
-Activator = InstalledPackages (DelegateActivator), Services = [Rhetos.Deployment.InstalledPackages, Rhetos.Deployment.IInstalledPackages], Lifetime = Autofac.Core.Lifetime.RootScopeLifetime, Sharing = Shared, Ownership = OwnedByLifetimeScope
-Activator = InstalledPackagesProvider (ReflectionActivator), Services = [Rhetos.Deployment.InstalledPackagesProvider], Lifetime = Autofac.Core.Lifetime.CurrentScopeLifetime, Sharing = None, Ownership = OwnedByLifetimeScope
-Activator = LifetimeScope (DelegateActivator), Services = [Autofac.ILifetimeScope, Autofac.IComponentContext], Lifetime = Autofac.Core.Lifetime.CurrentScopeLifetime, Sharing = Shared, Ownership = ExternallyOwned
-Activator = LoggingOptions (DelegateActivator), Services = [Rhetos.Utilities.LoggingOptions], Lifetime = Autofac.Core.Lifetime.RootScopeLifetime, Sharing = Shared, Ownership = OwnedByLifetimeScope
-Activator = MsSqlExecuter (ReflectionActivator), Services = [Rhetos.Utilities.ISqlExecuter], Lifetime = Autofac.Core.Lifetime.CurrentScopeLifetime, Sharing = Shared, Ownership = OwnedByLifetimeScope
-Activator = MsSqlUtility (ReflectionActivator), Services = [Rhetos.Utilities.ISqlUtility], Lifetime = Autofac.Core.Lifetime.CurrentScopeLifetime, Sharing = Shared, Ownership = OwnedByLifetimeScope
-Activator = NLogProvider (ReflectionActivator), Services = [Rhetos.Logging.ILogProvider], Lifetime = Autofac.Core.Lifetime.RootScopeLifetime, Sharing = Shared, Ownership = OwnedByLifetimeScope
-Activator = NoLocalizer (ReflectionActivator), Services = [Rhetos.Utilities.ILocalizer], Lifetime = Autofac.Core.Lifetime.RootScopeLifetime, Sharing = Shared, Ownership = OwnedByLifetimeScope
-Activator = NullAuthorizationProvider (ReflectionActivator), Services = [Rhetos.Security.IAuthorizationProvider], Lifetime = Autofac.Core.Lifetime.CurrentScopeLifetime, Sharing = None, Ownership = OwnedByLifetimeScope
-Activator = PersistenceTransaction (ReflectionActivator), Services = [Rhetos.Persistence.IPersistenceTransaction], Lifetime = Autofac.Core.Lifetime.CurrentScopeLifetime, Sharing = Shared, Ownership = OwnedByLifetimeScope
-Activator = ProcessingEngine (ReflectionActivator), Services = [Rhetos.Processing.IProcessingEngine], Lifetime = Autofac.Core.Lifetime.CurrentScopeLifetime, Sharing = None, Ownership = OwnedByLifetimeScope
-Activator = ProcessUserInfo (ReflectionActivator), Services = [Rhetos.Utilities.IUserInfo], Lifetime = Autofac.Core.Lifetime.CurrentScopeLifetime, Sharing = None, Ownership = OwnedByLifetimeScope
-Activator = RhetosAppEnvironment (DelegateActivator), Services = [Rhetos.Utilities.RhetosAppEnvironment], Lifetime = Autofac.Core.Lifetime.RootScopeLifetime, Sharing = Shared, Ownership = OwnedByLifetimeScope
-Activator = RhetosAppOptions (DelegateActivator), Services = [Rhetos.Utilities.RhetosAppOptions, Rhetos.Utilities.IAssetsOptions], Lifetime = Autofac.Core.Lifetime.RootScopeLifetime, Sharing = Shared, Ownership = OwnedByLifetimeScope
-Activator = SqlTransactionBatches (ReflectionActivator), Services = [Rhetos.Utilities.SqlTransactionBatches], Lifetime = Autofac.Core.Lifetime.CurrentScopeLifetime, Sharing = Shared, Ownership = OwnedByLifetimeScope
-Activator = SqlTransactionBatchesOptions (DelegateActivator), Services = [Rhetos.Utilities.SqlTransactionBatchesOptions], Lifetime = Autofac.Core.Lifetime.CurrentScopeLifetime, Sharing = Shared, Ownership = OwnedByLifetimeScope
-Activator = TestSecurityUserInfo (ReflectionActivator), Services = [Rhetos.Utilities.IUserInfo], Lifetime = Autofac.Core.Lifetime.CurrentScopeLifetime, Sharing = None, Ownership = OwnedByLifetimeScope
-Activator = XmlDataTypeProvider (ReflectionActivator), Services = [Rhetos.Processing.IDataTypeProvider], Lifetime = Autofac.Core.Lifetime.RootScopeLifetime, Sharing = Shared, Ownership = OwnedByLifetimeScope
-Activator = XmlUtility (ReflectionActivator), Services = [Rhetos.Utilities.XmlUtility], Lifetime = Autofac.Core.Lifetime.RootScopeLifetime, Sharing = Shared, Ownership = OwnedByLifetimeScope";
-    }
-}
+﻿/*
+    Copyright (C) 2014 Omega software d.o.o.
+
+    This file is part of Rhetos.
+
+    This program is free software: you can redistribute it and/or modify
+    it under the terms of the GNU Affero General Public License as
+    published by the Free Software Foundation, either version 3 of the
+    License, or (at your option) any later version.
+
+    This program is distributed in the hope that it will be useful,
+    but WITHOUT ANY WARRANTY; without even the implied warranty of
+    MERCHANTABILITY or FITNESS FOR A PARTICULAR PURPOSE.  See the
+    GNU Affero General Public License for more details.
+
+    You should have received a copy of the GNU Affero General Public License
+    along with this program.  If not, see <http://www.gnu.org/licenses/>.
+*/
+
+using Autofac;
+using Microsoft.VisualStudio.TestTools.UnitTesting;
+using Rhetos.Deployment;
+using Rhetos.Extensibility;
+using Rhetos.Logging;
+using Rhetos.TestCommon;
+using Rhetos.Utilities;
+using System;
+using System.Collections.Generic;
+using System.IO;
+using System.Linq;
+using System.Reflection;
+
+namespace Rhetos.Configuration.Autofac.Test
+{
+    [TestClass]
+    public class AutofacConfigurationTest
+    {
+        private class RhetosHostTestBuilder : RhetosHostBuilderBase
+        {
+            protected override ContainerBuilder CreateContainerBuilder(IConfiguration configuration)
+            {
+                return RhetosContainerBuilder.CreateRunTimeContainerBuilder(configuration, this._builderLogProvider,
+                    new List<Assembly> { Assembly.GetExecutingAssembly()}, new List<Type>());
+            }
+
+        }
+
+        private class ApplicationDeploymentAccessor : ApplicationDeployment, ITestAccessor
+        {
+            public ApplicationDeploymentAccessor(Action<IConfigurationBuilder> configureConfiguration, ILogProvider logProvider) : 
+                base(HostBuilderFactoryWithConfiguration(configureConfiguration), logProvider){}
+
+            public new IRhetosHostBuilder CreateDbUpdateHostBuilder()
+            {
+                return base.CreateDbUpdateHostBuilder();
+            }
+            public void AddAppInitializationComponents(ContainerBuilder builder) => this.Invoke("AddAppInitializationComponents", builder);
+
+            private static Func<IRhetosHostBuilder> HostBuilderFactoryWithConfiguration(Action<IConfigurationBuilder> configureConfiguration)
+            {
+                return () => new RhetosHostTestBuilder()
+                    .ConfigureConfiguration(configureConfiguration);
+            }
+        }
+
+        private class ApplicationBuildAccessor : ApplicationBuild, ITestAccessor
+        {
+            public ApplicationBuildAccessor(IConfiguration configuration, ILogProvider logProvider, IEnumerable<string> pluginAssemblies, InstalledPackages installedPackages) :
+                base(configuration, logProvider, pluginAssemblies, installedPackages)
+            { }
+
+            public RhetosContainerBuilder CreateBuildComponentsContainer() => this.Invoke("CreateBuildComponentsContainer");
+        }
+
+        public IConfiguration GetBuildConfiguration()
+        {
+            string rhetosAppRootPath = AppDomain.CurrentDomain.BaseDirectory;
+
+            // This code is mostly copied from Rhetos CLI build-time configuration.
+
+            var configuration = new ConfigurationBuilder(new ConsoleLogProvider())
+                .AddOptions(new RhetosBuildEnvironment
+                {
+                    ProjectFolder = rhetosAppRootPath,
+                    OutputAssemblyName = Assembly.GetEntryAssembly().GetName().Name,
+                    CacheFolder = Path.Combine(rhetosAppRootPath, "BuildCacheTest"),
+                    GeneratedAssetsFolder = Path.Combine(rhetosAppRootPath, "GeneratedAssetsTest"), // Custom for testing
+                    GeneratedSourceFolder = "GeneratedSourceTest",
+                })
+                .AddOptions(new RhetosTargetEnvironment
+                {
+                    TargetPath = @"TargetPathTest",
+                    TargetAssetsFolder = @"TargetAssetsTest",
+                })
+                .AddKeyValue(ConfigurationProvider.GetKey((ConfigurationProviderOptions o) => o.LegacyKeysWarning), true)
+                .AddKeyValue(ConfigurationProvider.GetKey((LoggingOptions o) => o.DelayedLogTimout), 60.0)
+                .AddJsonFile(Path.Combine(rhetosAppRootPath, RhetosBuildEnvironment.ConfigurationFileName), optional: true)
+                .Build();
+
+            return configuration;
+        }
+
+        public void GetRuntimeConfiguration(IConfigurationBuilder configurationBuilder)
+        {
+            string rhetosAppRootPath = AppDomain.CurrentDomain.BaseDirectory;
+            string currentAssemblyPath = GetType().Assembly.Location;
+            var allOtherAssemblies = Directory.GetFiles(Path.GetDirectoryName(currentAssemblyPath), "*.dll")
+                .Except(new[] { currentAssemblyPath })
+                .Select(path => Path.GetFileName(path))
+                .ToList();
+
+            // Simulating common run-time configuration of Rhetos CLI.
+            configurationBuilder
+                .AddKeyValue(ConfigurationProvider.GetKey((DatabaseOptions o) => o.SqlCommandTimeout), 0)
+                .AddKeyValue(ConfigurationProvider.GetKey((ConfigurationProviderOptions o) => o.LegacyKeysWarning), true)
+                .AddKeyValue(ConfigurationProvider.GetKey((LoggingOptions o) => o.DelayedLogTimout), 60.0)
+                .AddConfigurationManagerConfiguration()
+                .AddRhetosAppEnvironment(rhetosAppRootPath)
+                .AddJsonFile(Path.Combine(rhetosAppRootPath, DbUpdateOptions.ConfigurationFileName), optional: true)
+                // shortTransactions
+                .AddKeyValue(ConfigurationProvider.GetKey((DbUpdateOptions o) => o.ShortTransactions), true)
+                // skipRecompute
+                .AddKeyValue(ConfigurationProvider.GetKey((DbUpdateOptions o) => o.SkipRecompute), true)
+                .AddOptions(new RhetosAppOptions
+                {
+                    RhetosRuntimePath = currentAssemblyPath,
+                })
+                .AddOptions(new PluginScannerOptions
+                {
+                    // Ignore other MEF plugins from assemblies that might get bundled in the same testing output folder.
+                    IgnoreAssemblyFiles = allOtherAssemblies
+                });
+        }
+
+        private IEnumerable<string> PluginsFromThisAssembly()
+        {
+            return new[] { GetType().Assembly.Location };
+        }
+
+        [TestMethod]
+        public void CorrectBuildOptions()
+        {
+            var configuration = GetBuildConfiguration();
+            Assert.AreEqual("TestValue", configuration.GetValue<string>("TestBuildSettings"));
+            var connectionsString = configuration.GetValue<string>($"ConnectionStrings:ServerConnectionString:ConnectionString");
+            TestUtility.AssertContains(connectionsString, new[] { "TestSql", "TestDb" });
+        }
+
+        [TestMethod]
+        public void CorrectOptionsAddedByKeyValue()
+        {
+            var configuration = GetBuildConfiguration();
+            Assert.AreEqual(true, configuration.GetOptions<ConfigurationProviderOptions>().LegacyKeysWarning);
+            Assert.AreEqual(60.0, configuration.GetOptions<LoggingOptions>().DelayedLogTimout);
+        }
+
+        [TestMethod]
+        public void CorrectRegistrationsBuildTime()
+        {
+            var configuration = GetBuildConfiguration();
+            var build = new ApplicationBuildAccessor(configuration, new NLogProvider(), PluginsFromThisAssembly(), new InstalledPackages());
+            var builder = build.CreateBuildComponentsContainer();
+
+            using (var container = builder.Build())
+            {
+                var registrationsDump = DumpSortedRegistrations(container);
+                System.Diagnostics.Trace.WriteLine(registrationsDump);
+                TestUtility.AssertAreEqualByLine(_expectedRegistrationsBuild, registrationsDump);
+
+                TestAmbiguousRegistations(container,
+                    expectedMultiplePlugins: new[] { "Rhetos.Dsl.IDslModelIndex", "Rhetos.Extensibility.IGenerator" },
+                    expectedOverridenRegistrations: new Dictionary<Type, string> { { typeof(IUserInfo), "NullUserInfo" } });
+            }
+        }
+
+        [TestMethod]
+        public void CorrectRegistrationsDbUpdate()
+        {
+            var deployment = new ApplicationDeploymentAccessor(GetRuntimeConfiguration, new NLogProvider());
+            var rhetosHostBuilder = deployment.CreateDbUpdateHostBuilder();
+
+            using (var rhetosHost = rhetosHostBuilder.Build())
+            {
+                var registrationsDump = DumpSortedRegistrations(rhetosHost.Container);
+                System.Diagnostics.Trace.WriteLine(registrationsDump);
+                TestUtility.AssertAreEqualByLine(_expectedRegistrationsDbUpdate, registrationsDump);
+
+                TestAmbiguousRegistations(rhetosHost.Container,
+                    expectedOverridenRegistrations: new Dictionary<Type, string> { { typeof(IUserInfo), "NullUserInfo" } });
+            }
+        }
+
+        [TestMethod]
+        public void CorrectRegistrationsRuntimeWithInitialization()
+        {
+            // we construct the object, but need only its 'almost' static .AddAppInitilizationComponents
+            var deployment = new ApplicationDeploymentAccessor(GetRuntimeConfiguration, new NLogProvider());
+            var rhetosHostBuilder = new RhetosHostTestBuilder()
+                .ConfigureConfiguration(GetRuntimeConfiguration)
+                .ConfigureContainer(deployment.AddAppInitializationComponents);
+
+            using (var rhetosHost = rhetosHostBuilder.Build())
+            {
+                var registrationsDump = DumpSortedRegistrations(rhetosHost.Container);
+                System.Diagnostics.Trace.WriteLine(registrationsDump);
+                TestUtility.AssertAreEqualByLine(_expectedRegistrationsRuntimeWithInitialization, registrationsDump);
+
+                TestAmbiguousRegistations(rhetosHost.Container,
+                    expectedMultiplePlugins: new[] { "Rhetos.Dsl.IDslModelIndex" },
+                    expectedOverridenRegistrations: new Dictionary<Type, string> { { typeof(IUserInfo), "ProcessUserInfo" } });
+            }
+        }
+
+        private string DumpSortedRegistrations(IContainer container)
+        {
+            var registrations = container.ComponentRegistry.Registrations
+                    .Select(registration => registration.ToString())
+                    .OrderBy(text => text)
+                    .ToList();
+
+            return string.Join(Environment.NewLine, registrations);
+        }
+
+        private void TestAmbiguousRegistations(IContainer container, IEnumerable<string> expectedMultiplePlugins = null, IDictionary<Type, string> expectedOverridenRegistrations = null)
+        {
+            expectedMultiplePlugins = expectedMultiplePlugins ?? Array.Empty<string>();
+            expectedOverridenRegistrations = expectedOverridenRegistrations ?? new Dictionary<Type, string> { };
+            var expectedOverridenServices = expectedOverridenRegistrations.Keys.Select(serviceType => serviceType.FullName).ToList();
+
+            var multipleActivatorsByService = container.ComponentRegistry.Registrations
+                .SelectMany(registation => registation.Services.Select(service => new { registation.Activator, Service = service }))
+                .GroupBy(registation => registation.Service.Description, registration => registration.Activator.LimitType.Name)
+                .Where(serviceActivators => serviceActivators.Count() > 1)
+                .ToDictionary(serviceActivators => serviceActivators.Key, serviceActivators => serviceActivators.ToList());
+
+            var errors = new List<string>();
+
+            errors.AddRange(expectedMultiplePlugins
+                .Except(multipleActivatorsByService.Keys)
+                .Select(service => $"Service '{service}' is expected to have multiple plugins."));
+
+            errors.AddRange(expectedOverridenServices
+                .Except(multipleActivatorsByService.Keys)
+                .Select(service => $"Service '{service}' is expected to have overridden registrations."));
+
+            errors.AddRange(multipleActivatorsByService.Keys
+                .Except(expectedMultiplePlugins)
+                .Except(expectedOverridenServices)
+                .Select(service => $"Service '{service}' has multiple registrations. Add {nameof(expectedMultiplePlugins)} or {nameof(expectedOverridenRegistrations)}." +
+                    string.Concat(multipleActivatorsByService[service].Select(a => $"\r\n- {a}"))));
+
+            foreach (var overridenService in expectedOverridenRegistrations)
+            {
+                string expectedActivator = overridenService.Value;
+                string actualActivator = container.Resolve(overridenService.Key).GetType().Name;
+                if (expectedActivator != actualActivator)
+                    errors.Add($"Service '{overridenService.Key.FullName}' has activator '{actualActivator}' instead of '{expectedActivator}'.");
+            }
+
+            if (errors.Any())
+                Assert.Fail(string.Join("\r\n", errors.Select((error, index) => $"{index + 1}. {error}")));
+        }
+
+        const string _expectedRegistrationsBuild =
+@"Activator = ApplicationGenerator (ReflectionActivator), Services = [Rhetos.Deployment.ApplicationGenerator], Lifetime = Autofac.Core.Lifetime.CurrentScopeLifetime, Sharing = None, Ownership = OwnedByLifetimeScope
+Activator = AppSettingsGenerator (ReflectionActivator), Services = [Rhetos.Extensibility.IGenerator], Lifetime = Autofac.Core.Lifetime.CurrentScopeLifetime, Sharing = None, Ownership = OwnedByLifetimeScope
+Activator = BuildOptions (DelegateActivator), Services = [Rhetos.Utilities.BuildOptions], Lifetime = Autofac.Core.Lifetime.RootScopeLifetime, Sharing = Shared, Ownership = OwnedByLifetimeScope
+Activator = CodeBuilder (ReflectionActivator), Services = [Rhetos.Compiler.ICodeBuilder], Lifetime = Autofac.Core.Lifetime.CurrentScopeLifetime, Sharing = None, Ownership = OwnedByLifetimeScope
+Activator = CodeGenerator (ReflectionActivator), Services = [Rhetos.Compiler.ICodeGenerator], Lifetime = Autofac.Core.Lifetime.CurrentScopeLifetime, Sharing = None, Ownership = OwnedByLifetimeScope
+Activator = ConceptDataMigrationGenerator (ReflectionActivator), Services = [Rhetos.Extensibility.IGenerator], Lifetime = Autofac.Core.Lifetime.CurrentScopeLifetime, Sharing = None, Ownership = OwnedByLifetimeScope
+Activator = ConceptMetadata (ReflectionActivator), Services = [Rhetos.Dsl.ConceptMetadata], Lifetime = Autofac.Core.Lifetime.RootScopeLifetime, Sharing = Shared, Ownership = OwnedByLifetimeScope
+Activator = ConfigurationProvider (ProvidedInstanceActivator), Services = [Rhetos.Utilities.IConfiguration], Lifetime = Autofac.Core.Lifetime.RootScopeLifetime, Sharing = Shared, Ownership = OwnedByLifetimeScope
+Activator = DatabaseModelBuilder (ReflectionActivator), Services = [Rhetos.DatabaseGenerator.DatabaseModelBuilder], Lifetime = Autofac.Core.Lifetime.CurrentScopeLifetime, Sharing = None, Ownership = OwnedByLifetimeScope
+Activator = DatabaseModelDependencies (ReflectionActivator), Services = [Rhetos.DatabaseGenerator.DatabaseModelDependencies], Lifetime = Autofac.Core.Lifetime.CurrentScopeLifetime, Sharing = None, Ownership = OwnedByLifetimeScope
+Activator = DatabaseModelFile (ReflectionActivator), Services = [Rhetos.DatabaseGenerator.DatabaseModelFile], Lifetime = Autofac.Core.Lifetime.CurrentScopeLifetime, Sharing = None, Ownership = OwnedByLifetimeScope
+Activator = DatabaseModelGenerator (ReflectionActivator), Services = [Rhetos.Extensibility.IGenerator], Lifetime = Autofac.Core.Lifetime.CurrentScopeLifetime, Sharing = None, Ownership = OwnedByLifetimeScope
+Activator = DataMigrationScriptsFile (ReflectionActivator), Services = [Rhetos.Deployment.DataMigrationScriptsFile], Lifetime = Autofac.Core.Lifetime.CurrentScopeLifetime, Sharing = None, Ownership = OwnedByLifetimeScope
+Activator = DataMigrationScriptsGenerator (ReflectionActivator), Services = [Rhetos.Extensibility.IGenerator], Lifetime = Autofac.Core.Lifetime.CurrentScopeLifetime, Sharing = None, Ownership = OwnedByLifetimeScope
+Activator = DelayedLogProvider (ReflectionActivator), Services = [Rhetos.Utilities.IDelayedLogProvider], Lifetime = Autofac.Core.Lifetime.RootScopeLifetime, Sharing = Shared, Ownership = OwnedByLifetimeScope
+Activator = DiskDslScriptLoader (ReflectionActivator), Services = [Rhetos.Dsl.IDslScriptsProvider], Lifetime = Autofac.Core.Lifetime.RootScopeLifetime, Sharing = Shared, Ownership = OwnedByLifetimeScope
+Activator = DomGenerator (ReflectionActivator), Services = [Rhetos.Extensibility.IGenerator], Lifetime = Autofac.Core.Lifetime.CurrentScopeLifetime, Sharing = None, Ownership = OwnedByLifetimeScope
+Activator = DslContainer (ReflectionActivator), Services = [Rhetos.Dsl.DslContainer], Lifetime = Autofac.Core.Lifetime.CurrentScopeLifetime, Sharing = None, Ownership = OwnedByLifetimeScope
+Activator = DslModel (ReflectionActivator), Services = [Rhetos.Dsl.IDslModel], Lifetime = Autofac.Core.Lifetime.RootScopeLifetime, Sharing = Shared, Ownership = OwnedByLifetimeScope
+Activator = DslModelFile (ReflectionActivator), Services = [Rhetos.Dsl.IDslModelFile], Lifetime = Autofac.Core.Lifetime.RootScopeLifetime, Sharing = Shared, Ownership = OwnedByLifetimeScope
+Activator = DslModelIndexByReference (ReflectionActivator), Services = [Rhetos.Dsl.IDslModelIndex], Lifetime = Autofac.Core.Lifetime.CurrentScopeLifetime, Sharing = None, Ownership = OwnedByLifetimeScope
+Activator = DslModelIndexByType (ReflectionActivator), Services = [Rhetos.Dsl.IDslModelIndex], Lifetime = Autofac.Core.Lifetime.CurrentScopeLifetime, Sharing = None, Ownership = OwnedByLifetimeScope
+Activator = DslParser (ReflectionActivator), Services = [Rhetos.Dsl.IDslParser], Lifetime = Autofac.Core.Lifetime.CurrentScopeLifetime, Sharing = None, Ownership = OwnedByLifetimeScope
+Activator = EntityFrameworkMappingGenerator (ReflectionActivator), Services = [Rhetos.Extensibility.IGenerator], Lifetime = Autofac.Core.Lifetime.CurrentScopeLifetime, Sharing = None, Ownership = OwnedByLifetimeScope
+Activator = FilesUtility (ReflectionActivator), Services = [Rhetos.Utilities.FilesUtility], Lifetime = Autofac.Core.Lifetime.RootScopeLifetime, Sharing = Shared, Ownership = OwnedByLifetimeScope
+Activator = InitializationConcept (ReflectionActivator), Services = [Rhetos.Dsl.IConceptInfo], Lifetime = Autofac.Core.Lifetime.CurrentScopeLifetime, Sharing = None, Ownership = OwnedByLifetimeScope
+Activator = InstalledPackages (ProvidedInstanceActivator), Services = [Rhetos.Deployment.IInstalledPackages, Rhetos.Deployment.InstalledPackages], Lifetime = Autofac.Core.Lifetime.RootScopeLifetime, Sharing = Shared, Ownership = OwnedByLifetimeScope
+Activator = InstalledPackagesGenerator (ReflectionActivator), Services = [Rhetos.Extensibility.IGenerator], Lifetime = Autofac.Core.Lifetime.CurrentScopeLifetime, Sharing = None, Ownership = OwnedByLifetimeScope
+Activator = InstalledPackagesProvider (ReflectionActivator), Services = [Rhetos.Deployment.InstalledPackagesProvider], Lifetime = Autofac.Core.Lifetime.CurrentScopeLifetime, Sharing = None, Ownership = OwnedByLifetimeScope
+Activator = LifetimeScope (DelegateActivator), Services = [Autofac.ILifetimeScope, Autofac.IComponentContext], Lifetime = Autofac.Core.Lifetime.CurrentScopeLifetime, Sharing = Shared, Ownership = ExternallyOwned
+Activator = LoggingOptions (DelegateActivator), Services = [Rhetos.Utilities.LoggingOptions], Lifetime = Autofac.Core.Lifetime.RootScopeLifetime, Sharing = Shared, Ownership = OwnedByLifetimeScope
+Activator = MacroOrderRepository (ReflectionActivator), Services = [Rhetos.Dsl.IMacroOrderRepository], Lifetime = Autofac.Core.Lifetime.CurrentScopeLifetime, Sharing = None, Ownership = OwnedByLifetimeScope
+Activator = MsSqlUtility (ReflectionActivator), Services = [Rhetos.Utilities.ISqlUtility], Lifetime = Autofac.Core.Lifetime.CurrentScopeLifetime, Sharing = Shared, Ownership = OwnedByLifetimeScope
+Activator = NLogProvider (ReflectionActivator), Services = [Rhetos.Logging.ILogProvider], Lifetime = Autofac.Core.Lifetime.RootScopeLifetime, Sharing = Shared, Ownership = OwnedByLifetimeScope
+Activator = NullImplementation (ReflectionActivator), Services = [Rhetos.DatabaseGenerator.IConceptDatabaseDefinition], Lifetime = Autofac.Core.Lifetime.CurrentScopeLifetime, Sharing = None, Ownership = OwnedByLifetimeScope
+Activator = NullUserInfo (ReflectionActivator), Services = [Rhetos.Utilities.IUserInfo], Lifetime = Autofac.Core.Lifetime.CurrentScopeLifetime, Sharing = None, Ownership = OwnedByLifetimeScope
+Activator = PluginInfoContainer (DelegateActivator), Services = [Rhetos.Extensibility.PluginInfoContainer], Lifetime = Autofac.Core.Lifetime.CurrentScopeLifetime, Sharing = None, Ownership = OwnedByLifetimeScope
+Activator = PluginRegistrationModuleGenerator (ReflectionActivator), Services = [Rhetos.Extensibility.IGenerator], Lifetime = Autofac.Core.Lifetime.CurrentScopeLifetime, Sharing = None, Ownership = OwnedByLifetimeScope
+Activator = ResourcesGenerator (ReflectionActivator), Services = [Rhetos.Extensibility.IGenerator], Lifetime = Autofac.Core.Lifetime.CurrentScopeLifetime, Sharing = None, Ownership = OwnedByLifetimeScope
+Activator = RhetosBuildEnvironment (DelegateActivator), Services = [Rhetos.Utilities.RhetosBuildEnvironment, Rhetos.Utilities.IAssetsOptions], Lifetime = Autofac.Core.Lifetime.RootScopeLifetime, Sharing = Shared, Ownership = OwnedByLifetimeScope
+Activator = RhetosTargetEnvironment (DelegateActivator), Services = [Rhetos.Utilities.RhetosTargetEnvironment], Lifetime = Autofac.Core.Lifetime.RootScopeLifetime, Sharing = Shared, Ownership = OwnedByLifetimeScope
+Activator = SourceWriter (ReflectionActivator), Services = [Rhetos.Compiler.ISourceWriter], Lifetime = Autofac.Core.Lifetime.RootScopeLifetime, Sharing = Shared, Ownership = OwnedByLifetimeScope
+Activator = TestSecurityUserInfo (ReflectionActivator), Services = [Rhetos.Utilities.IUserInfo], Lifetime = Autofac.Core.Lifetime.CurrentScopeLifetime, Sharing = None, Ownership = OwnedByLifetimeScope
+Activator = Tokenizer (ReflectionActivator), Services = [Rhetos.Dsl.Tokenizer], Lifetime = Autofac.Core.Lifetime.RootScopeLifetime, Sharing = Shared, Ownership = OwnedByLifetimeScope
+Activator = XmlUtility (ReflectionActivator), Services = [Rhetos.Utilities.XmlUtility], Lifetime = Autofac.Core.Lifetime.RootScopeLifetime, Sharing = Shared, Ownership = OwnedByLifetimeScope";
+
+        const string _expectedRegistrationsDbUpdate =
+@"Activator = ConceptApplicationRepository (ReflectionActivator), Services = [Rhetos.DatabaseGenerator.IConceptApplicationRepository], Lifetime = Autofac.Core.Lifetime.CurrentScopeLifetime, Sharing = None, Ownership = OwnedByLifetimeScope
+Activator = ConceptDataMigrationExecuter (ReflectionActivator), Services = [Rhetos.DatabaseGenerator.IConceptDataMigrationExecuter], Lifetime = Autofac.Core.Lifetime.CurrentScopeLifetime, Sharing = None, Ownership = OwnedByLifetimeScope
+Activator = ConfigurationProvider (ProvidedInstanceActivator), Services = [Rhetos.Utilities.IConfiguration], Lifetime = Autofac.Core.Lifetime.RootScopeLifetime, Sharing = Shared, Ownership = OwnedByLifetimeScope
+Activator = ConnectionString (ProvidedInstanceActivator), Services = [Rhetos.Utilities.ConnectionString], Lifetime = Autofac.Core.Lifetime.RootScopeLifetime, Sharing = Shared, Ownership = OwnedByLifetimeScope
+Activator = DatabaseAnalysis (ReflectionActivator), Services = [Rhetos.DatabaseGenerator.DatabaseAnalysis], Lifetime = Autofac.Core.Lifetime.CurrentScopeLifetime, Sharing = None, Ownership = OwnedByLifetimeScope
+Activator = DatabaseCleaner (ReflectionActivator), Services = [Rhetos.Deployment.DatabaseCleaner], Lifetime = Autofac.Core.Lifetime.CurrentScopeLifetime, Sharing = None, Ownership = OwnedByLifetimeScope
+Activator = DatabaseDeployment (ReflectionActivator), Services = [Rhetos.Deployment.DatabaseDeployment], Lifetime = Autofac.Core.Lifetime.CurrentScopeLifetime, Sharing = None, Ownership = OwnedByLifetimeScope
+Activator = DatabaseGenerator (ReflectionActivator), Services = [Rhetos.DatabaseGenerator.IDatabaseGenerator], Lifetime = Autofac.Core.Lifetime.CurrentScopeLifetime, Sharing = None, Ownership = OwnedByLifetimeScope
+Activator = DatabaseModel (DelegateActivator), Services = [Rhetos.DatabaseGenerator.DatabaseModel], Lifetime = Autofac.Core.Lifetime.RootScopeLifetime, Sharing = Shared, Ownership = OwnedByLifetimeScope
+Activator = DatabaseModelFile (ReflectionActivator), Services = [Rhetos.DatabaseGenerator.DatabaseModelFile], Lifetime = Autofac.Core.Lifetime.CurrentScopeLifetime, Sharing = None, Ownership = OwnedByLifetimeScope
+Activator = DataMigrationScripts (DelegateActivator), Services = [Rhetos.Deployment.DataMigrationScripts], Lifetime = Autofac.Core.Lifetime.RootScopeLifetime, Sharing = Shared, Ownership = OwnedByLifetimeScope
+Activator = DataMigrationScriptsExecuter (ReflectionActivator), Services = [Rhetos.Deployment.DataMigrationScriptsExecuter], Lifetime = Autofac.Core.Lifetime.CurrentScopeLifetime, Sharing = None, Ownership = OwnedByLifetimeScope
+Activator = DataMigrationScriptsFile (ReflectionActivator), Services = [Rhetos.Deployment.DataMigrationScriptsFile], Lifetime = Autofac.Core.Lifetime.CurrentScopeLifetime, Sharing = None, Ownership = OwnedByLifetimeScope
+Activator = DbUpdateOptions (DelegateActivator), Services = [Rhetos.Utilities.DbUpdateOptions], Lifetime = Autofac.Core.Lifetime.RootScopeLifetime, Sharing = Shared, Ownership = OwnedByLifetimeScope
+Activator = DelayedLogProvider (ReflectionActivator), Services = [Rhetos.Utilities.IDelayedLogProvider], Lifetime = Autofac.Core.Lifetime.RootScopeLifetime, Sharing = Shared, Ownership = OwnedByLifetimeScope
+Activator = FilesUtility (ReflectionActivator), Services = [Rhetos.Utilities.FilesUtility], Lifetime = Autofac.Core.Lifetime.RootScopeLifetime, Sharing = Shared, Ownership = OwnedByLifetimeScope
+Activator = LifetimeScope (DelegateActivator), Services = [Autofac.ILifetimeScope, Autofac.IComponentContext], Lifetime = Autofac.Core.Lifetime.CurrentScopeLifetime, Sharing = Shared, Ownership = ExternallyOwned
+Activator = LoggingOptions (DelegateActivator), Services = [Rhetos.Utilities.LoggingOptions], Lifetime = Autofac.Core.Lifetime.RootScopeLifetime, Sharing = Shared, Ownership = OwnedByLifetimeScope
+Activator = MsSqlExecuter (ReflectionActivator), Services = [Rhetos.Utilities.ISqlExecuter], Lifetime = Autofac.Core.Lifetime.CurrentScopeLifetime, Sharing = Shared, Ownership = OwnedByLifetimeScope
+Activator = MsSqlUtility (ReflectionActivator), Services = [Rhetos.Utilities.ISqlUtility], Lifetime = Autofac.Core.Lifetime.CurrentScopeLifetime, Sharing = Shared, Ownership = OwnedByLifetimeScope
+Activator = NLogProvider (ReflectionActivator), Services = [Rhetos.Logging.ILogProvider], Lifetime = Autofac.Core.Lifetime.RootScopeLifetime, Sharing = Shared, Ownership = OwnedByLifetimeScope
+Activator = NullUserInfo (ReflectionActivator), Services = [Rhetos.Utilities.IUserInfo], Lifetime = Autofac.Core.Lifetime.CurrentScopeLifetime, Sharing = None, Ownership = OwnedByLifetimeScope
+Activator = RhetosAppEnvironment (DelegateActivator), Services = [Rhetos.Utilities.RhetosAppEnvironment], Lifetime = Autofac.Core.Lifetime.RootScopeLifetime, Sharing = Shared, Ownership = OwnedByLifetimeScope
+Activator = RhetosAppOptions (DelegateActivator), Services = [Rhetos.Utilities.RhetosAppOptions, Rhetos.Utilities.IAssetsOptions], Lifetime = Autofac.Core.Lifetime.RootScopeLifetime, Sharing = Shared, Ownership = OwnedByLifetimeScope
+Activator = SqlTransactionBatches (ReflectionActivator), Services = [Rhetos.Utilities.SqlTransactionBatches], Lifetime = Autofac.Core.Lifetime.CurrentScopeLifetime, Sharing = Shared, Ownership = OwnedByLifetimeScope
+Activator = SqlTransactionBatchesOptions (DelegateActivator), Services = [Rhetos.Utilities.SqlTransactionBatchesOptions], Lifetime = Autofac.Core.Lifetime.CurrentScopeLifetime, Sharing = Shared, Ownership = OwnedByLifetimeScope
+Activator = TestSecurityUserInfo (ReflectionActivator), Services = [Rhetos.Utilities.IUserInfo], Lifetime = Autofac.Core.Lifetime.CurrentScopeLifetime, Sharing = None, Ownership = OwnedByLifetimeScope
+Activator = XmlUtility (ReflectionActivator), Services = [Rhetos.Utilities.XmlUtility], Lifetime = Autofac.Core.Lifetime.RootScopeLifetime, Sharing = Shared, Ownership = OwnedByLifetimeScope";
+
+        const string _expectedRegistrationsRuntimeWithInitialization =
+@"Activator = AppSecurityOptions (DelegateActivator), Services = [Rhetos.Utilities.AppSecurityOptions], Lifetime = Autofac.Core.Lifetime.RootScopeLifetime, Sharing = Shared, Ownership = OwnedByLifetimeScope
+Activator = AuthorizationManager (ReflectionActivator), Services = [Rhetos.Security.IAuthorizationManager], Lifetime = Autofac.Core.Lifetime.CurrentScopeLifetime, Sharing = Shared, Ownership = OwnedByLifetimeScope
+Activator = ConceptMetadata (ReflectionActivator), Services = [Rhetos.Dsl.ConceptMetadata], Lifetime = Autofac.Core.Lifetime.RootScopeLifetime, Sharing = Shared, Ownership = OwnedByLifetimeScope
+Activator = ConfigurationProvider (ProvidedInstanceActivator), Services = [Rhetos.Utilities.IConfiguration], Lifetime = Autofac.Core.Lifetime.RootScopeLifetime, Sharing = Shared, Ownership = OwnedByLifetimeScope
+Activator = ConnectionString (ProvidedInstanceActivator), Services = [Rhetos.Utilities.ConnectionString], Lifetime = Autofac.Core.Lifetime.RootScopeLifetime, Sharing = Shared, Ownership = OwnedByLifetimeScope
+Activator = DbUpdateOptions (DelegateActivator), Services = [Rhetos.Utilities.DbUpdateOptions], Lifetime = Autofac.Core.Lifetime.RootScopeLifetime, Sharing = Shared, Ownership = OwnedByLifetimeScope
+Activator = DelayedLogProvider (ReflectionActivator), Services = [Rhetos.Utilities.IDelayedLogProvider], Lifetime = Autofac.Core.Lifetime.RootScopeLifetime, Sharing = Shared, Ownership = OwnedByLifetimeScope
+Activator = DomLoader (ReflectionActivator), Services = [Rhetos.Dom.IDomainObjectModel], Lifetime = Autofac.Core.Lifetime.RootScopeLifetime, Sharing = Shared, Ownership = OwnedByLifetimeScope
+Activator = DslContainer (ReflectionActivator), Services = [Rhetos.Dsl.DslContainer], Lifetime = Autofac.Core.Lifetime.CurrentScopeLifetime, Sharing = None, Ownership = OwnedByLifetimeScope
+Activator = DslModelFile (ReflectionActivator), Services = [Rhetos.Dsl.IDslModel], Lifetime = Autofac.Core.Lifetime.RootScopeLifetime, Sharing = Shared, Ownership = OwnedByLifetimeScope
+Activator = DslModelIndexByReference (ReflectionActivator), Services = [Rhetos.Dsl.IDslModelIndex], Lifetime = Autofac.Core.Lifetime.CurrentScopeLifetime, Sharing = None, Ownership = OwnedByLifetimeScope
+Activator = DslModelIndexByType (ReflectionActivator), Services = [Rhetos.Dsl.IDslModelIndex], Lifetime = Autofac.Core.Lifetime.CurrentScopeLifetime, Sharing = None, Ownership = OwnedByLifetimeScope
+Activator = EfMappingViewCacheFactory (ReflectionActivator), Services = [Rhetos.Persistence.EfMappingViewCacheFactory], Lifetime = Autofac.Core.Lifetime.RootScopeLifetime, Sharing = Shared, Ownership = OwnedByLifetimeScope
+Activator = EfMappingViewsFileStore (ReflectionActivator), Services = [Rhetos.Persistence.EfMappingViewsFileStore], Lifetime = Autofac.Core.Lifetime.RootScopeLifetime, Sharing = Shared, Ownership = OwnedByLifetimeScope
+Activator = EfMappingViewsInitializer (ReflectionActivator), Services = [Rhetos.Persistence.EfMappingViewsInitializer], Lifetime = Autofac.Core.Lifetime.RootScopeLifetime, Sharing = Shared, Ownership = OwnedByLifetimeScope
+Activator = FilesUtility (ReflectionActivator), Services = [Rhetos.Utilities.FilesUtility], Lifetime = Autofac.Core.Lifetime.RootScopeLifetime, Sharing = Shared, Ownership = OwnedByLifetimeScope
+Activator = InstalledPackages (DelegateActivator), Services = [Rhetos.Deployment.InstalledPackages, Rhetos.Deployment.IInstalledPackages], Lifetime = Autofac.Core.Lifetime.RootScopeLifetime, Sharing = Shared, Ownership = OwnedByLifetimeScope
+Activator = InstalledPackagesProvider (ReflectionActivator), Services = [Rhetos.Deployment.InstalledPackagesProvider], Lifetime = Autofac.Core.Lifetime.CurrentScopeLifetime, Sharing = None, Ownership = OwnedByLifetimeScope
+Activator = LifetimeScope (DelegateActivator), Services = [Autofac.ILifetimeScope, Autofac.IComponentContext], Lifetime = Autofac.Core.Lifetime.CurrentScopeLifetime, Sharing = Shared, Ownership = ExternallyOwned
+Activator = LoggingOptions (DelegateActivator), Services = [Rhetos.Utilities.LoggingOptions], Lifetime = Autofac.Core.Lifetime.RootScopeLifetime, Sharing = Shared, Ownership = OwnedByLifetimeScope
+Activator = MsSqlExecuter (ReflectionActivator), Services = [Rhetos.Utilities.ISqlExecuter], Lifetime = Autofac.Core.Lifetime.CurrentScopeLifetime, Sharing = Shared, Ownership = OwnedByLifetimeScope
+Activator = MsSqlUtility (ReflectionActivator), Services = [Rhetos.Utilities.ISqlUtility], Lifetime = Autofac.Core.Lifetime.CurrentScopeLifetime, Sharing = Shared, Ownership = OwnedByLifetimeScope
+Activator = NLogProvider (ReflectionActivator), Services = [Rhetos.Logging.ILogProvider], Lifetime = Autofac.Core.Lifetime.RootScopeLifetime, Sharing = Shared, Ownership = OwnedByLifetimeScope
+Activator = NoLocalizer (ReflectionActivator), Services = [Rhetos.Utilities.ILocalizer], Lifetime = Autofac.Core.Lifetime.RootScopeLifetime, Sharing = Shared, Ownership = OwnedByLifetimeScope
+Activator = NullAuthorizationProvider (ReflectionActivator), Services = [Rhetos.Security.IAuthorizationProvider], Lifetime = Autofac.Core.Lifetime.CurrentScopeLifetime, Sharing = None, Ownership = OwnedByLifetimeScope
+Activator = PersistenceTransaction (ReflectionActivator), Services = [Rhetos.Persistence.IPersistenceTransaction], Lifetime = Autofac.Core.Lifetime.CurrentScopeLifetime, Sharing = Shared, Ownership = OwnedByLifetimeScope
+Activator = ProcessingEngine (ReflectionActivator), Services = [Rhetos.Processing.IProcessingEngine], Lifetime = Autofac.Core.Lifetime.CurrentScopeLifetime, Sharing = None, Ownership = OwnedByLifetimeScope
+Activator = ProcessUserInfo (ReflectionActivator), Services = [Rhetos.Utilities.IUserInfo], Lifetime = Autofac.Core.Lifetime.CurrentScopeLifetime, Sharing = None, Ownership = OwnedByLifetimeScope
+Activator = RhetosAppEnvironment (DelegateActivator), Services = [Rhetos.Utilities.RhetosAppEnvironment], Lifetime = Autofac.Core.Lifetime.RootScopeLifetime, Sharing = Shared, Ownership = OwnedByLifetimeScope
+Activator = RhetosAppOptions (DelegateActivator), Services = [Rhetos.Utilities.RhetosAppOptions, Rhetos.Utilities.IAssetsOptions], Lifetime = Autofac.Core.Lifetime.RootScopeLifetime, Sharing = Shared, Ownership = OwnedByLifetimeScope
+Activator = SqlTransactionBatches (ReflectionActivator), Services = [Rhetos.Utilities.SqlTransactionBatches], Lifetime = Autofac.Core.Lifetime.CurrentScopeLifetime, Sharing = Shared, Ownership = OwnedByLifetimeScope
+Activator = SqlTransactionBatchesOptions (DelegateActivator), Services = [Rhetos.Utilities.SqlTransactionBatchesOptions], Lifetime = Autofac.Core.Lifetime.CurrentScopeLifetime, Sharing = Shared, Ownership = OwnedByLifetimeScope
+Activator = TestSecurityUserInfo (ReflectionActivator), Services = [Rhetos.Utilities.IUserInfo], Lifetime = Autofac.Core.Lifetime.CurrentScopeLifetime, Sharing = None, Ownership = OwnedByLifetimeScope
+Activator = XmlDataTypeProvider (ReflectionActivator), Services = [Rhetos.Processing.IDataTypeProvider], Lifetime = Autofac.Core.Lifetime.RootScopeLifetime, Sharing = Shared, Ownership = OwnedByLifetimeScope
+Activator = XmlUtility (ReflectionActivator), Services = [Rhetos.Utilities.XmlUtility], Lifetime = Autofac.Core.Lifetime.RootScopeLifetime, Sharing = Shared, Ownership = OwnedByLifetimeScope";
+    }
+}