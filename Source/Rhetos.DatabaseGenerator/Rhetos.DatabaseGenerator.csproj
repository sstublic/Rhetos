--- conflicted
+++ resolved
@@ -1,195 +1,193 @@
-﻿<?xml version="1.0" encoding="utf-8"?>
-<Project ToolsVersion="12.0" DefaultTargets="Build" xmlns="http://schemas.microsoft.com/developer/msbuild/2003">
-  <PropertyGroup>
-    <Configuration Condition=" '$(Configuration)' == '' ">Debug</Configuration>
-    <Platform Condition=" '$(Platform)' == '' ">AnyCPU</Platform>
-    <ProductVersion>8.0.30703</ProductVersion>
-    <SchemaVersion>2.0</SchemaVersion>
-    <ProjectGuid>{237EA20F-0BD0-45A7-BE7A-8A43E58306A2}</ProjectGuid>
-    <OutputType>Library</OutputType>
-    <AppDesignerFolder>Properties</AppDesignerFolder>
-    <RootNamespace>Rhetos.DatabaseGenerator</RootNamespace>
-    <AssemblyName>Rhetos.DatabaseGenerator</AssemblyName>
-    <TargetFrameworkVersion>v4.7.2</TargetFrameworkVersion>
-    <FileAlignment>512</FileAlignment>
-    <SccProjectName>
-    </SccProjectName>
-    <SccLocalPath>
-    </SccLocalPath>
-    <SccAuxPath>
-    </SccAuxPath>
-    <SccProvider>
-    </SccProvider>
-    <TargetFrameworkProfile />
-  </PropertyGroup>
-  <PropertyGroup Condition=" '$(Configuration)|$(Platform)' == 'Debug|AnyCPU' ">
-    <DebugSymbols>true</DebugSymbols>
-    <DebugType>full</DebugType>
-    <Optimize>false</Optimize>
-    <OutputPath>bin\Debug\</OutputPath>
-    <DefineConstants>DEBUG;TRACE</DefineConstants>
-    <ErrorReport>prompt</ErrorReport>
-    <WarningLevel>4</WarningLevel>
-    <CodeAnalysisRuleSet>AllRules.ruleset</CodeAnalysisRuleSet>
-    <CodeContractsEnableRuntimeChecking>False</CodeContractsEnableRuntimeChecking>
-    <CodeContractsRuntimeOnlyPublicSurface>False</CodeContractsRuntimeOnlyPublicSurface>
-    <CodeContractsRuntimeThrowOnFailure>False</CodeContractsRuntimeThrowOnFailure>
-    <CodeContractsRuntimeCallSiteRequires>False</CodeContractsRuntimeCallSiteRequires>
-    <CodeContractsRunCodeAnalysis>False</CodeContractsRunCodeAnalysis>
-    <CodeContractsNonNullObligations>True</CodeContractsNonNullObligations>
-    <CodeContractsBoundsObligations>True</CodeContractsBoundsObligations>
-    <CodeContractsArithmeticObligations>True</CodeContractsArithmeticObligations>
-    <CodeContractsRedundantAssumptions>True</CodeContractsRedundantAssumptions>
-    <CodeContractsRunInBackground>True</CodeContractsRunInBackground>
-    <CodeContractsShowSquigglies>True</CodeContractsShowSquigglies>
-    <CodeContractsUseBaseLine>False</CodeContractsUseBaseLine>
-    <CodeContractsEmitXMLDocs>False</CodeContractsEmitXMLDocs>
-    <CodeContractsCustomRewriterAssembly />
-    <CodeContractsCustomRewriterClass />
-    <CodeContractsLibPaths />
-    <CodeContractsPlatformPath />
-    <CodeContractsExtraAnalysisOptions />
-    <CodeContractsBaseLineFile />
-    <CodeContractsRuntimeCheckingLevel>Full</CodeContractsRuntimeCheckingLevel>
-    <CodeContractsReferenceAssembly>%28none%29</CodeContractsReferenceAssembly>
-    <Prefer32Bit>false</Prefer32Bit>
-    <DocumentationFile>bin\Debug\Rhetos.DatabaseGenerator.xml</DocumentationFile>
-    <NoWarn>1591,1573</NoWarn>
-  </PropertyGroup>
-  <PropertyGroup Condition=" '$(Configuration)|$(Platform)' == 'Release|AnyCPU' ">
-    <DebugType>pdbonly</DebugType>
-    <Optimize>true</Optimize>
-    <OutputPath>bin\Release\</OutputPath>
-    <DefineConstants>TRACE</DefineConstants>
-    <ErrorReport>prompt</ErrorReport>
-    <WarningLevel>4</WarningLevel>
-    <Prefer32Bit>false</Prefer32Bit>
-    <DocumentationFile>bin\Release\Rhetos.DatabaseGenerator.xml</DocumentationFile>
-    <NoWarn>1591,1573</NoWarn>
-  </PropertyGroup>
-  <PropertyGroup Condition="'$(Configuration)|$(Platform)' == 'CodeAnalysis|AnyCPU'">
-    <DebugSymbols>true</DebugSymbols>
-    <OutputPath>bin\CodeAnalysis\</OutputPath>
-    <DefineConstants>DEBUG;TRACE</DefineConstants>
-    <DebugType>full</DebugType>
-    <PlatformTarget>AnyCPU</PlatformTarget>
-    <CodeAnalysisLogFile>bin\Debug\Rhetos.DatabaseGenerator.dll.CodeAnalysisLog.xml</CodeAnalysisLogFile>
-    <CodeAnalysisInputAssembly>bin\CodeAnalysis\Rhetos.DatabaseGenerator.dll</CodeAnalysisInputAssembly>
-    <CodeAnalysisUseTypeNameInSuppression>true</CodeAnalysisUseTypeNameInSuppression>
-    <CodeAnalysisModuleSuppressionsFile>GlobalSuppressions.cs</CodeAnalysisModuleSuppressionsFile>
-    <ErrorReport>prompt</ErrorReport>
-    <CodeAnalysisRuleSet>AllRules.ruleset</CodeAnalysisRuleSet>
-    <CodeAnalysisRuleSetDirectories>;C:\Program Files\Microsoft Visual Studio 10.0\Team Tools\Static Analysis Tools\\Rule Sets</CodeAnalysisRuleSetDirectories>
-    <CodeAnalysisIgnoreBuiltInRuleSets>false</CodeAnalysisIgnoreBuiltInRuleSets>
-    <CodeAnalysisRuleDirectories>;C:\Program Files\Microsoft Visual Studio 10.0\Team Tools\Static Analysis Tools\FxCop\\Rules</CodeAnalysisRuleDirectories>
-    <CodeAnalysisIgnoreBuiltInRules>true</CodeAnalysisIgnoreBuiltInRules>
-    <CodeContractsEnableRuntimeChecking>False</CodeContractsEnableRuntimeChecking>
-    <CodeContractsRuntimeOnlyPublicSurface>False</CodeContractsRuntimeOnlyPublicSurface>
-    <CodeContractsRuntimeThrowOnFailure>False</CodeContractsRuntimeThrowOnFailure>
-    <CodeContractsRuntimeCallSiteRequires>False</CodeContractsRuntimeCallSiteRequires>
-    <CodeContractsRunCodeAnalysis>True</CodeContractsRunCodeAnalysis>
-    <CodeContractsNonNullObligations>True</CodeContractsNonNullObligations>
-    <CodeContractsBoundsObligations>True</CodeContractsBoundsObligations>
-    <CodeContractsArithmeticObligations>True</CodeContractsArithmeticObligations>
-    <CodeContractsRedundantAssumptions>True</CodeContractsRedundantAssumptions>
-    <CodeContractsRunInBackground>True</CodeContractsRunInBackground>
-    <CodeContractsShowSquigglies>True</CodeContractsShowSquigglies>
-    <CodeContractsUseBaseLine>False</CodeContractsUseBaseLine>
-    <CodeContractsEmitXMLDocs>False</CodeContractsEmitXMLDocs>
-    <CodeContractsCustomRewriterAssembly />
-    <CodeContractsCustomRewriterClass />
-    <CodeContractsLibPaths />
-    <CodeContractsPlatformPath />
-    <CodeContractsExtraAnalysisOptions />
-    <CodeContractsBaseLineFile />
-    <CodeContractsRuntimeCheckingLevel>Full</CodeContractsRuntimeCheckingLevel>
-    <CodeContractsReferenceAssembly>Build</CodeContractsReferenceAssembly>
-    <Prefer32Bit>false</Prefer32Bit>
-  </PropertyGroup>
-  <ItemGroup>
-    <Reference Include="Newtonsoft.Json">
-      <HintPath>..\..\packages\Newtonsoft.Json.12.0.2\lib\net45\Newtonsoft.Json.dll</HintPath>
-    </Reference>
-    <Reference Include="System" />
-    <Reference Include="System.ComponentModel.Composition" />
-    <Reference Include="System.Core" />
-    <Reference Include="System.Xml.Linq" />
-    <Reference Include="System.Data.DataSetExtensions" />
-    <Reference Include="Microsoft.CSharp" />
-    <Reference Include="System.Data" />
-    <Reference Include="System.Xml" />
-  </ItemGroup>
-  <ItemGroup>
-    <Compile Include="ConceptApplicationDependency.cs" />
-    <Compile Include="ConceptApplication.cs" />
-<<<<<<< HEAD
-    <Compile Include="DatabaseModelBuilder.cs" />
-=======
-    <Compile Include="ConceptDataMigrationGenerator.cs" />
->>>>>>> 38f51d93
-    <Compile Include="DataMigrationScriptBuilder.cs" />
-    <Compile Include="ConceptDataMigrationExecuter.cs" />
-    <Compile Include="DataMigrationScriptUtility.cs" />
-    <Compile Include="IConceptApplicationRepository.cs" />
-    <Compile Include="IDatabaseModel.cs" />
-    <Compile Include="DatabaseGenerator.cs" />
-    <Compile Include="ConceptApplicationRepository.cs" />
-    <Compile Include="Dependency.cs" />
-    <Compile Include="NewConceptApplication.cs" />
-    <Compile Include="NullImplementation.cs" />
-    <Compile Include="Properties\AssemblyInfo.cs" />
-    <Compile Include="..\Rhetos\Properties\GlobalAssemblyInfo.cs">
-      <Link>Properties\GlobalAssemblyInfo.cs</Link>
-    </Compile>
-    <Compile Include="Sql.cs" />
-  </ItemGroup>
-  <ItemGroup>
-    <ProjectReference Include="..\Rhetos.Utilities\Rhetos.Utilities.csproj">
-      <Project>{71E63722-57BC-41DF-9FF5-57ECC67E4BC1}</Project>
-      <Name>Rhetos.Utilities</Name>
-    </ProjectReference>
-    <ProjectReference Include="..\Rhetos.Compiler.Interfaces\Rhetos.Compiler.Interfaces.csproj">
-      <Project>{FCAD7F9A-4C31-4D5A-8699-C291AE09D006}</Project>
-      <Name>Rhetos.Compiler.Interfaces</Name>
-    </ProjectReference>
-    <ProjectReference Include="..\Rhetos.Compiler\Rhetos.Compiler.csproj">
-      <Project>{C0DC3D80-A1FE-46FA-8B97-5B80962687FB}</Project>
-      <Name>Rhetos.Compiler</Name>
-    </ProjectReference>
-    <ProjectReference Include="..\Rhetos.DatabaseGenerator.Interfaces\Rhetos.DatabaseGenerator.Interfaces.csproj">
-      <Project>{CA29D948-78B1-42D9-8E24-D2811E355F5A}</Project>
-      <Name>Rhetos.DatabaseGenerator.Interfaces</Name>
-    </ProjectReference>
-    <ProjectReference Include="..\Rhetos.Dsl.Interfaces\Rhetos.Dsl.Interfaces.csproj">
-      <Project>{F4ACD412-2782-4191-8708-C7AE99B0CEE9}</Project>
-      <Name>Rhetos.Dsl.Interfaces</Name>
-    </ProjectReference>
-    <ProjectReference Include="..\Rhetos.Extensibility.Interfaces\Rhetos.Extensibility.Interfaces.csproj">
-      <Project>{DDC73F5F-BB0E-4944-92CC-4AC937398499}</Project>
-      <Name>Rhetos.Extensibility.Interfaces</Name>
-    </ProjectReference>
-    <ProjectReference Include="..\Rhetos.Logging.Interfaces\Rhetos.Logging.Interfaces.csproj">
-      <Project>{BB7E5668-1B43-4FCE-A832-444CC57FEE80}</Project>
-      <Name>Rhetos.Logging.Interfaces</Name>
-    </ProjectReference>
-  </ItemGroup>
-  <ItemGroup>
-    <EmbeddedResource Include="Sql.MsSql.resx">
-      <SubType>Designer</SubType>
-    </EmbeddedResource>
-    <EmbeddedResource Include="Sql.Oracle.resx">
-      <SubType>Designer</SubType>
-    </EmbeddedResource>
-  </ItemGroup>
-  <ItemGroup>
-    <None Include="packages.config" />
-  </ItemGroup>
-  <Import Project="$(MSBuildToolsPath)\Microsoft.CSharp.targets" />
-  <!-- To modify your build process, add your task inside one of the targets below and uncomment it. 
-       Other similar extension points exist, see Microsoft.Common.targets.
-  <Target Name="BeforeBuild">
-  </Target>
-  <Target Name="AfterBuild">
-  </Target>
-  -->
+﻿<?xml version="1.0" encoding="utf-8"?>
+<Project ToolsVersion="12.0" DefaultTargets="Build" xmlns="http://schemas.microsoft.com/developer/msbuild/2003">
+  <PropertyGroup>
+    <Configuration Condition=" '$(Configuration)' == '' ">Debug</Configuration>
+    <Platform Condition=" '$(Platform)' == '' ">AnyCPU</Platform>
+    <ProductVersion>8.0.30703</ProductVersion>
+    <SchemaVersion>2.0</SchemaVersion>
+    <ProjectGuid>{237EA20F-0BD0-45A7-BE7A-8A43E58306A2}</ProjectGuid>
+    <OutputType>Library</OutputType>
+    <AppDesignerFolder>Properties</AppDesignerFolder>
+    <RootNamespace>Rhetos.DatabaseGenerator</RootNamespace>
+    <AssemblyName>Rhetos.DatabaseGenerator</AssemblyName>
+    <TargetFrameworkVersion>v4.7.2</TargetFrameworkVersion>
+    <FileAlignment>512</FileAlignment>
+    <SccProjectName>
+    </SccProjectName>
+    <SccLocalPath>
+    </SccLocalPath>
+    <SccAuxPath>
+    </SccAuxPath>
+    <SccProvider>
+    </SccProvider>
+    <TargetFrameworkProfile />
+  </PropertyGroup>
+  <PropertyGroup Condition=" '$(Configuration)|$(Platform)' == 'Debug|AnyCPU' ">
+    <DebugSymbols>true</DebugSymbols>
+    <DebugType>full</DebugType>
+    <Optimize>false</Optimize>
+    <OutputPath>bin\Debug\</OutputPath>
+    <DefineConstants>DEBUG;TRACE</DefineConstants>
+    <ErrorReport>prompt</ErrorReport>
+    <WarningLevel>4</WarningLevel>
+    <CodeAnalysisRuleSet>AllRules.ruleset</CodeAnalysisRuleSet>
+    <CodeContractsEnableRuntimeChecking>False</CodeContractsEnableRuntimeChecking>
+    <CodeContractsRuntimeOnlyPublicSurface>False</CodeContractsRuntimeOnlyPublicSurface>
+    <CodeContractsRuntimeThrowOnFailure>False</CodeContractsRuntimeThrowOnFailure>
+    <CodeContractsRuntimeCallSiteRequires>False</CodeContractsRuntimeCallSiteRequires>
+    <CodeContractsRunCodeAnalysis>False</CodeContractsRunCodeAnalysis>
+    <CodeContractsNonNullObligations>True</CodeContractsNonNullObligations>
+    <CodeContractsBoundsObligations>True</CodeContractsBoundsObligations>
+    <CodeContractsArithmeticObligations>True</CodeContractsArithmeticObligations>
+    <CodeContractsRedundantAssumptions>True</CodeContractsRedundantAssumptions>
+    <CodeContractsRunInBackground>True</CodeContractsRunInBackground>
+    <CodeContractsShowSquigglies>True</CodeContractsShowSquigglies>
+    <CodeContractsUseBaseLine>False</CodeContractsUseBaseLine>
+    <CodeContractsEmitXMLDocs>False</CodeContractsEmitXMLDocs>
+    <CodeContractsCustomRewriterAssembly />
+    <CodeContractsCustomRewriterClass />
+    <CodeContractsLibPaths />
+    <CodeContractsPlatformPath />
+    <CodeContractsExtraAnalysisOptions />
+    <CodeContractsBaseLineFile />
+    <CodeContractsRuntimeCheckingLevel>Full</CodeContractsRuntimeCheckingLevel>
+    <CodeContractsReferenceAssembly>%28none%29</CodeContractsReferenceAssembly>
+    <Prefer32Bit>false</Prefer32Bit>
+    <DocumentationFile>bin\Debug\Rhetos.DatabaseGenerator.xml</DocumentationFile>
+    <NoWarn>1591,1573</NoWarn>
+  </PropertyGroup>
+  <PropertyGroup Condition=" '$(Configuration)|$(Platform)' == 'Release|AnyCPU' ">
+    <DebugType>pdbonly</DebugType>
+    <Optimize>true</Optimize>
+    <OutputPath>bin\Release\</OutputPath>
+    <DefineConstants>TRACE</DefineConstants>
+    <ErrorReport>prompt</ErrorReport>
+    <WarningLevel>4</WarningLevel>
+    <Prefer32Bit>false</Prefer32Bit>
+    <DocumentationFile>bin\Release\Rhetos.DatabaseGenerator.xml</DocumentationFile>
+    <NoWarn>1591,1573</NoWarn>
+  </PropertyGroup>
+  <PropertyGroup Condition="'$(Configuration)|$(Platform)' == 'CodeAnalysis|AnyCPU'">
+    <DebugSymbols>true</DebugSymbols>
+    <OutputPath>bin\CodeAnalysis\</OutputPath>
+    <DefineConstants>DEBUG;TRACE</DefineConstants>
+    <DebugType>full</DebugType>
+    <PlatformTarget>AnyCPU</PlatformTarget>
+    <CodeAnalysisLogFile>bin\Debug\Rhetos.DatabaseGenerator.dll.CodeAnalysisLog.xml</CodeAnalysisLogFile>
+    <CodeAnalysisInputAssembly>bin\CodeAnalysis\Rhetos.DatabaseGenerator.dll</CodeAnalysisInputAssembly>
+    <CodeAnalysisUseTypeNameInSuppression>true</CodeAnalysisUseTypeNameInSuppression>
+    <CodeAnalysisModuleSuppressionsFile>GlobalSuppressions.cs</CodeAnalysisModuleSuppressionsFile>
+    <ErrorReport>prompt</ErrorReport>
+    <CodeAnalysisRuleSet>AllRules.ruleset</CodeAnalysisRuleSet>
+    <CodeAnalysisRuleSetDirectories>;C:\Program Files\Microsoft Visual Studio 10.0\Team Tools\Static Analysis Tools\\Rule Sets</CodeAnalysisRuleSetDirectories>
+    <CodeAnalysisIgnoreBuiltInRuleSets>false</CodeAnalysisIgnoreBuiltInRuleSets>
+    <CodeAnalysisRuleDirectories>;C:\Program Files\Microsoft Visual Studio 10.0\Team Tools\Static Analysis Tools\FxCop\\Rules</CodeAnalysisRuleDirectories>
+    <CodeAnalysisIgnoreBuiltInRules>true</CodeAnalysisIgnoreBuiltInRules>
+    <CodeContractsEnableRuntimeChecking>False</CodeContractsEnableRuntimeChecking>
+    <CodeContractsRuntimeOnlyPublicSurface>False</CodeContractsRuntimeOnlyPublicSurface>
+    <CodeContractsRuntimeThrowOnFailure>False</CodeContractsRuntimeThrowOnFailure>
+    <CodeContractsRuntimeCallSiteRequires>False</CodeContractsRuntimeCallSiteRequires>
+    <CodeContractsRunCodeAnalysis>True</CodeContractsRunCodeAnalysis>
+    <CodeContractsNonNullObligations>True</CodeContractsNonNullObligations>
+    <CodeContractsBoundsObligations>True</CodeContractsBoundsObligations>
+    <CodeContractsArithmeticObligations>True</CodeContractsArithmeticObligations>
+    <CodeContractsRedundantAssumptions>True</CodeContractsRedundantAssumptions>
+    <CodeContractsRunInBackground>True</CodeContractsRunInBackground>
+    <CodeContractsShowSquigglies>True</CodeContractsShowSquigglies>
+    <CodeContractsUseBaseLine>False</CodeContractsUseBaseLine>
+    <CodeContractsEmitXMLDocs>False</CodeContractsEmitXMLDocs>
+    <CodeContractsCustomRewriterAssembly />
+    <CodeContractsCustomRewriterClass />
+    <CodeContractsLibPaths />
+    <CodeContractsPlatformPath />
+    <CodeContractsExtraAnalysisOptions />
+    <CodeContractsBaseLineFile />
+    <CodeContractsRuntimeCheckingLevel>Full</CodeContractsRuntimeCheckingLevel>
+    <CodeContractsReferenceAssembly>Build</CodeContractsReferenceAssembly>
+    <Prefer32Bit>false</Prefer32Bit>
+  </PropertyGroup>
+  <ItemGroup>
+    <Reference Include="Newtonsoft.Json">
+      <HintPath>..\..\packages\Newtonsoft.Json.12.0.2\lib\net45\Newtonsoft.Json.dll</HintPath>
+    </Reference>
+    <Reference Include="System" />
+    <Reference Include="System.ComponentModel.Composition" />
+    <Reference Include="System.Core" />
+    <Reference Include="System.Xml.Linq" />
+    <Reference Include="System.Data.DataSetExtensions" />
+    <Reference Include="Microsoft.CSharp" />
+    <Reference Include="System.Data" />
+    <Reference Include="System.Xml" />
+  </ItemGroup>
+  <ItemGroup>
+    <Compile Include="ConceptApplicationDependency.cs" />
+    <Compile Include="ConceptApplication.cs" />
+
+    <Compile Include="DatabaseModelBuilder.cs" />
+    <Compile Include="ConceptDataMigrationGenerator.cs" />
+    <Compile Include="DataMigrationScriptBuilder.cs" />
+    <Compile Include="ConceptDataMigrationExecuter.cs" />
+    <Compile Include="DataMigrationScriptUtility.cs" />
+    <Compile Include="IConceptApplicationRepository.cs" />
+    <Compile Include="IDatabaseModel.cs" />
+    <Compile Include="DatabaseGenerator.cs" />
+    <Compile Include="ConceptApplicationRepository.cs" />
+    <Compile Include="Dependency.cs" />
+    <Compile Include="NewConceptApplication.cs" />
+    <Compile Include="NullImplementation.cs" />
+    <Compile Include="Properties\AssemblyInfo.cs" />
+    <Compile Include="..\Rhetos\Properties\GlobalAssemblyInfo.cs">
+      <Link>Properties\GlobalAssemblyInfo.cs</Link>
+    </Compile>
+    <Compile Include="Sql.cs" />
+  </ItemGroup>
+  <ItemGroup>
+    <ProjectReference Include="..\Rhetos.Utilities\Rhetos.Utilities.csproj">
+      <Project>{71E63722-57BC-41DF-9FF5-57ECC67E4BC1}</Project>
+      <Name>Rhetos.Utilities</Name>
+    </ProjectReference>
+    <ProjectReference Include="..\Rhetos.Compiler.Interfaces\Rhetos.Compiler.Interfaces.csproj">
+      <Project>{FCAD7F9A-4C31-4D5A-8699-C291AE09D006}</Project>
+      <Name>Rhetos.Compiler.Interfaces</Name>
+    </ProjectReference>
+    <ProjectReference Include="..\Rhetos.Compiler\Rhetos.Compiler.csproj">
+      <Project>{C0DC3D80-A1FE-46FA-8B97-5B80962687FB}</Project>
+      <Name>Rhetos.Compiler</Name>
+    </ProjectReference>
+    <ProjectReference Include="..\Rhetos.DatabaseGenerator.Interfaces\Rhetos.DatabaseGenerator.Interfaces.csproj">
+      <Project>{CA29D948-78B1-42D9-8E24-D2811E355F5A}</Project>
+      <Name>Rhetos.DatabaseGenerator.Interfaces</Name>
+    </ProjectReference>
+    <ProjectReference Include="..\Rhetos.Dsl.Interfaces\Rhetos.Dsl.Interfaces.csproj">
+      <Project>{F4ACD412-2782-4191-8708-C7AE99B0CEE9}</Project>
+      <Name>Rhetos.Dsl.Interfaces</Name>
+    </ProjectReference>
+    <ProjectReference Include="..\Rhetos.Extensibility.Interfaces\Rhetos.Extensibility.Interfaces.csproj">
+      <Project>{DDC73F5F-BB0E-4944-92CC-4AC937398499}</Project>
+      <Name>Rhetos.Extensibility.Interfaces</Name>
+    </ProjectReference>
+    <ProjectReference Include="..\Rhetos.Logging.Interfaces\Rhetos.Logging.Interfaces.csproj">
+      <Project>{BB7E5668-1B43-4FCE-A832-444CC57FEE80}</Project>
+      <Name>Rhetos.Logging.Interfaces</Name>
+    </ProjectReference>
+  </ItemGroup>
+  <ItemGroup>
+    <EmbeddedResource Include="Sql.MsSql.resx">
+      <SubType>Designer</SubType>
+    </EmbeddedResource>
+    <EmbeddedResource Include="Sql.Oracle.resx">
+      <SubType>Designer</SubType>
+    </EmbeddedResource>
+  </ItemGroup>
+  <ItemGroup>
+    <None Include="packages.config" />
+  </ItemGroup>
+  <Import Project="$(MSBuildToolsPath)\Microsoft.CSharp.targets" />
+  <!-- To modify your build process, add your task inside one of the targets below and uncomment it. 
+       Other similar extension points exist, see Microsoft.Common.targets.
+  <Target Name="BeforeBuild">
+  </Target>
+  <Target Name="AfterBuild">
+  </Target>
+  -->
 </Project>