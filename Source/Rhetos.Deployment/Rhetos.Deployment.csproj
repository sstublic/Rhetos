﻿<?xml version="1.0" encoding="utf-8"?>
<Project ToolsVersion="12.0" DefaultTargets="Build" xmlns="http://schemas.microsoft.com/developer/msbuild/2003">
  <PropertyGroup>
    <Configuration Condition=" '$(Configuration)' == '' ">Debug</Configuration>
    <Platform Condition=" '$(Platform)' == '' ">AnyCPU</Platform>
    <ProductVersion>8.0.30703</ProductVersion>
    <SchemaVersion>2.0</SchemaVersion>
    <ProjectGuid>{A7328BFA-A009-4F1E-B9A1-B51B2020F45C}</ProjectGuid>
    <OutputType>Library</OutputType>
    <AppDesignerFolder>Properties</AppDesignerFolder>
    <RootNamespace>Rhetos.Deployment</RootNamespace>
    <AssemblyName>Rhetos.Deployment</AssemblyName>
    <TargetFrameworkVersion>v4.7.2</TargetFrameworkVersion>
    <FileAlignment>512</FileAlignment>
    <SccProjectName>
    </SccProjectName>
    <SccLocalPath>
    </SccLocalPath>
    <SccAuxPath>
    </SccAuxPath>
    <SccProvider>
    </SccProvider>
    <SolutionDir Condition="$(SolutionDir) == '' Or $(SolutionDir) == '*Undefined*'">..\..\</SolutionDir>
    <TargetFrameworkProfile />
  </PropertyGroup>
  <PropertyGroup Condition=" '$(Configuration)|$(Platform)' == 'Debug|AnyCPU' ">
    <DebugSymbols>true</DebugSymbols>
    <DebugType>full</DebugType>
    <Optimize>false</Optimize>
    <OutputPath>bin\Debug\</OutputPath>
    <DefineConstants>DEBUG;TRACE</DefineConstants>
    <ErrorReport>prompt</ErrorReport>
    <WarningLevel>4</WarningLevel>
    <Prefer32Bit>false</Prefer32Bit>
    <DocumentationFile>bin\Debug\Rhetos.Deployment.xml</DocumentationFile>
    <NoWarn>1591,1573</NoWarn>
  </PropertyGroup>
  <PropertyGroup Condition=" '$(Configuration)|$(Platform)' == 'Release|AnyCPU' ">
    <DebugType>pdbonly</DebugType>
    <Optimize>true</Optimize>
    <OutputPath>bin\Release\</OutputPath>
    <DefineConstants>TRACE</DefineConstants>
    <ErrorReport>prompt</ErrorReport>
    <WarningLevel>4</WarningLevel>
    <Prefer32Bit>false</Prefer32Bit>
    <DocumentationFile>bin\Release\Rhetos.Deployment.xml</DocumentationFile>
    <NoWarn>1591,1573</NoWarn>
  </PropertyGroup>
  <ItemGroup>
    <Reference Include="Autofac">
      <HintPath>..\..\packages\Autofac.4.9.4\lib\net45\Autofac.dll</HintPath>
      <Private>True</Private>
    </Reference>
    <Reference Include="Microsoft.Web.XmlTransform">
      <HintPath>..\..\packages\Microsoft.Web.Xdt.2.1.1\lib\net40\Microsoft.Web.XmlTransform.dll</HintPath>
    </Reference>
    <Reference Include="Newtonsoft.Json">
      <SpecificVersion>False</SpecificVersion>
      <HintPath>..\..\packages\Newtonsoft.Json.12.0.2\lib\net45\Newtonsoft.Json.dll</HintPath>
    </Reference>
    <Reference Include="NuGet.Core">
      <SpecificVersion>False</SpecificVersion>
      <HintPath>..\..\packages\NuGet.Core.2.14.0\lib\net40-Client\NuGet.Core.dll</HintPath>
    </Reference>
    <Reference Include="System" />
    <Reference Include="System.Configuration" />
    <Reference Include="System.Core" />
    <Reference Include="System.Data.DataSetExtensions" />
    <Reference Include="Microsoft.CSharp" />
    <Reference Include="System.Data" />
    <Reference Include="System.IO.Compression.FileSystem" />
    <Reference Include="System.XML" />
    <Reference Include="System.Xml.Linq" />
    <Reference Include="WindowsBase" />
  </ItemGroup>
  <ItemGroup>
    <Compile Include="DatabaseDeployment.cs" />
    <Compile Include="ApplicationGenerator.cs" />
    <Compile Include="ApplicationInitialization.cs" />
    <Compile Include="ConnectionStringReport.cs" />
    <Compile Include="DataMigrationScript.cs" />
    <Compile Include="DataMigrationScripts.cs" />
    <Compile Include="DataMigrationScriptsFile.cs" />
    <Compile Include="DataMigrationScriptsGenerator.cs" />
    <Compile Include="DeploymentConfiguration.cs" />
<<<<<<< HEAD
    <Compile Include="IDataMigrationScriptsProvider.cs" />
    <Compile Include="InstalledPackagesProvider.cs" />
=======
    <Compile Include="InstalledPackages.cs" />
>>>>>>> f0cbdcfe
    <Compile Include="LoggerForNuget.cs" />
    <Compile Include="PackageDownloaderOptions.cs" />
    <Compile Include="PackageSource.cs" />
    <Compile Include="DatabaseCleaner.cs" />
    <Compile Include="DataMigrationScriptsExecuter.cs" />
    <Compile Include="PackageDownloader.cs" />
    <Compile Include="Properties\AssemblyInfo.cs" />
    <Compile Include="..\Rhetos\Properties\GlobalAssemblyInfo.cs">
      <Link>Properties\GlobalAssemblyInfo.cs</Link>
    </Compile>
    <Compile Include="Sql.cs" />
  </ItemGroup>
  <ItemGroup>
    <ProjectReference Include="..\..\Source\Rhetos.Utilities\Rhetos.Utilities.csproj">
      <Project>{71E63722-57BC-41DF-9FF5-57ECC67E4BC1}</Project>
      <Name>Rhetos.Utilities</Name>
    </ProjectReference>
    <ProjectReference Include="..\..\Source\Rhetos.Dsl.Interfaces\Rhetos.Dsl.Interfaces.csproj">
      <Project>{F4ACD412-2782-4191-8708-C7AE99B0CEE9}</Project>
      <Name>Rhetos.Dsl.Interfaces</Name>
    </ProjectReference>
    <ProjectReference Include="..\..\Source\Rhetos.Logging.Interfaces\Rhetos.Logging.Interfaces.csproj">
      <Project>{BB7E5668-1B43-4FCE-A832-444CC57FEE80}</Project>
      <Name>Rhetos.Logging.Interfaces</Name>
    </ProjectReference>
    <ProjectReference Include="..\Rhetos.DatabaseGenerator.Interfaces\Rhetos.DatabaseGenerator.Interfaces.csproj">
      <Project>{ca29d948-78b1-42d9-8e24-d2811e355f5a}</Project>
      <Name>Rhetos.DatabaseGenerator.Interfaces</Name>
    </ProjectReference>
    <ProjectReference Include="..\Rhetos.Deployment.Interfaces\Rhetos.Deployment.Interfaces.csproj">
      <Project>{945537dc-4af7-4def-b73c-07f19229efe6}</Project>
      <Name>Rhetos.Deployment.Interfaces</Name>
    </ProjectReference>
    <ProjectReference Include="..\Rhetos.Dom.Interfaces\Rhetos.Dom.Interfaces.csproj">
      <Project>{91bdf488-0921-4969-8a53-32169338d8db}</Project>
      <Name>Rhetos.Dom.Interfaces</Name>
    </ProjectReference>
    <ProjectReference Include="..\Rhetos.Extensibility.Interfaces\Rhetos.Extensibility.Interfaces.csproj">
      <Project>{ddc73f5f-bb0e-4944-92cc-4ac937398499}</Project>
      <Name>Rhetos.Extensibility.Interfaces</Name>
    </ProjectReference>
    <ProjectReference Include="..\Rhetos.Logging\Rhetos.Logging.csproj">
      <Project>{8c9f1c24-2d9c-420b-9787-3fcad96c5b3e}</Project>
      <Name>Rhetos.Logging</Name>
    </ProjectReference>
    <ProjectReference Include="..\Rhetos.Persistence.Interfaces\Rhetos.Persistence.Interfaces.csproj">
      <Project>{5E3BBD83-91CB-4FBA-81B2-79A81EC94D70}</Project>
      <Name>Rhetos.Persistence.Interfaces</Name>
    </ProjectReference>
  </ItemGroup>
  <ItemGroup>
    <EmbeddedResource Include="..\..\Source\Database\RhetosDatabase.MsSql.sql">
      <Link>RhetosDatabase.MsSql.sql</Link>
    </EmbeddedResource>
    <EmbeddedResource Include="..\..\Source\Database\RhetosDatabase.Oracle.sql">
      <Link>RhetosDatabase.Oracle.sql</Link>
    </EmbeddedResource>
    <EmbeddedResource Include="Sql.MsSql.resx" />
    <EmbeddedResource Include="Sql.Oracle.resx" />
  </ItemGroup>
  <ItemGroup>
    <None Include="packages.config" />
  </ItemGroup>
  <Import Project="$(MSBuildToolsPath)\Microsoft.CSharp.targets" />
  <!-- To modify your build process, add your task inside one of the targets below and uncomment it. 
       Other similar extension points exist, see Microsoft.Common.targets.
  <Target Name="BeforeBuild">
  </Target>
  <Target Name="AfterBuild">
  </Target>
  -->
</Project><|MERGE_RESOLUTION|>--- conflicted
+++ resolved
@@ -1,163 +1,158 @@
-﻿<?xml version="1.0" encoding="utf-8"?>
-<Project ToolsVersion="12.0" DefaultTargets="Build" xmlns="http://schemas.microsoft.com/developer/msbuild/2003">
-  <PropertyGroup>
-    <Configuration Condition=" '$(Configuration)' == '' ">Debug</Configuration>
-    <Platform Condition=" '$(Platform)' == '' ">AnyCPU</Platform>
-    <ProductVersion>8.0.30703</ProductVersion>
-    <SchemaVersion>2.0</SchemaVersion>
-    <ProjectGuid>{A7328BFA-A009-4F1E-B9A1-B51B2020F45C}</ProjectGuid>
-    <OutputType>Library</OutputType>
-    <AppDesignerFolder>Properties</AppDesignerFolder>
-    <RootNamespace>Rhetos.Deployment</RootNamespace>
-    <AssemblyName>Rhetos.Deployment</AssemblyName>
-    <TargetFrameworkVersion>v4.7.2</TargetFrameworkVersion>
-    <FileAlignment>512</FileAlignment>
-    <SccProjectName>
-    </SccProjectName>
-    <SccLocalPath>
-    </SccLocalPath>
-    <SccAuxPath>
-    </SccAuxPath>
-    <SccProvider>
-    </SccProvider>
-    <SolutionDir Condition="$(SolutionDir) == '' Or $(SolutionDir) == '*Undefined*'">..\..\</SolutionDir>
-    <TargetFrameworkProfile />
-  </PropertyGroup>
-  <PropertyGroup Condition=" '$(Configuration)|$(Platform)' == 'Debug|AnyCPU' ">
-    <DebugSymbols>true</DebugSymbols>
-    <DebugType>full</DebugType>
-    <Optimize>false</Optimize>
-    <OutputPath>bin\Debug\</OutputPath>
-    <DefineConstants>DEBUG;TRACE</DefineConstants>
-    <ErrorReport>prompt</ErrorReport>
-    <WarningLevel>4</WarningLevel>
-    <Prefer32Bit>false</Prefer32Bit>
-    <DocumentationFile>bin\Debug\Rhetos.Deployment.xml</DocumentationFile>
-    <NoWarn>1591,1573</NoWarn>
-  </PropertyGroup>
-  <PropertyGroup Condition=" '$(Configuration)|$(Platform)' == 'Release|AnyCPU' ">
-    <DebugType>pdbonly</DebugType>
-    <Optimize>true</Optimize>
-    <OutputPath>bin\Release\</OutputPath>
-    <DefineConstants>TRACE</DefineConstants>
-    <ErrorReport>prompt</ErrorReport>
-    <WarningLevel>4</WarningLevel>
-    <Prefer32Bit>false</Prefer32Bit>
-    <DocumentationFile>bin\Release\Rhetos.Deployment.xml</DocumentationFile>
-    <NoWarn>1591,1573</NoWarn>
-  </PropertyGroup>
-  <ItemGroup>
-    <Reference Include="Autofac">
-      <HintPath>..\..\packages\Autofac.4.9.4\lib\net45\Autofac.dll</HintPath>
-      <Private>True</Private>
-    </Reference>
-    <Reference Include="Microsoft.Web.XmlTransform">
-      <HintPath>..\..\packages\Microsoft.Web.Xdt.2.1.1\lib\net40\Microsoft.Web.XmlTransform.dll</HintPath>
-    </Reference>
-    <Reference Include="Newtonsoft.Json">
-      <SpecificVersion>False</SpecificVersion>
-      <HintPath>..\..\packages\Newtonsoft.Json.12.0.2\lib\net45\Newtonsoft.Json.dll</HintPath>
-    </Reference>
-    <Reference Include="NuGet.Core">
-      <SpecificVersion>False</SpecificVersion>
-      <HintPath>..\..\packages\NuGet.Core.2.14.0\lib\net40-Client\NuGet.Core.dll</HintPath>
-    </Reference>
-    <Reference Include="System" />
-    <Reference Include="System.Configuration" />
-    <Reference Include="System.Core" />
-    <Reference Include="System.Data.DataSetExtensions" />
-    <Reference Include="Microsoft.CSharp" />
-    <Reference Include="System.Data" />
-    <Reference Include="System.IO.Compression.FileSystem" />
-    <Reference Include="System.XML" />
-    <Reference Include="System.Xml.Linq" />
-    <Reference Include="WindowsBase" />
-  </ItemGroup>
-  <ItemGroup>
-    <Compile Include="DatabaseDeployment.cs" />
-    <Compile Include="ApplicationGenerator.cs" />
-    <Compile Include="ApplicationInitialization.cs" />
-    <Compile Include="ConnectionStringReport.cs" />
-    <Compile Include="DataMigrationScript.cs" />
-    <Compile Include="DataMigrationScripts.cs" />
-    <Compile Include="DataMigrationScriptsFile.cs" />
-    <Compile Include="DataMigrationScriptsGenerator.cs" />
-    <Compile Include="DeploymentConfiguration.cs" />
-<<<<<<< HEAD
-    <Compile Include="IDataMigrationScriptsProvider.cs" />
-    <Compile Include="InstalledPackagesProvider.cs" />
-=======
-    <Compile Include="InstalledPackages.cs" />
->>>>>>> f0cbdcfe
-    <Compile Include="LoggerForNuget.cs" />
-    <Compile Include="PackageDownloaderOptions.cs" />
-    <Compile Include="PackageSource.cs" />
-    <Compile Include="DatabaseCleaner.cs" />
-    <Compile Include="DataMigrationScriptsExecuter.cs" />
-    <Compile Include="PackageDownloader.cs" />
-    <Compile Include="Properties\AssemblyInfo.cs" />
-    <Compile Include="..\Rhetos\Properties\GlobalAssemblyInfo.cs">
-      <Link>Properties\GlobalAssemblyInfo.cs</Link>
-    </Compile>
-    <Compile Include="Sql.cs" />
-  </ItemGroup>
-  <ItemGroup>
-    <ProjectReference Include="..\..\Source\Rhetos.Utilities\Rhetos.Utilities.csproj">
-      <Project>{71E63722-57BC-41DF-9FF5-57ECC67E4BC1}</Project>
-      <Name>Rhetos.Utilities</Name>
-    </ProjectReference>
-    <ProjectReference Include="..\..\Source\Rhetos.Dsl.Interfaces\Rhetos.Dsl.Interfaces.csproj">
-      <Project>{F4ACD412-2782-4191-8708-C7AE99B0CEE9}</Project>
-      <Name>Rhetos.Dsl.Interfaces</Name>
-    </ProjectReference>
-    <ProjectReference Include="..\..\Source\Rhetos.Logging.Interfaces\Rhetos.Logging.Interfaces.csproj">
-      <Project>{BB7E5668-1B43-4FCE-A832-444CC57FEE80}</Project>
-      <Name>Rhetos.Logging.Interfaces</Name>
-    </ProjectReference>
-    <ProjectReference Include="..\Rhetos.DatabaseGenerator.Interfaces\Rhetos.DatabaseGenerator.Interfaces.csproj">
-      <Project>{ca29d948-78b1-42d9-8e24-d2811e355f5a}</Project>
-      <Name>Rhetos.DatabaseGenerator.Interfaces</Name>
-    </ProjectReference>
-    <ProjectReference Include="..\Rhetos.Deployment.Interfaces\Rhetos.Deployment.Interfaces.csproj">
-      <Project>{945537dc-4af7-4def-b73c-07f19229efe6}</Project>
-      <Name>Rhetos.Deployment.Interfaces</Name>
-    </ProjectReference>
-    <ProjectReference Include="..\Rhetos.Dom.Interfaces\Rhetos.Dom.Interfaces.csproj">
-      <Project>{91bdf488-0921-4969-8a53-32169338d8db}</Project>
-      <Name>Rhetos.Dom.Interfaces</Name>
-    </ProjectReference>
-    <ProjectReference Include="..\Rhetos.Extensibility.Interfaces\Rhetos.Extensibility.Interfaces.csproj">
-      <Project>{ddc73f5f-bb0e-4944-92cc-4ac937398499}</Project>
-      <Name>Rhetos.Extensibility.Interfaces</Name>
-    </ProjectReference>
-    <ProjectReference Include="..\Rhetos.Logging\Rhetos.Logging.csproj">
-      <Project>{8c9f1c24-2d9c-420b-9787-3fcad96c5b3e}</Project>
-      <Name>Rhetos.Logging</Name>
-    </ProjectReference>
-    <ProjectReference Include="..\Rhetos.Persistence.Interfaces\Rhetos.Persistence.Interfaces.csproj">
-      <Project>{5E3BBD83-91CB-4FBA-81B2-79A81EC94D70}</Project>
-      <Name>Rhetos.Persistence.Interfaces</Name>
-    </ProjectReference>
-  </ItemGroup>
-  <ItemGroup>
-    <EmbeddedResource Include="..\..\Source\Database\RhetosDatabase.MsSql.sql">
-      <Link>RhetosDatabase.MsSql.sql</Link>
-    </EmbeddedResource>
-    <EmbeddedResource Include="..\..\Source\Database\RhetosDatabase.Oracle.sql">
-      <Link>RhetosDatabase.Oracle.sql</Link>
-    </EmbeddedResource>
-    <EmbeddedResource Include="Sql.MsSql.resx" />
-    <EmbeddedResource Include="Sql.Oracle.resx" />
-  </ItemGroup>
-  <ItemGroup>
-    <None Include="packages.config" />
-  </ItemGroup>
-  <Import Project="$(MSBuildToolsPath)\Microsoft.CSharp.targets" />
-  <!-- To modify your build process, add your task inside one of the targets below and uncomment it. 
-       Other similar extension points exist, see Microsoft.Common.targets.
-  <Target Name="BeforeBuild">
-  </Target>
-  <Target Name="AfterBuild">
-  </Target>
-  -->
+﻿<?xml version="1.0" encoding="utf-8"?>
+<Project ToolsVersion="12.0" DefaultTargets="Build" xmlns="http://schemas.microsoft.com/developer/msbuild/2003">
+  <PropertyGroup>
+    <Configuration Condition=" '$(Configuration)' == '' ">Debug</Configuration>
+    <Platform Condition=" '$(Platform)' == '' ">AnyCPU</Platform>
+    <ProductVersion>8.0.30703</ProductVersion>
+    <SchemaVersion>2.0</SchemaVersion>
+    <ProjectGuid>{A7328BFA-A009-4F1E-B9A1-B51B2020F45C}</ProjectGuid>
+    <OutputType>Library</OutputType>
+    <AppDesignerFolder>Properties</AppDesignerFolder>
+    <RootNamespace>Rhetos.Deployment</RootNamespace>
+    <AssemblyName>Rhetos.Deployment</AssemblyName>
+    <TargetFrameworkVersion>v4.7.2</TargetFrameworkVersion>
+    <FileAlignment>512</FileAlignment>
+    <SccProjectName>
+    </SccProjectName>
+    <SccLocalPath>
+    </SccLocalPath>
+    <SccAuxPath>
+    </SccAuxPath>
+    <SccProvider>
+    </SccProvider>
+    <SolutionDir Condition="$(SolutionDir) == '' Or $(SolutionDir) == '*Undefined*'">..\..\</SolutionDir>
+    <TargetFrameworkProfile />
+  </PropertyGroup>
+  <PropertyGroup Condition=" '$(Configuration)|$(Platform)' == 'Debug|AnyCPU' ">
+    <DebugSymbols>true</DebugSymbols>
+    <DebugType>full</DebugType>
+    <Optimize>false</Optimize>
+    <OutputPath>bin\Debug\</OutputPath>
+    <DefineConstants>DEBUG;TRACE</DefineConstants>
+    <ErrorReport>prompt</ErrorReport>
+    <WarningLevel>4</WarningLevel>
+    <Prefer32Bit>false</Prefer32Bit>
+    <DocumentationFile>bin\Debug\Rhetos.Deployment.xml</DocumentationFile>
+    <NoWarn>1591,1573</NoWarn>
+  </PropertyGroup>
+  <PropertyGroup Condition=" '$(Configuration)|$(Platform)' == 'Release|AnyCPU' ">
+    <DebugType>pdbonly</DebugType>
+    <Optimize>true</Optimize>
+    <OutputPath>bin\Release\</OutputPath>
+    <DefineConstants>TRACE</DefineConstants>
+    <ErrorReport>prompt</ErrorReport>
+    <WarningLevel>4</WarningLevel>
+    <Prefer32Bit>false</Prefer32Bit>
+    <DocumentationFile>bin\Release\Rhetos.Deployment.xml</DocumentationFile>
+    <NoWarn>1591,1573</NoWarn>
+  </PropertyGroup>
+  <ItemGroup>
+    <Reference Include="Autofac">
+      <HintPath>..\..\packages\Autofac.4.9.4\lib\net45\Autofac.dll</HintPath>
+      <Private>True</Private>
+    </Reference>
+    <Reference Include="Microsoft.Web.XmlTransform">
+      <HintPath>..\..\packages\Microsoft.Web.Xdt.2.1.1\lib\net40\Microsoft.Web.XmlTransform.dll</HintPath>
+    </Reference>
+    <Reference Include="Newtonsoft.Json">
+      <SpecificVersion>False</SpecificVersion>
+      <HintPath>..\..\packages\Newtonsoft.Json.12.0.2\lib\net45\Newtonsoft.Json.dll</HintPath>
+    </Reference>
+    <Reference Include="NuGet.Core">
+      <SpecificVersion>False</SpecificVersion>
+      <HintPath>..\..\packages\NuGet.Core.2.14.0\lib\net40-Client\NuGet.Core.dll</HintPath>
+    </Reference>
+    <Reference Include="System" />
+    <Reference Include="System.Configuration" />
+    <Reference Include="System.Core" />
+    <Reference Include="System.Data.DataSetExtensions" />
+    <Reference Include="Microsoft.CSharp" />
+    <Reference Include="System.Data" />
+    <Reference Include="System.IO.Compression.FileSystem" />
+    <Reference Include="System.XML" />
+    <Reference Include="System.Xml.Linq" />
+    <Reference Include="WindowsBase" />
+  </ItemGroup>
+  <ItemGroup>
+    <Compile Include="DatabaseDeployment.cs" />
+    <Compile Include="ApplicationGenerator.cs" />
+    <Compile Include="ApplicationInitialization.cs" />
+    <Compile Include="ConnectionStringReport.cs" />
+    <Compile Include="DataMigrationScript.cs" />
+    <Compile Include="DataMigrationScripts.cs" />
+    <Compile Include="DataMigrationScriptsFile.cs" />
+    <Compile Include="DataMigrationScriptsGenerator.cs" />
+    <Compile Include="DeploymentConfiguration.cs" />
+    <Compile Include="InstalledPackagesProvider.cs" />
+    <Compile Include="LoggerForNuget.cs" />
+    <Compile Include="PackageDownloaderOptions.cs" />
+    <Compile Include="PackageSource.cs" />
+    <Compile Include="DatabaseCleaner.cs" />
+    <Compile Include="DataMigrationScriptsExecuter.cs" />
+    <Compile Include="PackageDownloader.cs" />
+    <Compile Include="Properties\AssemblyInfo.cs" />
+    <Compile Include="..\Rhetos\Properties\GlobalAssemblyInfo.cs">
+      <Link>Properties\GlobalAssemblyInfo.cs</Link>
+    </Compile>
+    <Compile Include="Sql.cs" />
+  </ItemGroup>
+  <ItemGroup>
+    <ProjectReference Include="..\..\Source\Rhetos.Utilities\Rhetos.Utilities.csproj">
+      <Project>{71E63722-57BC-41DF-9FF5-57ECC67E4BC1}</Project>
+      <Name>Rhetos.Utilities</Name>
+    </ProjectReference>
+    <ProjectReference Include="..\..\Source\Rhetos.Dsl.Interfaces\Rhetos.Dsl.Interfaces.csproj">
+      <Project>{F4ACD412-2782-4191-8708-C7AE99B0CEE9}</Project>
+      <Name>Rhetos.Dsl.Interfaces</Name>
+    </ProjectReference>
+    <ProjectReference Include="..\..\Source\Rhetos.Logging.Interfaces\Rhetos.Logging.Interfaces.csproj">
+      <Project>{BB7E5668-1B43-4FCE-A832-444CC57FEE80}</Project>
+      <Name>Rhetos.Logging.Interfaces</Name>
+    </ProjectReference>
+    <ProjectReference Include="..\Rhetos.DatabaseGenerator.Interfaces\Rhetos.DatabaseGenerator.Interfaces.csproj">
+      <Project>{ca29d948-78b1-42d9-8e24-d2811e355f5a}</Project>
+      <Name>Rhetos.DatabaseGenerator.Interfaces</Name>
+    </ProjectReference>
+    <ProjectReference Include="..\Rhetos.Deployment.Interfaces\Rhetos.Deployment.Interfaces.csproj">
+      <Project>{945537dc-4af7-4def-b73c-07f19229efe6}</Project>
+      <Name>Rhetos.Deployment.Interfaces</Name>
+    </ProjectReference>
+    <ProjectReference Include="..\Rhetos.Dom.Interfaces\Rhetos.Dom.Interfaces.csproj">
+      <Project>{91bdf488-0921-4969-8a53-32169338d8db}</Project>
+      <Name>Rhetos.Dom.Interfaces</Name>
+    </ProjectReference>
+    <ProjectReference Include="..\Rhetos.Extensibility.Interfaces\Rhetos.Extensibility.Interfaces.csproj">
+      <Project>{ddc73f5f-bb0e-4944-92cc-4ac937398499}</Project>
+      <Name>Rhetos.Extensibility.Interfaces</Name>
+    </ProjectReference>
+    <ProjectReference Include="..\Rhetos.Logging\Rhetos.Logging.csproj">
+      <Project>{8c9f1c24-2d9c-420b-9787-3fcad96c5b3e}</Project>
+      <Name>Rhetos.Logging</Name>
+    </ProjectReference>
+    <ProjectReference Include="..\Rhetos.Persistence.Interfaces\Rhetos.Persistence.Interfaces.csproj">
+      <Project>{5E3BBD83-91CB-4FBA-81B2-79A81EC94D70}</Project>
+      <Name>Rhetos.Persistence.Interfaces</Name>
+    </ProjectReference>
+  </ItemGroup>
+  <ItemGroup>
+    <EmbeddedResource Include="..\..\Source\Database\RhetosDatabase.MsSql.sql">
+      <Link>RhetosDatabase.MsSql.sql</Link>
+    </EmbeddedResource>
+    <EmbeddedResource Include="..\..\Source\Database\RhetosDatabase.Oracle.sql">
+      <Link>RhetosDatabase.Oracle.sql</Link>
+    </EmbeddedResource>
+    <EmbeddedResource Include="Sql.MsSql.resx" />
+    <EmbeddedResource Include="Sql.Oracle.resx" />
+  </ItemGroup>
+  <ItemGroup>
+    <None Include="packages.config" />
+  </ItemGroup>
+  <Import Project="$(MSBuildToolsPath)\Microsoft.CSharp.targets" />
+  <!-- To modify your build process, add your task inside one of the targets below and uncomment it. 
+       Other similar extension points exist, see Microsoft.Common.targets.
+  <Target Name="BeforeBuild">
+  </Target>
+  <Target Name="AfterBuild">
+  </Target>
+  -->
 </Project>