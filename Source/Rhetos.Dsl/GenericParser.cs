--- conflicted
+++ resolved
@@ -1,192 +1,185 @@
-﻿/*
-    Copyright (C) 2014 Omega software d.o.o.
-
-    This file is part of Rhetos.
-
-    This program is free software: you can redistribute it and/or modify
-    it under the terms of the GNU Affero General Public License as
-    published by the Free Software Foundation, either version 3 of the
-    License, or (at your option) any later version.
-
-    This program is distributed in the hope that it will be useful,
-    but WITHOUT ANY WARRANTY; without even the implied warranty of
-    MERCHANTABILITY or FITNESS FOR A PARTICULAR PURPOSE.  See the
-    GNU Affero General Public License for more details.
-
-    You should have received a copy of the GNU Affero General Public License
-    along with this program.  If not, see <http://www.gnu.org/licenses/>.
-*/
-
-using Rhetos.Utilities;
-using System;
-using System.Collections.Generic;
-using System.Globalization;
-using System.Linq;
-
-namespace Rhetos.Dsl
-{
-    /// <summary>
-    /// NOTES:
-    /// 1. Parsing is done in the order as the properties are declares in the source.
-    /// 2. It is possible to nest a concept within a parent concept ("module x { entity y; }") or to use it explicitly ("entity x.y;").
-    /// Parent reference is defined by a property that references another concept, marked with <see cref="ConceptParentAttribute"/> or the first property by default.
-    /// Derived concept can override parent property with its own property marked with <see cref="ConceptParentAttribute"/>;
-    /// this allows construction of recursive concepts such as menu items.
-    /// 3. If the parent property type is IConceptInfo interface, not the implementation, it can reference any concept
-    /// but can only be used in the nested form.
-    /// 4. Recursive "parent" property (referencing the same concept type), marked with <see cref="ConceptParentAttribute"/>
-    /// does not have to be the first property to be used in the nested form.
-    /// </summary>
-    public class GenericParser : IConceptParser
-    {
-        private readonly string Keyword;
-        private readonly ConceptMember[] Members;
-        private readonly Type ConceptInfoType;
-        private List<string> Warnings;
-
-        public GenericParser(Type conceptInfoType, string keyword)
-        {
-            ConceptInfoType = conceptInfoType;
-            Keyword = keyword;
-            Members = ConceptMembers.Get(conceptInfoType).ToArray();
-        }
-
-        public virtual ValueOrError<IConceptInfo> Parse(ITokenReader tokenReader, Stack<IConceptInfo> context, out List<string> warnings)
-        {
-            warnings = null;
-            Warnings = null;
-            if (tokenReader.TryRead(Keyword))
-            {
-                var lastConcept = context.Count > 0 ? context.Peek() : null;
-                bool parsedFirstReferenceElement = false;
-                var result = ParseMembers(tokenReader, lastConcept, false, ref parsedFirstReferenceElement);
-                if (!result.IsError)
-                    warnings = Warnings;
-                return result;
-            }
-            else
-                return ValueOrError<IConceptInfo>.CreateError("");
-        }
-
-        private void AddWarning(string warning)
-        {
-            if (Warnings == null)
-                Warnings = new List<string>(1);
-            Warnings.Add(warning);
-        }
-
-<<<<<<< HEAD
-        private ValueOrError<IConceptInfo> ParseMembers(ITokenReader tokenReader, IConceptInfo useLastConcept, bool readingAReference, ref bool parsedFirstReferenceElement)
-=======
-        public event DslParser.OnMemberReadEvent OnMemberRead;
-        private ValueOrError<IConceptInfo> ParseMembers(ITokenReader tokenReader, IConceptInfo lastConcept, bool readingAReference)
->>>>>>> f0c0f90e
-        {
-            IConceptInfo conceptInfo = (IConceptInfo)Activator.CreateInstance(ConceptInfoType);
-            bool firstMember = true;
-
-            var listOfMembers = readingAReference ? Members.Where(m => m.IsKey) : Members.Where(m => m.IsParsable);
-
-            var parentProperty = listOfMembers.LastOrDefault(member => member.IsParentNested)
-                ?? (listOfMembers.First().IsConceptInfo ? listOfMembers.First() : null);
-
-            if (useLastConcept != null && parentProperty == null)
-                return ValueOrError<IConceptInfo>.CreateError($"This concept cannot be nested within {useLastConcept.GetType().Name}. Trying to read {ConceptInfoType.Name}.");
-
-            foreach (ConceptMember member in listOfMembers)
-            {
-<<<<<<< HEAD
-                if (!readingAReference)
-                    parsedFirstReferenceElement = false; // Reset a reference elements group, that should separated by dot.
-
-                var valueOrError = ReadMemberValue(member, tokenReader, member == parentProperty ? useLastConcept : null, firstMember, ref parsedFirstReferenceElement, readingAReference);
-=======
-                var valueOrError = ReadMemberValue(member, tokenReader, lastConcept, firstMember, ref lastPropertyWasInlineParent, ref lastConceptUsed, readingAReference);
-                OnMemberRead?.Invoke(tokenReader, conceptInfo, member, valueOrError);
->>>>>>> f0c0f90e
-
-                if (valueOrError.IsError)
-                    return ValueOrError<IConceptInfo>.CreateError(string.Format(CultureInfo.InvariantCulture,
-                        "Cannot read the value of {0} in {1}. {2}",
-                        member.Name, ConceptInfoType.Name, valueOrError.Error));
-
-                member.SetMemberValue(conceptInfo, valueOrError.Value);
-                firstMember = false;
-            }
-
-            return ValueOrError<IConceptInfo>.CreateValue(conceptInfo);
-        }
-
-        private ValueOrError<object> ReadMemberValue(ConceptMember member, ITokenReader tokenReader, IConceptInfo useLastConcept,
-            bool firstMember, ref bool parsedFirstReferenceElement, bool readingAReference)
-        {
-            try
-            {
-                if (member.IsStringType)
-                {
-                    if (useLastConcept != null)
-                        return ValueOrError<object>.CreateError($"This concept cannot be nested within {useLastConcept.GetType().Name}. Trying to read {ConceptInfoType.Name}.");
-
-                    if (readingAReference && parsedFirstReferenceElement)
-                    {
-                        if (!tokenReader.TryRead("."))
-                            return ValueOrError<object>.CreateError(string.Format(
-                                "Parent property and the following key value ({0}) must be separated with a dot. Expected \".\"",
-                                member.Name));
-                    }
-
-                    parsedFirstReferenceElement = true;
-
-                    // Legacy syntax:
-                    if (!readingAReference && member.IsKey && member.IsStringType && !firstMember)
-                        if (tokenReader.TryRead("."))
-                            AddWarning($"Obsolete syntax: Remove '.' from {Keyword} statement. {((TokenReader)tokenReader).ReportPosition()}.");
-
-                    return tokenReader.ReadText().ChangeType<object>();
-                }
-
-                if (member.ValueType == typeof(IConceptInfo))
-                {
-                    if (useLastConcept != null)
-                        return (object)useLastConcept;
-                    else
-                        return ValueOrError<object>.CreateError($"Member of type IConceptInfo can only be nested within" +
-                            $" the referenced parent concept. It must be a first member or marked with {nameof(ConceptParentAttribute)}.");
-                }
-
-                if (useLastConcept != null && member.ValueType.IsInstanceOfType(useLastConcept))
-                    return (object)useLastConcept;
-
-                if (member.IsConceptInfo && firstMember && !readingAReference && Members.Count(m => m.IsParsable) == 1)
-                {
-                    // This validation is not necessary for consistent parsing. It is enforced simply to avoid ambiguity for future concept overloads
-                    // when parsing similar concepts such as "Logging { AllProperties; }", "History { AllProperties; }" and "Persisted { AllProperties; }".
-                    var parentMembers = ConceptMembers.Get(member.ValueType).Where(m => m.IsParsable).ToArray();
-                    if (parentMembers.Count() == 1 && parentMembers.Single().IsConceptInfo)
-                        return ValueOrError.CreateError($"{ConceptInfoHelper.GetKeywordOrTypeName(ConceptInfoType)} must be nested" +
-                            $" within the referenced parent concept {ConceptInfoHelper.GetKeywordOrTypeName(member.ValueType)}." +
-                            $" A single-reference concept that references another single-reference concept must always be used with nested syntax to avoid ambiguity.");
-                }
-
-                if (member.IsConceptInfo)
-                {
-                    if (firstMember && member.ValueType == ConceptInfoType)
-                        return ValueOrError.CreateError(string.Format(
-                            "Recursive concept {0} cannot be used as a root because its parent property ({1}) must reference another concept. Use a non-recursive concept for the root and a derivation of the root concept with additional parent property as a recursive concept.",
-                            ConceptInfoHelper.GetKeywordOrTypeName(ConceptInfoType), member.Name));
-
-                    GenericParser subParser = new GenericParser(member.ValueType, "");
-                    return subParser.ParseMembers(tokenReader, useLastConcept, true, ref parsedFirstReferenceElement).ChangeType<object>();
-                }
-
-                return ValueOrError.CreateError(string.Format(
-                    "GenericParser does not support members of type \"{0}\". Try using string or implementation of IConceptInfo.",
-                    member.ValueType.Name));
-            }
-            catch (DslSyntaxException ex)
-            {
-                return ValueOrError<object>.CreateError(ex.Message);
-            }
-        }
-    }
+﻿/*
+    Copyright (C) 2014 Omega software d.o.o.
+
+    This file is part of Rhetos.
+
+    This program is free software: you can redistribute it and/or modify
+    it under the terms of the GNU Affero General Public License as
+    published by the Free Software Foundation, either version 3 of the
+    License, or (at your option) any later version.
+
+    This program is distributed in the hope that it will be useful,
+    but WITHOUT ANY WARRANTY; without even the implied warranty of
+    MERCHANTABILITY or FITNESS FOR A PARTICULAR PURPOSE.  See the
+    GNU Affero General Public License for more details.
+
+    You should have received a copy of the GNU Affero General Public License
+    along with this program.  If not, see <http://www.gnu.org/licenses/>.
+*/
+
+using Rhetos.Utilities;
+using System;
+using System.Collections.Generic;
+using System.Globalization;
+using System.Linq;
+
+namespace Rhetos.Dsl
+{
+    /// <summary>
+    /// NOTES:
+    /// 1. Parsing is done in the order as the properties are declares in the source.
+    /// 2. It is possible to nest a concept within a parent concept ("module x { entity y; }") or to use it explicitly ("entity x.y;").
+    /// Parent reference is defined by a property that references another concept, marked with <see cref="ConceptParentAttribute"/> or the first property by default.
+    /// Derived concept can override parent property with its own property marked with <see cref="ConceptParentAttribute"/>;
+    /// this allows construction of recursive concepts such as menu items.
+    /// 3. If the parent property type is IConceptInfo interface, not the implementation, it can reference any concept
+    /// but can only be used in the nested form.
+    /// 4. Recursive "parent" property (referencing the same concept type), marked with <see cref="ConceptParentAttribute"/>
+    /// does not have to be the first property to be used in the nested form.
+    /// </summary>
+    public class GenericParser : IConceptParser
+    {
+        private readonly string Keyword;
+        private readonly ConceptMember[] Members;
+        private readonly Type ConceptInfoType;
+        private List<string> Warnings;
+
+        public GenericParser(Type conceptInfoType, string keyword)
+        {
+            ConceptInfoType = conceptInfoType;
+            Keyword = keyword;
+            Members = ConceptMembers.Get(conceptInfoType).ToArray();
+        }
+
+        public virtual ValueOrError<IConceptInfo> Parse(ITokenReader tokenReader, Stack<IConceptInfo> context, out List<string> warnings)
+        {
+            warnings = null;
+            Warnings = null;
+            if (tokenReader.TryRead(Keyword))
+            {
+                var lastConcept = context.Count > 0 ? context.Peek() : null;
+                bool parsedFirstReferenceElement = false;
+                var result = ParseMembers(tokenReader, lastConcept, false, ref parsedFirstReferenceElement);
+                if (!result.IsError)
+                    warnings = Warnings;
+                return result;
+            }
+            else
+                return ValueOrError<IConceptInfo>.CreateError("");
+        }
+
+        private void AddWarning(string warning)
+        {
+            if (Warnings == null)
+                Warnings = new List<string>(1);
+            Warnings.Add(warning);
+        }
+
+        public event DslParser.OnMemberReadEvent OnMemberRead;
+
+        private ValueOrError<IConceptInfo> ParseMembers(ITokenReader tokenReader, IConceptInfo useLastConcept, bool readingAReference, ref bool parsedFirstReferenceElement)
+        {
+            IConceptInfo conceptInfo = (IConceptInfo)Activator.CreateInstance(ConceptInfoType);
+            bool firstMember = true;
+
+            var listOfMembers = readingAReference ? Members.Where(m => m.IsKey) : Members.Where(m => m.IsParsable);
+
+            var parentProperty = listOfMembers.LastOrDefault(member => member.IsParentNested)
+                ?? (listOfMembers.First().IsConceptInfo ? listOfMembers.First() : null);
+
+            if (useLastConcept != null && parentProperty == null)
+                return ValueOrError<IConceptInfo>.CreateError($"This concept cannot be nested within {useLastConcept.GetType().Name}. Trying to read {ConceptInfoType.Name}.");
+
+            foreach (ConceptMember member in listOfMembers)
+            {
+                if (!readingAReference)
+                    parsedFirstReferenceElement = false; // Reset a reference elements group, that should separated by dot.
+
+                var valueOrError = ReadMemberValue(member, tokenReader, member == parentProperty ? useLastConcept : null, firstMember, ref parsedFirstReferenceElement, readingAReference);
+                OnMemberRead?.Invoke(tokenReader, conceptInfo, member, valueOrError);
+
+                if (valueOrError.IsError)
+                    return ValueOrError<IConceptInfo>.CreateError(string.Format(CultureInfo.InvariantCulture,
+                        "Cannot read the value of {0} in {1}. {2}",
+                        member.Name, ConceptInfoType.Name, valueOrError.Error));
+
+                member.SetMemberValue(conceptInfo, valueOrError.Value);
+                firstMember = false;
+            }
+
+            return ValueOrError<IConceptInfo>.CreateValue(conceptInfo);
+        }
+
+        private ValueOrError<object> ReadMemberValue(ConceptMember member, ITokenReader tokenReader, IConceptInfo useLastConcept,
+            bool firstMember, ref bool parsedFirstReferenceElement, bool readingAReference)
+        {
+            try
+            {
+                if (member.IsStringType)
+                {
+                    if (useLastConcept != null)
+                        return ValueOrError<object>.CreateError($"This concept cannot be nested within {useLastConcept.GetType().Name}. Trying to read {ConceptInfoType.Name}.");
+
+                    if (readingAReference && parsedFirstReferenceElement)
+                    {
+                        if (!tokenReader.TryRead("."))
+                            return ValueOrError<object>.CreateError(string.Format(
+                                "Parent property and the following key value ({0}) must be separated with a dot. Expected \".\"",
+                                member.Name));
+                    }
+
+                    parsedFirstReferenceElement = true;
+
+                    // Legacy syntax:
+                    if (!readingAReference && member.IsKey && member.IsStringType && !firstMember)
+                        if (tokenReader.TryRead("."))
+                            AddWarning($"Obsolete syntax: Remove '.' from {Keyword} statement. {((TokenReader)tokenReader).ReportPosition()}.");
+
+                    return tokenReader.ReadText().ChangeType<object>();
+                }
+
+                if (member.ValueType == typeof(IConceptInfo))
+                {
+                    if (useLastConcept != null)
+                        return (object)useLastConcept;
+                    else
+                        return ValueOrError<object>.CreateError($"Member of type IConceptInfo can only be nested within" +
+                            $" the referenced parent concept. It must be a first member or marked with {nameof(ConceptParentAttribute)}.");
+                }
+
+                if (useLastConcept != null && member.ValueType.IsInstanceOfType(useLastConcept))
+                    return (object)useLastConcept;
+
+                if (member.IsConceptInfo && firstMember && !readingAReference && Members.Count(m => m.IsParsable) == 1)
+                {
+                    // This validation is not necessary for consistent parsing. It is enforced simply to avoid ambiguity for future concept overloads
+                    // when parsing similar concepts such as "Logging { AllProperties; }", "History { AllProperties; }" and "Persisted { AllProperties; }".
+                    var parentMembers = ConceptMembers.Get(member.ValueType).Where(m => m.IsParsable).ToArray();
+                    if (parentMembers.Count() == 1 && parentMembers.Single().IsConceptInfo)
+                        return ValueOrError.CreateError($"{ConceptInfoHelper.GetKeywordOrTypeName(ConceptInfoType)} must be nested" +
+                            $" within the referenced parent concept {ConceptInfoHelper.GetKeywordOrTypeName(member.ValueType)}." +
+                            $" A single-reference concept that references another single-reference concept must always be used with nested syntax to avoid ambiguity.");
+                }
+
+                if (member.IsConceptInfo)
+                {
+                    if (firstMember && member.ValueType == ConceptInfoType)
+                        return ValueOrError.CreateError(string.Format(
+                            "Recursive concept {0} cannot be used as a root because its parent property ({1}) must reference another concept. Use a non-recursive concept for the root and a derivation of the root concept with additional parent property as a recursive concept.",
+                            ConceptInfoHelper.GetKeywordOrTypeName(ConceptInfoType), member.Name));
+
+                    GenericParser subParser = new GenericParser(member.ValueType, "");
+                    return subParser.ParseMembers(tokenReader, useLastConcept, true, ref parsedFirstReferenceElement).ChangeType<object>();
+                }
+
+                return ValueOrError.CreateError(string.Format(
+                    "GenericParser does not support members of type \"{0}\". Try using string or implementation of IConceptInfo.",
+                    member.ValueType.Name));
+            }
+            catch (DslSyntaxException ex)
+            {
+                return ValueOrError<object>.CreateError(ex.Message);
+            }
+        }
+    }
 }