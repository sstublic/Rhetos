--- conflicted
+++ resolved
@@ -1,31 +1,25 @@
-REM Backup local user's connection string:
-IF EXIST "Source\Rhetos\bin\ConnectionStrings.config" MOVE /Y "Source\Rhetos\bin\ConnectionStrings.config" .
-
-REM Delete all "bin", "obj" and "TestResults" subfolders:
-@FOR /F "delims=" %%i IN ('dir bin /s/b/ad') DO DEL /F/S/Q "%%i" && RD /S/Q "%%i"
-@FOR /F "delims=" %%i IN ('dir obj /s/b/ad') DO DEL /F/S/Q "%%i" && RD /S/Q "%%i"
-@FOR /F "delims=" %%i IN ('dir TestResults /s/b/ad') DO DEL /F/S/Q "%%i" && RD /S/Q "%%i"
-
-REM Delete packages' bineries and their copy in Rhetos folder:
-@DEL /F/Q "*.zip"
-@DEL /F/S/Q "Source\Rhetos\bin\Plugins"
-@DEL /F/S/Q "Source\Rhetos\DataMigration"
-@DEL /F/S/Q "Source\Rhetos\DslScripts"
-@DEL /F/S/Q "Source\Rhetos\Resources"
-@DEL /F/S/Q "Source\Rhetos\PackagesCache"
-
-REM Delete build logs:
-@DEL *.log
-
-<<<<<<< HEAD
-REM Delete unit testing logs:
-@FOR /F "delims=" %%i IN ('dir TestResults /s/b/ad') DO DEL /F/S/Q "%%i" && RD /S/Q "%%i"
-
-=======
->>>>>>> c8cda01c
-REM Delete build installation resut:
-@RD /S/Q Install
-
-REM Restore local user's connection string:
-@MD Source\Rhetos\bin\
-IF EXIST "ConnectionStrings.config" MOVE "ConnectionStrings.config" "Source\Rhetos\bin\"
+REM Backup local user's connection string:
+IF EXIST "Source\Rhetos\bin\ConnectionStrings.config" MOVE /Y "Source\Rhetos\bin\ConnectionStrings.config" .
+
+REM Delete all "bin", "obj" and "TestResults" subfolders:
+@FOR /F "delims=" %%i IN ('dir bin /s/b/ad') DO DEL /F/S/Q "%%i" && RD /S/Q "%%i"
+@FOR /F "delims=" %%i IN ('dir obj /s/b/ad') DO DEL /F/S/Q "%%i" && RD /S/Q "%%i"
+@FOR /F "delims=" %%i IN ('dir TestResults /s/b/ad') DO DEL /F/S/Q "%%i" && RD /S/Q "%%i"
+
+REM Delete packages' bineries and their copy in Rhetos folder:
+@DEL /F/Q "*.zip"
+@DEL /F/S/Q "Source\Rhetos\bin\Plugins"
+@DEL /F/S/Q "Source\Rhetos\DataMigration"
+@DEL /F/S/Q "Source\Rhetos\DslScripts"
+@DEL /F/S/Q "Source\Rhetos\Resources"
+@DEL /F/S/Q "Source\Rhetos\PackagesCache"
+
+REM Delete build logs:
+@DEL *.log
+
+REM Delete build installation resut:
+@RD /S/Q Install
+
+REM Restore local user's connection string:
+@MD Source\Rhetos\bin\
+IF EXIST "ConnectionStrings.config" MOVE "ConnectionStrings.config" "Source\Rhetos\bin\"